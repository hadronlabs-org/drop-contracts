import { CosmWasmClient, SigningCosmWasmClient, ExecuteResult, InstantiateResult } from "@cosmjs/cosmwasm-stargate"; 
import { StdFee } from "@cosmjs/amino";
export type ArrayOfString = string[];
/**
 * A human readable address.
 *
 * In Cosmos, this is typically bech32 encoded. But for multi-chain smart contracts no assumptions should be made other than being UTF-8 encoded and of reasonable length.
 *
 * This type represents a validated address. It can be created in the following ways 1. Use `Addr::unchecked(input)` 2. Use `let checked: Addr = deps.api.addr_validate(input)?` 3. Use `let checked: Addr = deps.api.addr_humanize(canonical_addr)?` 4. Deserialize from JSON. This must only be done from JSON that was validated before such as a contract's state. `Addr` must not be used in messages sent by the user because this would result in unvalidated instances.
 *
 * This type is immutable. If you really need to mutate it (Really? Are you sure?), create a mutable copy using `let mut mutable = Addr::to_string()` and operate on that `String` instance.
 */
export type Addr = string;
export type ArrayOfAddr = Addr[];
export type ContractState = "idle" | "peripheral" | "claiming" | "unbonding";
/**
 * A thin wrapper around u128 that is using strings for JSON encoding/decoding, such that the full u128 range can be used for clients that convert JSON numbers to floats, like JavaScript and jq.
 *
 * # Examples
 *
 * Use `from` to create instances of this and `u128` to get the value out:
 *
 * ``` # use cosmwasm_std::Uint128; let a = Uint128::from(123u128); assert_eq!(a.u128(), 123);
 *
 * let b = Uint128::from(42u64); assert_eq!(b.u128(), 42);
 *
 * let c = Uint128::from(70u32); assert_eq!(c.u128(), 70); ```
 */
export type Uint128 = string;
/**
 * A fixed-point decimal value with 18 fractional digits, i.e. Decimal(1_000_000_000_000_000_000) == 1.0
 *
 * The greatest possible value that can be represented is 340282366920938463463.374607431768211455 (which is (2^128 - 1) / 10^18)
 */
export type Decimal = string;
export type ResponseHookMsg =
  | {
      success: ResponseHookSuccessMsg;
    }
  | {
      error: ResponseHookErrorMsg;
    };
export type Transaction =
  | {
      undelegate: {
        batch_id: number;
        denom: string;
        interchain_account_id: string;
        items: [string, Uint1281][];
      };
    }
  | {
      redelegate: {
        amount: number;
        denom: string;
        interchain_account_id: string;
        validator_from: string;
        validator_to: string;
      };
    }
  | {
      withdraw_reward: {
        interchain_account_id: string;
        validator: string;
      };
    }
  | {
      tokenize_share: {
        amount: number;
        denom: string;
        interchain_account_id: string;
        validator: string;
      };
    }
  | {
      redeem_shares: {
        items: RedeemShareItem[];
      };
    }
  | {
      claim_rewards_and_optionaly_transfer: {
        denom: string;
        interchain_account_id: string;
        transfer?: TransferReadyBatchesMsg | null;
        validators: string[];
      };
    }
  | {
      i_b_c_transfer: {
        amount: number;
        denom: string;
        real_amount: number;
        reason: IBCTransferReason;
        recipient: string;
      };
    }
  | {
      stake: {
        amount: Uint1281;
      };
    }
  | {
      transfer: {
        interchain_account_id: string;
        items: [string, Coin][];
      };
    }
  | {
      setup_protocol: {
        interchain_account_id: string;
        rewards_withdraw_address: string;
      };
    };
/**
 * A thin wrapper around u128 that is using strings for JSON encoding/decoding, such that the full u128 range can be used for clients that convert JSON numbers to floats, like JavaScript and jq.
 *
 * # Examples
 *
 * Use `from` to create instances of this and `u128` to get the value out:
 *
 * ``` # use cosmwasm_std::Uint128; let a = Uint128::from(123u128); assert_eq!(a.u128(), 123);
 *
 * let b = Uint128::from(42u64); assert_eq!(b.u128(), 42);
 *
 * let c = Uint128::from(70u32); assert_eq!(c.u128(), 70); ```
 */
export type Uint1281 = string;
export type IBCTransferReason = "l_s_m_share" | "delegate";
/**
 * Expiration represents a point in time when some event happens. It can compare with a BlockInfo and will return is_expired() == true once the condition is hit (and for every block in the future)
 */
export type Expiration =
  | {
      at_height: number;
    }
  | {
      at_time: Timestamp;
    }
  | {
      never: {};
    };
/**
 * A point in time in nanosecond precision.
 *
 * This type can represent times from 1970-01-01T00:00:00Z to 2554-07-21T23:34:33Z.
 *
 * ## Examples
 *
 * ``` # use cosmwasm_std::Timestamp; let ts = Timestamp::from_nanos(1_000_000_202); assert_eq!(ts.nanos(), 1_000_000_202); assert_eq!(ts.seconds(), 1); assert_eq!(ts.subsec_nanos(), 202);
 *
 * let ts = ts.plus_seconds(2); assert_eq!(ts.nanos(), 3_000_000_202); assert_eq!(ts.seconds(), 3); assert_eq!(ts.subsec_nanos(), 202); ```
 */
export type Timestamp = Uint64;
/**
 * A thin wrapper around u64 that is using strings for JSON encoding/decoding, such that the full u64 range can be used for clients that convert JSON numbers to floats, like JavaScript and jq.
 *
 * # Examples
 *
 * Use `from` to create instances of this and `u64` to get the value out:
 *
 * ``` # use cosmwasm_std::Uint64; let a = Uint64::from(42u64); assert_eq!(a.u64(), 42);
 *
 * let b = Uint64::from(70u32); assert_eq!(b.u64(), 70); ```
 */
export type Uint64 = string;
/**
 * A thin wrapper around u128 that is using strings for JSON encoding/decoding, such that the full u128 range can be used for clients that convert JSON numbers to floats, like JavaScript and jq.
 *
 * # Examples
 *
 * Use `from` to create instances of this and `u128` to get the value out:
 *
 * ``` # use cosmwasm_std::Uint128; let a = Uint128::from(123u128); assert_eq!(a.u128(), 123);
 *
 * let b = Uint128::from(42u64); assert_eq!(b.u128(), 42);
 *
 * let c = Uint128::from(70u32); assert_eq!(c.u128(), 70); ```
 */
export type Uint1282 = string;
/**
 * A thin wrapper around u128 that is using strings for JSON encoding/decoding, such that the full u128 range can be used for clients that convert JSON numbers to floats, like JavaScript and jq.
 *
 * # Examples
 *
 * Use `from` to create instances of this and `u128` to get the value out:
 *
 * ``` # use cosmwasm_std::Uint128; let a = Uint128::from(123u128); assert_eq!(a.u128(), 123);
 *
 * let b = Uint128::from(42u64); assert_eq!(b.u128(), 42);
 *
 * let c = Uint128::from(70u32); assert_eq!(c.u128(), 70); ```
 */
export type Uint1283 = string;
/**
 * A fixed-point decimal value with 18 fractional digits, i.e. Decimal(1_000_000_000_000_000_000) == 1.0
 *
 * The greatest possible value that can be represented is 340282366920938463463.374607431768211455 (which is (2^128 - 1) / 10^18)
 */
export type Decimal1 = string;
export type UnbondBatchStatus =
  | "new"
  | "unbond_requested"
  | "unbond_failed"
  | "unbonding"
  | "withdrawing"
  | "withdrawn"
  | "withdrawing_emergency"
  | "withdrawn_emergency";
export type PeripheralHookArgs =
  | {
      success: ResponseHookSuccessMsg;
    }
  | {
      error: ResponseHookErrorMsg;
    };
/**
 * Actions that can be taken to alter the contract's ownership
 */
export type UpdateOwnershipArgs =
  | {
      transfer_ownership: {
        expiry?: Expiration | null;
        new_owner: string;
      };
    }
  | "accept_ownership"
  | "renounce_ownership";
<<<<<<< HEAD
/**
 * Expiration represents a point in time when some event happens. It can compare with a BlockInfo and will return is_expired() == true once the condition is hit (and for every block in the future)
 */
export type Expiration =
  | {
      at_height: number;
    }
  | {
      at_time: Timestamp;
    }
  | {
      never: {};
    };
/**
 * A point in time in nanosecond precision.
 *
 * This type can represent times from 1970-01-01T00:00:00Z to 2554-07-21T23:34:33Z.
 *
 * ## Examples
 *
 * ``` # use cosmwasm_std::Timestamp; let ts = Timestamp::from_nanos(1_000_000_202); assert_eq!(ts.nanos(), 1_000_000_202); assert_eq!(ts.seconds(), 1); assert_eq!(ts.subsec_nanos(), 202);
 *
 * let ts = ts.plus_seconds(2); assert_eq!(ts.nanos(), 3_000_000_202); assert_eq!(ts.seconds(), 3); assert_eq!(ts.subsec_nanos(), 202); ```
 */
export type Timestamp = Uint64;
=======
>>>>>>> d38347e8

export interface DropCoreSchema {
  responses:
    | ArrayOfString
    | ArrayOfAddr
    | Config
    | ContractState
    | Uint128
    | Decimal
    | FailedBatchResponse
    | LastPuppeteerResponse
    | OwnershipForString
    | Pause
    | Uint1282
    | Uint1283
    | UnbondBatch
    | UnbondBatchesResponse;
  query: UnbondBatchArgs | UnbondBatchesArgs;
  execute:
    | BondArgs
    | AddBondProviderArgs
    | RemoveBondProviderArgs
    | UpdateConfigArgs
    | UpdateWithdrawnAmountArgs
    | PeripheralHookArgs
    | ProcessEmergencyBatchArgs
    | SetPauseArgs
    | SetBondHooksArgs
    | UpdateOwnershipArgs;
  instantiate?: InstantiateMsg;
  [k: string]: unknown;
}
export interface Config {
  base_denom: string;
  emergency_address?: string | null;
  factory_contract: Addr;
  icq_update_delay: number;
  idle_min_interval: number;
  pump_ica_address?: string | null;
  remote_denom: string;
  unbond_batch_switch_time: number;
  unbonding_period: number;
  unbonding_safe_period: number;
}
export interface FailedBatchResponse {
  response?: number | null;
}
export interface LastPuppeteerResponse {
  response?: ResponseHookMsg | null;
}
export interface ResponseHookSuccessMsg {
  local_height: number;
  remote_height: number;
  transaction: Transaction;
}
export interface RedeemShareItem {
  amount: Uint1281;
  local_denom: string;
  remote_denom: string;
}
export interface TransferReadyBatchesMsg {
  amount: Uint1281;
  batch_ids: number[];
  emergency: boolean;
  recipient: string;
}
export interface Coin {
  amount: Uint1281;
  denom: string;
  [k: string]: unknown;
}
export interface ResponseHookErrorMsg {
  details: string;
  transaction: Transaction;
}
/**
 * The contract's ownership info
 */
export interface OwnershipForString {
  /**
   * The contract's current owner. `None` if the ownership has been renounced.
   */
  owner?: string | null;
  /**
   * The deadline for the pending owner to accept the ownership. `None` if there isn't a pending ownership transfer, or if a transfer exists and it doesn't have a deadline.
   */
  pending_expiry?: Expiration | null;
  /**
   * The account who has been proposed to take over the ownership. `None` if there isn't a pending ownership transfer.
   */
  pending_owner?: string | null;
}
export interface Pause {
  bond: boolean;
  tick: boolean;
  unbond: boolean;
}
export interface UnbondBatch {
  expected_native_asset_amount: Uint1281;
  expected_release_time: number;
  slashing_effect?: Decimal1 | null;
  status: UnbondBatchStatus;
  status_timestamps: UnbondBatchStatusTimestamps;
  total_dasset_amount_to_withdraw: Uint1281;
  total_unbond_items: number;
  unbonded_amount?: Uint1281 | null;
  withdrawn_amount?: Uint1281 | null;
}
export interface UnbondBatchStatusTimestamps {
  new: number;
  unbond_failed?: number | null;
  unbond_requested?: number | null;
  unbonding?: number | null;
  withdrawing?: number | null;
  withdrawing_emergency?: number | null;
  withdrawn?: number | null;
  withdrawn_emergency?: number | null;
}
export interface UnbondBatchesResponse {
  next_page_key?: Uint1281 | null;
  unbond_batches: UnbondBatch1[];
}
export interface UnbondBatch1 {
  expected_native_asset_amount: Uint1281;
  expected_release_time: number;
  slashing_effect?: Decimal1 | null;
  status: UnbondBatchStatus;
  status_timestamps: UnbondBatchStatusTimestamps;
  total_dasset_amount_to_withdraw: Uint1281;
  total_unbond_items: number;
  unbonded_amount?: Uint1281 | null;
  withdrawn_amount?: Uint1281 | null;
}
export interface UnbondBatchArgs {
  batch_id: Uint1281;
}
export interface UnbondBatchesArgs {
  limit?: Uint64 | null;
  page_key?: Uint1281 | null;
}
export interface BondArgs {
  receiver?: string | null;
  ref?: string | null;
}
export interface AddBondProviderArgs {
  bond_provider_address: string;
}
export interface RemoveBondProviderArgs {
  bond_provider_address: string;
}
export interface UpdateConfigArgs {
  new_config: ConfigOptional;
}
export interface ConfigOptional {
  base_denom?: string | null;
  emergency_address?: string | null;
  factory_contract?: string | null;
  idle_min_interval?: number | null;
  pump_ica_address?: string | null;
  remote_denom?: string | null;
  rewards_receiver?: string | null;
  unbond_batch_switch_time?: number | null;
  unbonding_period?: number | null;
  unbonding_safe_period?: number | null;
}
export interface UpdateWithdrawnAmountArgs {
  batch_id: number;
  withdrawn_amount: Uint1281;
}
export interface ProcessEmergencyBatchArgs {
  batch_id: number;
  unbonded_amount: Uint1281;
}
export interface SetPauseArgs {
  type?: "object";
  required?: ["bond", "tick", "unbond"];
  properties?: {
    [k: string]: unknown;
  };
  additionalProperties?: never;
}
export interface SetBondHooksArgs {
  hooks: string[];
}
export interface InstantiateMsg {
  base_denom: string;
  emergency_address?: string | null;
  factory_contract: string;
  icq_update_delay: number;
  idle_min_interval: number;
  owner: string;
  pump_ica_address?: string | null;
  remote_denom: string;
  unbond_batch_switch_time: number;
  unbonding_period: number;
  unbonding_safe_period: number;
}


function isSigningCosmWasmClient(
  client: CosmWasmClient | SigningCosmWasmClient
): client is SigningCosmWasmClient {
  return 'execute' in client;
}

export class Client {
  private readonly client: CosmWasmClient | SigningCosmWasmClient;
  contractAddress: string;
  constructor(client: CosmWasmClient | SigningCosmWasmClient, contractAddress: string) {
    this.client = client;
    this.contractAddress = contractAddress;
  }
  mustBeSigningClient(): Error {
    return new Error("This client is not a SigningCosmWasmClient");
  }
  static async instantiate(
    client: SigningCosmWasmClient,
    sender: string,
    codeId: number,
    initMsg: InstantiateMsg,
    label: string,
    fees: StdFee | 'auto' | number,
    initCoins?: readonly Coin[],
    admin?: string,
  ): Promise<InstantiateResult> {
    const res = await client.instantiate(sender, codeId, initMsg, label, fees, {
      ...(initCoins && initCoins.length && { funds: initCoins }), ...(admin && { admin: admin }),
    });
    return res;
  }
  static async instantiate2(
    client: SigningCosmWasmClient,
    sender: string,
    codeId: number,
    salt: Uint8Array,
    initMsg: InstantiateMsg,
    label: string,
    fees: StdFee | 'auto' | number,
    initCoins?: readonly Coin[],
    admin?: string,
  ): Promise<InstantiateResult> {
    const res = await client.instantiate2(sender, codeId, salt, initMsg, label, fees, {
      ...(initCoins && initCoins.length && { funds: initCoins }), ...(admin && { admin: admin }),
    });
    return res;
  }
  queryConfig = async(): Promise<Config> => {
    return this.client.queryContractSmart(this.contractAddress, { config: {} });
  }
  queryExchangeRate = async(): Promise<Decimal> => {
    return this.client.queryContractSmart(this.contractAddress, { exchange_rate: {} });
  }
  queryCurrentUnbondBatch = async(): Promise<Uint128> => {
    return this.client.queryContractSmart(this.contractAddress, { current_unbond_batch: {} });
  }
  queryUnbondBatch = async(args: UnbondBatchArgs): Promise<UnbondBatch> => {
    return this.client.queryContractSmart(this.contractAddress, { unbond_batch: args });
  }
  queryUnbondBatches = async(args: UnbondBatchesArgs): Promise<UnbondBatchesResponse> => {
    return this.client.queryContractSmart(this.contractAddress, { unbond_batches: args });
  }
  queryContractState = async(): Promise<ContractState> => {
    return this.client.queryContractSmart(this.contractAddress, { contract_state: {} });
  }
  queryLastPuppeteerResponse = async(): Promise<LastPuppeteerResponse> => {
    return this.client.queryContractSmart(this.contractAddress, { last_puppeteer_response: {} });
  }
  queryTotalBonded = async(): Promise<Uint128> => {
    return this.client.queryContractSmart(this.contractAddress, { total_bonded: {} });
  }
  queryBondProviders = async(): Promise<ArrayOfAddr> => {
    return this.client.queryContractSmart(this.contractAddress, { bond_providers: {} });
  }
  queryTotalAsyncTokens = async(): Promise<Uint128> => {
    return this.client.queryContractSmart(this.contractAddress, { total_async_tokens: {} });
  }
  queryFailedBatch = async(): Promise<FailedBatchResponse> => {
    return this.client.queryContractSmart(this.contractAddress, { failed_batch: {} });
  }
  queryPause = async(): Promise<Pause> => {
    return this.client.queryContractSmart(this.contractAddress, { pause: {} });
  }
  queryBondHooks = async(): Promise<ArrayOfString> => {
    return this.client.queryContractSmart(this.contractAddress, { bond_hooks: {} });
  }
  queryOwnership = async(): Promise<OwnershipForString> => {
    return this.client.queryContractSmart(this.contractAddress, { ownership: {} });
  }
  bond = async(sender:string, args: BondArgs, fee?: number | StdFee | "auto", memo?: string, funds?: Coin[]): Promise<ExecuteResult> =>  {
          if (!isSigningCosmWasmClient(this.client)) { throw this.mustBeSigningClient(); }
    return this.client.execute(sender, this.contractAddress, this.bondMsg(args), fee || "auto", memo, funds);
  }
  bondMsg = (args: BondArgs): { bond: BondArgs } => { return { bond: args }; }
  unbond = async(sender: string, fee?: number | StdFee | "auto", memo?: string, funds?: Coin[]): Promise<ExecuteResult> =>  {
          if (!isSigningCosmWasmClient(this.client)) { throw this.mustBeSigningClient(); }
    return this.client.execute(sender, this.contractAddress, this.unbondMsg(), fee || "auto", memo, funds);
  }
  unbondMsg = (): { unbond: {} } => { return { unbond: {} } }
  tick = async(sender: string, fee?: number | StdFee | "auto", memo?: string, funds?: Coin[]): Promise<ExecuteResult> =>  {
          if (!isSigningCosmWasmClient(this.client)) { throw this.mustBeSigningClient(); }
    return this.client.execute(sender, this.contractAddress, this.tickMsg(), fee || "auto", memo, funds);
  }
  tickMsg = (): { tick: {} } => { return { tick: {} } }
  addBondProvider = async(sender:string, args: AddBondProviderArgs, fee?: number | StdFee | "auto", memo?: string, funds?: Coin[]): Promise<ExecuteResult> =>  {
          if (!isSigningCosmWasmClient(this.client)) { throw this.mustBeSigningClient(); }
    return this.client.execute(sender, this.contractAddress, this.addBondProviderMsg(args), fee || "auto", memo, funds);
  }
  addBondProviderMsg = (args: AddBondProviderArgs): { add_bond_provider: AddBondProviderArgs } => { return { add_bond_provider: args }; }
  removeBondProvider = async(sender:string, args: RemoveBondProviderArgs, fee?: number | StdFee | "auto", memo?: string, funds?: Coin[]): Promise<ExecuteResult> =>  {
          if (!isSigningCosmWasmClient(this.client)) { throw this.mustBeSigningClient(); }
    return this.client.execute(sender, this.contractAddress, this.removeBondProviderMsg(args), fee || "auto", memo, funds);
  }
  removeBondProviderMsg = (args: RemoveBondProviderArgs): { remove_bond_provider: RemoveBondProviderArgs } => { return { remove_bond_provider: args }; }
  updateConfig = async(sender:string, args: UpdateConfigArgs, fee?: number | StdFee | "auto", memo?: string, funds?: Coin[]): Promise<ExecuteResult> =>  {
          if (!isSigningCosmWasmClient(this.client)) { throw this.mustBeSigningClient(); }
    return this.client.execute(sender, this.contractAddress, this.updateConfigMsg(args), fee || "auto", memo, funds);
  }
  updateConfigMsg = (args: UpdateConfigArgs): { update_config: UpdateConfigArgs } => { return { update_config: args }; }
  updateWithdrawnAmount = async(sender:string, args: UpdateWithdrawnAmountArgs, fee?: number | StdFee | "auto", memo?: string, funds?: Coin[]): Promise<ExecuteResult> =>  {
          if (!isSigningCosmWasmClient(this.client)) { throw this.mustBeSigningClient(); }
    return this.client.execute(sender, this.contractAddress, this.updateWithdrawnAmountMsg(args), fee || "auto", memo, funds);
  }
  updateWithdrawnAmountMsg = (args: UpdateWithdrawnAmountArgs): { update_withdrawn_amount: UpdateWithdrawnAmountArgs } => { return { update_withdrawn_amount: args }; }
  peripheralHook = async(sender:string, args: PeripheralHookArgs, fee?: number | StdFee | "auto", memo?: string, funds?: Coin[]): Promise<ExecuteResult> =>  {
          if (!isSigningCosmWasmClient(this.client)) { throw this.mustBeSigningClient(); }
    return this.client.execute(sender, this.contractAddress, this.peripheralHookMsg(args), fee || "auto", memo, funds);
  }
  peripheralHookMsg = (args: PeripheralHookArgs): { peripheral_hook: PeripheralHookArgs } => { return { peripheral_hook: args }; }
  processEmergencyBatch = async(sender:string, args: ProcessEmergencyBatchArgs, fee?: number | StdFee | "auto", memo?: string, funds?: Coin[]): Promise<ExecuteResult> =>  {
          if (!isSigningCosmWasmClient(this.client)) { throw this.mustBeSigningClient(); }
    return this.client.execute(sender, this.contractAddress, this.processEmergencyBatchMsg(args), fee || "auto", memo, funds);
  }
  processEmergencyBatchMsg = (args: ProcessEmergencyBatchArgs): { process_emergency_batch: ProcessEmergencyBatchArgs } => { return { process_emergency_batch: args }; }
  setPause = async(sender:string, args: SetPauseArgs, fee?: number | StdFee | "auto", memo?: string, funds?: Coin[]): Promise<ExecuteResult> =>  {
          if (!isSigningCosmWasmClient(this.client)) { throw this.mustBeSigningClient(); }
    return this.client.execute(sender, this.contractAddress, this.setPauseMsg(args), fee || "auto", memo, funds);
  }
  setPauseMsg = (args: SetPauseArgs): { set_pause: SetPauseArgs } => { return { set_pause: args }; }
  setBondHooks = async(sender:string, args: SetBondHooksArgs, fee?: number | StdFee | "auto", memo?: string, funds?: Coin[]): Promise<ExecuteResult> =>  {
          if (!isSigningCosmWasmClient(this.client)) { throw this.mustBeSigningClient(); }
    return this.client.execute(sender, this.contractAddress, this.setBondHooksMsg(args), fee || "auto", memo, funds);
  }
  setBondHooksMsg = (args: SetBondHooksArgs): { set_bond_hooks: SetBondHooksArgs } => { return { set_bond_hooks: args }; }
  updateOwnership = async(sender:string, args: UpdateOwnershipArgs, fee?: number | StdFee | "auto", memo?: string, funds?: Coin[]): Promise<ExecuteResult> =>  {
          if (!isSigningCosmWasmClient(this.client)) { throw this.mustBeSigningClient(); }
    return this.client.execute(sender, this.contractAddress, this.updateOwnershipMsg(args), fee || "auto", memo, funds);
  }
  updateOwnershipMsg = (args: UpdateOwnershipArgs): { update_ownership: UpdateOwnershipArgs } => { return { update_ownership: args }; }
}<|MERGE_RESOLUTION|>--- conflicted
+++ resolved
@@ -1,5 +1,10 @@
-import { CosmWasmClient, SigningCosmWasmClient, ExecuteResult, InstantiateResult } from "@cosmjs/cosmwasm-stargate"; 
-import { StdFee } from "@cosmjs/amino";
+import {
+  CosmWasmClient,
+  SigningCosmWasmClient,
+  ExecuteResult,
+  InstantiateResult,
+} from '@cosmjs/cosmwasm-stargate';
+import { StdFee } from '@cosmjs/amino';
 export type ArrayOfString = string[];
 /**
  * A human readable address.
@@ -12,7 +17,7 @@
  */
 export type Addr = string;
 export type ArrayOfAddr = Addr[];
-export type ContractState = "idle" | "peripheral" | "claiming" | "unbonding";
+export type ContractState = 'idle' | 'peripheral' | 'claiming' | 'unbonding';
 /**
  * A thin wrapper around u128 that is using strings for JSON encoding/decoding, such that the full u128 range can be used for clients that convert JSON numbers to floats, like JavaScript and jq.
  *
@@ -125,7 +130,7 @@
  * let c = Uint128::from(70u32); assert_eq!(c.u128(), 70); ```
  */
 export type Uint1281 = string;
-export type IBCTransferReason = "l_s_m_share" | "delegate";
+export type IBCTransferReason = 'l_s_m_share' | 'delegate';
 /**
  * Expiration represents a point in time when some event happens. It can compare with a BlockInfo and will return is_expired() == true once the condition is hit (and for every block in the future)
  */
@@ -198,14 +203,14 @@
  */
 export type Decimal1 = string;
 export type UnbondBatchStatus =
-  | "new"
-  | "unbond_requested"
-  | "unbond_failed"
-  | "unbonding"
-  | "withdrawing"
-  | "withdrawn"
-  | "withdrawing_emergency"
-  | "withdrawn_emergency";
+  | 'new'
+  | 'unbond_requested'
+  | 'unbond_failed'
+  | 'unbonding'
+  | 'withdrawing'
+  | 'withdrawn'
+  | 'withdrawing_emergency'
+  | 'withdrawn_emergency';
 export type PeripheralHookArgs =
   | {
       success: ResponseHookSuccessMsg;
@@ -223,9 +228,8 @@
         new_owner: string;
       };
     }
-  | "accept_ownership"
-  | "renounce_ownership";
-<<<<<<< HEAD
+  | 'accept_ownership'
+  | 'renounce_ownership';
 /**
  * Expiration represents a point in time when some event happens. It can compare with a BlockInfo and will return is_expired() == true once the condition is hit (and for every block in the future)
  */
@@ -251,8 +255,6 @@
  * let ts = ts.plus_seconds(2); assert_eq!(ts.nanos(), 3_000_000_202); assert_eq!(ts.seconds(), 3); assert_eq!(ts.subsec_nanos(), 202); ```
  */
 export type Timestamp = Uint64;
-=======
->>>>>>> d38347e8
 
 export interface DropCoreSchema {
   responses:
@@ -427,8 +429,8 @@
   unbonded_amount: Uint1281;
 }
 export interface SetPauseArgs {
-  type?: "object";
-  required?: ["bond", "tick", "unbond"];
+  type?: 'object';
+  required?: ['bond', 'tick', 'unbond'];
   properties?: {
     [k: string]: unknown;
   };
@@ -451,9 +453,8 @@
   unbonding_safe_period: number;
 }
 
-
 function isSigningCosmWasmClient(
-  client: CosmWasmClient | SigningCosmWasmClient
+  client: CosmWasmClient | SigningCosmWasmClient,
 ): client is SigningCosmWasmClient {
   return 'execute' in client;
 }
@@ -461,12 +462,15 @@
 export class Client {
   private readonly client: CosmWasmClient | SigningCosmWasmClient;
   contractAddress: string;
-  constructor(client: CosmWasmClient | SigningCosmWasmClient, contractAddress: string) {
+  constructor(
+    client: CosmWasmClient | SigningCosmWasmClient,
+    contractAddress: string,
+  ) {
     this.client = client;
     this.contractAddress = contractAddress;
   }
   mustBeSigningClient(): Error {
-    return new Error("This client is not a SigningCosmWasmClient");
+    return new Error('This client is not a SigningCosmWasmClient');
   }
   static async instantiate(
     client: SigningCosmWasmClient,
@@ -479,7 +483,8 @@
     admin?: string,
   ): Promise<InstantiateResult> {
     const res = await client.instantiate(sender, codeId, initMsg, label, fees, {
-      ...(initCoins && initCoins.length && { funds: initCoins }), ...(admin && { admin: admin }),
+      ...(initCoins && initCoins.length && { funds: initCoins }),
+      ...(admin && { admin: admin }),
     });
     return res;
   }
@@ -494,111 +499,364 @@
     initCoins?: readonly Coin[],
     admin?: string,
   ): Promise<InstantiateResult> {
-    const res = await client.instantiate2(sender, codeId, salt, initMsg, label, fees, {
-      ...(initCoins && initCoins.length && { funds: initCoins }), ...(admin && { admin: admin }),
-    });
+    const res = await client.instantiate2(
+      sender,
+      codeId,
+      salt,
+      initMsg,
+      label,
+      fees,
+      {
+        ...(initCoins && initCoins.length && { funds: initCoins }),
+        ...(admin && { admin: admin }),
+      },
+    );
     return res;
   }
-  queryConfig = async(): Promise<Config> => {
+  queryConfig = async (): Promise<Config> => {
     return this.client.queryContractSmart(this.contractAddress, { config: {} });
-  }
-  queryExchangeRate = async(): Promise<Decimal> => {
-    return this.client.queryContractSmart(this.contractAddress, { exchange_rate: {} });
-  }
-  queryCurrentUnbondBatch = async(): Promise<Uint128> => {
-    return this.client.queryContractSmart(this.contractAddress, { current_unbond_batch: {} });
-  }
-  queryUnbondBatch = async(args: UnbondBatchArgs): Promise<UnbondBatch> => {
-    return this.client.queryContractSmart(this.contractAddress, { unbond_batch: args });
-  }
-  queryUnbondBatches = async(args: UnbondBatchesArgs): Promise<UnbondBatchesResponse> => {
-    return this.client.queryContractSmart(this.contractAddress, { unbond_batches: args });
-  }
-  queryContractState = async(): Promise<ContractState> => {
-    return this.client.queryContractSmart(this.contractAddress, { contract_state: {} });
-  }
-  queryLastPuppeteerResponse = async(): Promise<LastPuppeteerResponse> => {
-    return this.client.queryContractSmart(this.contractAddress, { last_puppeteer_response: {} });
-  }
-  queryTotalBonded = async(): Promise<Uint128> => {
-    return this.client.queryContractSmart(this.contractAddress, { total_bonded: {} });
-  }
-  queryBondProviders = async(): Promise<ArrayOfAddr> => {
-    return this.client.queryContractSmart(this.contractAddress, { bond_providers: {} });
-  }
-  queryTotalAsyncTokens = async(): Promise<Uint128> => {
-    return this.client.queryContractSmart(this.contractAddress, { total_async_tokens: {} });
-  }
-  queryFailedBatch = async(): Promise<FailedBatchResponse> => {
-    return this.client.queryContractSmart(this.contractAddress, { failed_batch: {} });
-  }
-  queryPause = async(): Promise<Pause> => {
+  };
+  queryExchangeRate = async (): Promise<Decimal> => {
+    return this.client.queryContractSmart(this.contractAddress, {
+      exchange_rate: {},
+    });
+  };
+  queryCurrentUnbondBatch = async (): Promise<Uint128> => {
+    return this.client.queryContractSmart(this.contractAddress, {
+      current_unbond_batch: {},
+    });
+  };
+  queryUnbondBatch = async (args: UnbondBatchArgs): Promise<UnbondBatch> => {
+    return this.client.queryContractSmart(this.contractAddress, {
+      unbond_batch: args,
+    });
+  };
+  queryUnbondBatches = async (
+    args: UnbondBatchesArgs,
+  ): Promise<UnbondBatchesResponse> => {
+    return this.client.queryContractSmart(this.contractAddress, {
+      unbond_batches: args,
+    });
+  };
+  queryContractState = async (): Promise<ContractState> => {
+    return this.client.queryContractSmart(this.contractAddress, {
+      contract_state: {},
+    });
+  };
+  queryLastPuppeteerResponse = async (): Promise<LastPuppeteerResponse> => {
+    return this.client.queryContractSmart(this.contractAddress, {
+      last_puppeteer_response: {},
+    });
+  };
+  queryTotalBonded = async (): Promise<Uint128> => {
+    return this.client.queryContractSmart(this.contractAddress, {
+      total_bonded: {},
+    });
+  };
+  queryBondProviders = async (): Promise<ArrayOfAddr> => {
+    return this.client.queryContractSmart(this.contractAddress, {
+      bond_providers: {},
+    });
+  };
+  queryTotalAsyncTokens = async (): Promise<Uint128> => {
+    return this.client.queryContractSmart(this.contractAddress, {
+      total_async_tokens: {},
+    });
+  };
+  queryFailedBatch = async (): Promise<FailedBatchResponse> => {
+    return this.client.queryContractSmart(this.contractAddress, {
+      failed_batch: {},
+    });
+  };
+  queryPause = async (): Promise<Pause> => {
     return this.client.queryContractSmart(this.contractAddress, { pause: {} });
-  }
-  queryBondHooks = async(): Promise<ArrayOfString> => {
-    return this.client.queryContractSmart(this.contractAddress, { bond_hooks: {} });
-  }
-  queryOwnership = async(): Promise<OwnershipForString> => {
-    return this.client.queryContractSmart(this.contractAddress, { ownership: {} });
-  }
-  bond = async(sender:string, args: BondArgs, fee?: number | StdFee | "auto", memo?: string, funds?: Coin[]): Promise<ExecuteResult> =>  {
-          if (!isSigningCosmWasmClient(this.client)) { throw this.mustBeSigningClient(); }
-    return this.client.execute(sender, this.contractAddress, this.bondMsg(args), fee || "auto", memo, funds);
-  }
-  bondMsg = (args: BondArgs): { bond: BondArgs } => { return { bond: args }; }
-  unbond = async(sender: string, fee?: number | StdFee | "auto", memo?: string, funds?: Coin[]): Promise<ExecuteResult> =>  {
-          if (!isSigningCosmWasmClient(this.client)) { throw this.mustBeSigningClient(); }
-    return this.client.execute(sender, this.contractAddress, this.unbondMsg(), fee || "auto", memo, funds);
-  }
-  unbondMsg = (): { unbond: {} } => { return { unbond: {} } }
-  tick = async(sender: string, fee?: number | StdFee | "auto", memo?: string, funds?: Coin[]): Promise<ExecuteResult> =>  {
-          if (!isSigningCosmWasmClient(this.client)) { throw this.mustBeSigningClient(); }
-    return this.client.execute(sender, this.contractAddress, this.tickMsg(), fee || "auto", memo, funds);
-  }
-  tickMsg = (): { tick: {} } => { return { tick: {} } }
-  addBondProvider = async(sender:string, args: AddBondProviderArgs, fee?: number | StdFee | "auto", memo?: string, funds?: Coin[]): Promise<ExecuteResult> =>  {
-          if (!isSigningCosmWasmClient(this.client)) { throw this.mustBeSigningClient(); }
-    return this.client.execute(sender, this.contractAddress, this.addBondProviderMsg(args), fee || "auto", memo, funds);
-  }
-  addBondProviderMsg = (args: AddBondProviderArgs): { add_bond_provider: AddBondProviderArgs } => { return { add_bond_provider: args }; }
-  removeBondProvider = async(sender:string, args: RemoveBondProviderArgs, fee?: number | StdFee | "auto", memo?: string, funds?: Coin[]): Promise<ExecuteResult> =>  {
-          if (!isSigningCosmWasmClient(this.client)) { throw this.mustBeSigningClient(); }
-    return this.client.execute(sender, this.contractAddress, this.removeBondProviderMsg(args), fee || "auto", memo, funds);
-  }
-  removeBondProviderMsg = (args: RemoveBondProviderArgs): { remove_bond_provider: RemoveBondProviderArgs } => { return { remove_bond_provider: args }; }
-  updateConfig = async(sender:string, args: UpdateConfigArgs, fee?: number | StdFee | "auto", memo?: string, funds?: Coin[]): Promise<ExecuteResult> =>  {
-          if (!isSigningCosmWasmClient(this.client)) { throw this.mustBeSigningClient(); }
-    return this.client.execute(sender, this.contractAddress, this.updateConfigMsg(args), fee || "auto", memo, funds);
-  }
-  updateConfigMsg = (args: UpdateConfigArgs): { update_config: UpdateConfigArgs } => { return { update_config: args }; }
-  updateWithdrawnAmount = async(sender:string, args: UpdateWithdrawnAmountArgs, fee?: number | StdFee | "auto", memo?: string, funds?: Coin[]): Promise<ExecuteResult> =>  {
-          if (!isSigningCosmWasmClient(this.client)) { throw this.mustBeSigningClient(); }
-    return this.client.execute(sender, this.contractAddress, this.updateWithdrawnAmountMsg(args), fee || "auto", memo, funds);
-  }
-  updateWithdrawnAmountMsg = (args: UpdateWithdrawnAmountArgs): { update_withdrawn_amount: UpdateWithdrawnAmountArgs } => { return { update_withdrawn_amount: args }; }
-  peripheralHook = async(sender:string, args: PeripheralHookArgs, fee?: number | StdFee | "auto", memo?: string, funds?: Coin[]): Promise<ExecuteResult> =>  {
-          if (!isSigningCosmWasmClient(this.client)) { throw this.mustBeSigningClient(); }
-    return this.client.execute(sender, this.contractAddress, this.peripheralHookMsg(args), fee || "auto", memo, funds);
-  }
-  peripheralHookMsg = (args: PeripheralHookArgs): { peripheral_hook: PeripheralHookArgs } => { return { peripheral_hook: args }; }
-  processEmergencyBatch = async(sender:string, args: ProcessEmergencyBatchArgs, fee?: number | StdFee | "auto", memo?: string, funds?: Coin[]): Promise<ExecuteResult> =>  {
-          if (!isSigningCosmWasmClient(this.client)) { throw this.mustBeSigningClient(); }
-    return this.client.execute(sender, this.contractAddress, this.processEmergencyBatchMsg(args), fee || "auto", memo, funds);
-  }
-  processEmergencyBatchMsg = (args: ProcessEmergencyBatchArgs): { process_emergency_batch: ProcessEmergencyBatchArgs } => { return { process_emergency_batch: args }; }
-  setPause = async(sender:string, args: SetPauseArgs, fee?: number | StdFee | "auto", memo?: string, funds?: Coin[]): Promise<ExecuteResult> =>  {
-          if (!isSigningCosmWasmClient(this.client)) { throw this.mustBeSigningClient(); }
-    return this.client.execute(sender, this.contractAddress, this.setPauseMsg(args), fee || "auto", memo, funds);
-  }
-  setPauseMsg = (args: SetPauseArgs): { set_pause: SetPauseArgs } => { return { set_pause: args }; }
-  setBondHooks = async(sender:string, args: SetBondHooksArgs, fee?: number | StdFee | "auto", memo?: string, funds?: Coin[]): Promise<ExecuteResult> =>  {
-          if (!isSigningCosmWasmClient(this.client)) { throw this.mustBeSigningClient(); }
-    return this.client.execute(sender, this.contractAddress, this.setBondHooksMsg(args), fee || "auto", memo, funds);
-  }
-  setBondHooksMsg = (args: SetBondHooksArgs): { set_bond_hooks: SetBondHooksArgs } => { return { set_bond_hooks: args }; }
-  updateOwnership = async(sender:string, args: UpdateOwnershipArgs, fee?: number | StdFee | "auto", memo?: string, funds?: Coin[]): Promise<ExecuteResult> =>  {
-          if (!isSigningCosmWasmClient(this.client)) { throw this.mustBeSigningClient(); }
-    return this.client.execute(sender, this.contractAddress, this.updateOwnershipMsg(args), fee || "auto", memo, funds);
-  }
-  updateOwnershipMsg = (args: UpdateOwnershipArgs): { update_ownership: UpdateOwnershipArgs } => { return { update_ownership: args }; }
+  };
+  queryBondHooks = async (): Promise<ArrayOfString> => {
+    return this.client.queryContractSmart(this.contractAddress, {
+      bond_hooks: {},
+    });
+  };
+  queryOwnership = async (): Promise<OwnershipForString> => {
+    return this.client.queryContractSmart(this.contractAddress, {
+      ownership: {},
+    });
+  };
+  bond = async (
+    sender: string,
+    args: BondArgs,
+    fee?: number | StdFee | 'auto',
+    memo?: string,
+    funds?: Coin[],
+  ): Promise<ExecuteResult> => {
+    if (!isSigningCosmWasmClient(this.client)) {
+      throw this.mustBeSigningClient();
+    }
+    return this.client.execute(
+      sender,
+      this.contractAddress,
+      this.bondMsg(args),
+      fee || 'auto',
+      memo,
+      funds,
+    );
+  };
+  bondMsg = (args: BondArgs): { bond: BondArgs } => {
+    return { bond: args };
+  };
+  unbond = async (
+    sender: string,
+    fee?: number | StdFee | 'auto',
+    memo?: string,
+    funds?: Coin[],
+  ): Promise<ExecuteResult> => {
+    if (!isSigningCosmWasmClient(this.client)) {
+      throw this.mustBeSigningClient();
+    }
+    return this.client.execute(
+      sender,
+      this.contractAddress,
+      this.unbondMsg(),
+      fee || 'auto',
+      memo,
+      funds,
+    );
+  };
+  unbondMsg = (): { unbond: {} } => {
+    return { unbond: {} };
+  };
+  tick = async (
+    sender: string,
+    fee?: number | StdFee | 'auto',
+    memo?: string,
+    funds?: Coin[],
+  ): Promise<ExecuteResult> => {
+    if (!isSigningCosmWasmClient(this.client)) {
+      throw this.mustBeSigningClient();
+    }
+    return this.client.execute(
+      sender,
+      this.contractAddress,
+      this.tickMsg(),
+      fee || 'auto',
+      memo,
+      funds,
+    );
+  };
+  tickMsg = (): { tick: {} } => {
+    return { tick: {} };
+  };
+  addBondProvider = async (
+    sender: string,
+    args: AddBondProviderArgs,
+    fee?: number | StdFee | 'auto',
+    memo?: string,
+    funds?: Coin[],
+  ): Promise<ExecuteResult> => {
+    if (!isSigningCosmWasmClient(this.client)) {
+      throw this.mustBeSigningClient();
+    }
+    return this.client.execute(
+      sender,
+      this.contractAddress,
+      this.addBondProviderMsg(args),
+      fee || 'auto',
+      memo,
+      funds,
+    );
+  };
+  addBondProviderMsg = (
+    args: AddBondProviderArgs,
+  ): { add_bond_provider: AddBondProviderArgs } => {
+    return { add_bond_provider: args };
+  };
+  removeBondProvider = async (
+    sender: string,
+    args: RemoveBondProviderArgs,
+    fee?: number | StdFee | 'auto',
+    memo?: string,
+    funds?: Coin[],
+  ): Promise<ExecuteResult> => {
+    if (!isSigningCosmWasmClient(this.client)) {
+      throw this.mustBeSigningClient();
+    }
+    return this.client.execute(
+      sender,
+      this.contractAddress,
+      this.removeBondProviderMsg(args),
+      fee || 'auto',
+      memo,
+      funds,
+    );
+  };
+  removeBondProviderMsg = (
+    args: RemoveBondProviderArgs,
+  ): { remove_bond_provider: RemoveBondProviderArgs } => {
+    return { remove_bond_provider: args };
+  };
+  updateConfig = async (
+    sender: string,
+    args: UpdateConfigArgs,
+    fee?: number | StdFee | 'auto',
+    memo?: string,
+    funds?: Coin[],
+  ): Promise<ExecuteResult> => {
+    if (!isSigningCosmWasmClient(this.client)) {
+      throw this.mustBeSigningClient();
+    }
+    return this.client.execute(
+      sender,
+      this.contractAddress,
+      this.updateConfigMsg(args),
+      fee || 'auto',
+      memo,
+      funds,
+    );
+  };
+  updateConfigMsg = (
+    args: UpdateConfigArgs,
+  ): { update_config: UpdateConfigArgs } => {
+    return { update_config: args };
+  };
+  updateWithdrawnAmount = async (
+    sender: string,
+    args: UpdateWithdrawnAmountArgs,
+    fee?: number | StdFee | 'auto',
+    memo?: string,
+    funds?: Coin[],
+  ): Promise<ExecuteResult> => {
+    if (!isSigningCosmWasmClient(this.client)) {
+      throw this.mustBeSigningClient();
+    }
+    return this.client.execute(
+      sender,
+      this.contractAddress,
+      this.updateWithdrawnAmountMsg(args),
+      fee || 'auto',
+      memo,
+      funds,
+    );
+  };
+  updateWithdrawnAmountMsg = (
+    args: UpdateWithdrawnAmountArgs,
+  ): { update_withdrawn_amount: UpdateWithdrawnAmountArgs } => {
+    return { update_withdrawn_amount: args };
+  };
+  peripheralHook = async (
+    sender: string,
+    args: PeripheralHookArgs,
+    fee?: number | StdFee | 'auto',
+    memo?: string,
+    funds?: Coin[],
+  ): Promise<ExecuteResult> => {
+    if (!isSigningCosmWasmClient(this.client)) {
+      throw this.mustBeSigningClient();
+    }
+    return this.client.execute(
+      sender,
+      this.contractAddress,
+      this.peripheralHookMsg(args),
+      fee || 'auto',
+      memo,
+      funds,
+    );
+  };
+  peripheralHookMsg = (
+    args: PeripheralHookArgs,
+  ): { peripheral_hook: PeripheralHookArgs } => {
+    return { peripheral_hook: args };
+  };
+  processEmergencyBatch = async (
+    sender: string,
+    args: ProcessEmergencyBatchArgs,
+    fee?: number | StdFee | 'auto',
+    memo?: string,
+    funds?: Coin[],
+  ): Promise<ExecuteResult> => {
+    if (!isSigningCosmWasmClient(this.client)) {
+      throw this.mustBeSigningClient();
+    }
+    return this.client.execute(
+      sender,
+      this.contractAddress,
+      this.processEmergencyBatchMsg(args),
+      fee || 'auto',
+      memo,
+      funds,
+    );
+  };
+  processEmergencyBatchMsg = (
+    args: ProcessEmergencyBatchArgs,
+  ): { process_emergency_batch: ProcessEmergencyBatchArgs } => {
+    return { process_emergency_batch: args };
+  };
+  setPause = async (
+    sender: string,
+    args: SetPauseArgs,
+    fee?: number | StdFee | 'auto',
+    memo?: string,
+    funds?: Coin[],
+  ): Promise<ExecuteResult> => {
+    if (!isSigningCosmWasmClient(this.client)) {
+      throw this.mustBeSigningClient();
+    }
+    return this.client.execute(
+      sender,
+      this.contractAddress,
+      this.setPauseMsg(args),
+      fee || 'auto',
+      memo,
+      funds,
+    );
+  };
+  setPauseMsg = (args: SetPauseArgs): { set_pause: SetPauseArgs } => {
+    return { set_pause: args };
+  };
+  setBondHooks = async (
+    sender: string,
+    args: SetBondHooksArgs,
+    fee?: number | StdFee | 'auto',
+    memo?: string,
+    funds?: Coin[],
+  ): Promise<ExecuteResult> => {
+    if (!isSigningCosmWasmClient(this.client)) {
+      throw this.mustBeSigningClient();
+    }
+    return this.client.execute(
+      sender,
+      this.contractAddress,
+      this.setBondHooksMsg(args),
+      fee || 'auto',
+      memo,
+      funds,
+    );
+  };
+  setBondHooksMsg = (
+    args: SetBondHooksArgs,
+  ): { set_bond_hooks: SetBondHooksArgs } => {
+    return { set_bond_hooks: args };
+  };
+  updateOwnership = async (
+    sender: string,
+    args: UpdateOwnershipArgs,
+    fee?: number | StdFee | 'auto',
+    memo?: string,
+    funds?: Coin[],
+  ): Promise<ExecuteResult> => {
+    if (!isSigningCosmWasmClient(this.client)) {
+      throw this.mustBeSigningClient();
+    }
+    return this.client.execute(
+      sender,
+      this.contractAddress,
+      this.updateOwnershipMsg(args),
+      fee || 'auto',
+      memo,
+      funds,
+    );
+  };
+  updateOwnershipMsg = (
+    args: UpdateOwnershipArgs,
+  ): { update_ownership: UpdateOwnershipArgs } => {
+    return { update_ownership: args };
+  };
 }