--- conflicted
+++ resolved
@@ -698,20 +698,24 @@
   }
   updateOwnership = async(sender:string, args: UpdateOwnershipArgs, fee?: number | StdFee | "auto", memo?: string, funds?: Coin[]): Promise<ExecuteResult> =>  {
           if (!isSigningCosmWasmClient(this.client)) { throw this.mustBeSigningClient(); }
-    return this.client.execute(sender, this.contractAddress, { update_ownership: args }, fee || "auto", memo, funds);
-  }
+    return this.client.execute(sender, this.contractAddress, this.updateOwnershipMsg(args), fee || "auto", memo, funds);
+  }
+  updateOwnershipMsg = (args: UpdateOwnershipArgs): { update_ownership: UpdateOwnershipArgs } => { return { update_ownership: args }; }
   updateMinterOwnership = async(sender:string, args: UpdateMinterOwnershipArgs, fee?: number | StdFee | "auto", memo?: string, funds?: Coin[]): Promise<ExecuteResult> =>  {
           if (!isSigningCosmWasmClient(this.client)) { throw this.mustBeSigningClient(); }
-    return this.client.execute(sender, this.contractAddress, { update_minter_ownership: args }, fee || "auto", memo, funds);
-  }
+    return this.client.execute(sender, this.contractAddress, this.updateMinterOwnershipMsg(args), fee || "auto", memo, funds);
+  }
+  updateMinterOwnershipMsg = (args: UpdateMinterOwnershipArgs): { update_minter_ownership: UpdateMinterOwnershipArgs } => { return { update_minter_ownership: args }; }
   updateCreatorOwnership = async(sender:string, args: UpdateCreatorOwnershipArgs, fee?: number | StdFee | "auto", memo?: string, funds?: Coin[]): Promise<ExecuteResult> =>  {
           if (!isSigningCosmWasmClient(this.client)) { throw this.mustBeSigningClient(); }
-    return this.client.execute(sender, this.contractAddress, { update_creator_ownership: args }, fee || "auto", memo, funds);
-  }
+    return this.client.execute(sender, this.contractAddress, this.updateCreatorOwnershipMsg(args), fee || "auto", memo, funds);
+  }
+  updateCreatorOwnershipMsg = (args: UpdateCreatorOwnershipArgs): { update_creator_ownership: UpdateCreatorOwnershipArgs } => { return { update_creator_ownership: args }; }
   updateCollectionInfo = async(sender:string, args: UpdateCollectionInfoArgs, fee?: number | StdFee | "auto", memo?: string, funds?: Coin[]): Promise<ExecuteResult> =>  {
           if (!isSigningCosmWasmClient(this.client)) { throw this.mustBeSigningClient(); }
-    return this.client.execute(sender, this.contractAddress, { update_collection_info: args }, fee || "auto", memo, funds);
-  }
+    return this.client.execute(sender, this.contractAddress, this.updateCollectionInfoMsg(args), fee || "auto", memo, funds);
+  }
+  updateCollectionInfoMsg = (args: UpdateCollectionInfoArgs): { update_collection_info: UpdateCollectionInfoArgs } => { return { update_collection_info: args }; }
   transferNft = async(sender:string, args: TransferNftArgs, fee?: number | StdFee | "auto", memo?: string, funds?: Coin[]): Promise<ExecuteResult> =>  {
           if (!isSigningCosmWasmClient(this.client)) { throw this.mustBeSigningClient(); }
     return this.client.execute(sender, this.contractAddress, this.transferNftMsg(args), fee || "auto", memo, funds);
@@ -751,37 +755,30 @@
           if (!isSigningCosmWasmClient(this.client)) { throw this.mustBeSigningClient(); }
     return this.client.execute(sender, this.contractAddress, this.burnMsg(args), fee || "auto", memo, funds);
   }
-<<<<<<< HEAD
+  burnMsg = (args: BurnArgs): { burn: BurnArgs } => { return { burn: args }; }
   updateExtension = async(sender:string, args: UpdateExtensionArgs, fee?: number | StdFee | "auto", memo?: string, funds?: Coin[]): Promise<ExecuteResult> =>  {
           if (!isSigningCosmWasmClient(this.client)) { throw this.mustBeSigningClient(); }
-    return this.client.execute(sender, this.contractAddress, { update_extension: args }, fee || "auto", memo, funds);
-  }
+    return this.client.execute(sender, this.contractAddress, this.updateExtensionMsg(args), fee || "auto", memo, funds);
+  }
+  updateExtensionMsg = (args: UpdateExtensionArgs): { update_extension: UpdateExtensionArgs } => { return { update_extension: args }; }
   updateNftInfo = async(sender:string, args: UpdateNftInfoArgs, fee?: number | StdFee | "auto", memo?: string, funds?: Coin[]): Promise<ExecuteResult> =>  {
           if (!isSigningCosmWasmClient(this.client)) { throw this.mustBeSigningClient(); }
-    return this.client.execute(sender, this.contractAddress, { update_nft_info: args }, fee || "auto", memo, funds);
-  }
+    return this.client.execute(sender, this.contractAddress, this.updateNftInfoMsg(args), fee || "auto", memo, funds);
+  }
+  updateNftInfoMsg = (args: UpdateNftInfoArgs): { update_nft_info: UpdateNftInfoArgs } => { return { update_nft_info: args }; }
   setWithdrawAddress = async(sender:string, args: SetWithdrawAddressArgs, fee?: number | StdFee | "auto", memo?: string, funds?: Coin[]): Promise<ExecuteResult> =>  {
           if (!isSigningCosmWasmClient(this.client)) { throw this.mustBeSigningClient(); }
-    return this.client.execute(sender, this.contractAddress, { set_withdraw_address: args }, fee || "auto", memo, funds);
-  }
+    return this.client.execute(sender, this.contractAddress, this.setWithdrawAddressMsg(args), fee || "auto", memo, funds);
+  }
+  setWithdrawAddressMsg = (args: SetWithdrawAddressArgs): { set_withdraw_address: SetWithdrawAddressArgs } => { return { set_withdraw_address: args }; }
   removeWithdrawAddress = async(sender: string, fee?: number | StdFee | "auto", memo?: string, funds?: Coin[]): Promise<ExecuteResult> =>  {
           if (!isSigningCosmWasmClient(this.client)) { throw this.mustBeSigningClient(); }
-    return this.client.execute(sender, this.contractAddress, { remove_withdraw_address: {} }, fee || "auto", memo, funds);
-  }
+    return this.client.execute(sender, this.contractAddress, this.removeWithdrawAddressMsg(), fee || "auto", memo, funds);
+  }
+  removeWithdrawAddressMsg = (): { remove_withdraw_address: {} } => { return { remove_withdraw_address: {} } }
   withdrawFunds = async(sender:string, args: WithdrawFundsArgs, fee?: number | StdFee | "auto", memo?: string, funds?: Coin[]): Promise<ExecuteResult> =>  {
           if (!isSigningCosmWasmClient(this.client)) { throw this.mustBeSigningClient(); }
-    return this.client.execute(sender, this.contractAddress, { withdraw_funds: args }, fee || "auto", memo, funds);
-=======
-  burnMsg = (args: BurnArgs): { burn: BurnArgs } => { return { burn: args }; }
-  extension = async(sender:string, args: ExtensionArgs, fee?: number | StdFee | "auto", memo?: string, funds?: Coin[]): Promise<ExecuteResult> =>  {
-          if (!isSigningCosmWasmClient(this.client)) { throw this.mustBeSigningClient(); }
-    return this.client.execute(sender, this.contractAddress, this.extensionMsg(args), fee || "auto", memo, funds);
-  }
-  extensionMsg = (args: ExtensionArgs): { extension: ExtensionArgs } => { return { extension: args }; }
-  updateOwnership = async(sender:string, args: UpdateOwnershipArgs, fee?: number | StdFee | "auto", memo?: string, funds?: Coin[]): Promise<ExecuteResult> =>  {
-          if (!isSigningCosmWasmClient(this.client)) { throw this.mustBeSigningClient(); }
-    return this.client.execute(sender, this.contractAddress, this.updateOwnershipMsg(args), fee || "auto", memo, funds);
->>>>>>> d65cfbde
-  }
-  updateOwnershipMsg = (args: UpdateOwnershipArgs): { update_ownership: UpdateOwnershipArgs } => { return { update_ownership: args }; }
+    return this.client.execute(sender, this.contractAddress, this.withdrawFundsMsg(args), fee || "auto", memo, funds);
+  }
+  withdrawFundsMsg = (args: WithdrawFundsArgs): { withdraw_funds: WithdrawFundsArgs } => { return { withdraw_funds: args }; }
 }