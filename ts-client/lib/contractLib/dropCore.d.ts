import { CosmWasmClient, SigningCosmWasmClient, ExecuteResult, InstantiateResult } from "@cosmjs/cosmwasm-stargate";
import { StdFee } from "@cosmjs/amino";
export type ArrayOfString = string[];
/**
 * A human readable address.
 *
 * In Cosmos, this is typically bech32 encoded. But for multi-chain smart contracts no assumptions should be made other than being UTF-8 encoded and of reasonable length.
 *
 * This type represents a validated address. It can be created in the following ways 1. Use `Addr::unchecked(input)` 2. Use `let checked: Addr = deps.api.addr_validate(input)?` 3. Use `let checked: Addr = deps.api.addr_humanize(canonical_addr)?` 4. Deserialize from JSON. This must only be done from JSON that was validated before such as a contract's state. `Addr` must not be used in messages sent by the user because this would result in unvalidated instances.
 *
 * This type is immutable. If you really need to mutate it (Really? Are you sure?), create a mutable copy using `let mut mutable = Addr::to_string()` and operate on that `String` instance.
 */
export type Addr = string;
export type ArrayOfAddr = Addr[];
export type ContractState = "idle" | "peripheral" | "claiming" | "unbonding";
/**
 * A thin wrapper around u128 that is using strings for JSON encoding/decoding, such that the full u128 range can be used for clients that convert JSON numbers to floats, like JavaScript and jq.
 *
 * # Examples
 *
 * Use `from` to create instances of this and `u128` to get the value out:
 *
 * ``` # use cosmwasm_std::Uint128; let a = Uint128::from(123u128); assert_eq!(a.u128(), 123);
 *
 * let b = Uint128::from(42u64); assert_eq!(b.u128(), 42);
 *
 * let c = Uint128::from(70u32); assert_eq!(c.u128(), 70); ```
 */
export type Uint128 = string;
/**
 * A fixed-point decimal value with 18 fractional digits, i.e. Decimal(1_000_000_000_000_000_000) == 1.0
 *
 * The greatest possible value that can be represented is 340282366920938463463.374607431768211455 (which is (2^128 - 1) / 10^18)
 */
export type Decimal = string;
export type ResponseHookMsg = {
    success: ResponseHookSuccessMsg;
} | {
    error: ResponseHookErrorMsg;
};
export type Transaction = {
    undelegate: {
        batch_id: number;
        denom: string;
        interchain_account_id: string;
        items: [string, Uint1281][];
    };
} | {
    redelegate: {
        amount: number;
        denom: string;
        interchain_account_id: string;
        validator_from: string;
        validator_to: string;
    };
} | {
    withdraw_reward: {
        interchain_account_id: string;
        validator: string;
    };
} | {
    tokenize_share: {
        amount: number;
        denom: string;
        interchain_account_id: string;
        validator: string;
    };
} | {
    redeem_shares: {
        items: RedeemShareItem[];
    };
} | {
    claim_rewards_and_optionaly_transfer: {
        denom: string;
        interchain_account_id: string;
        transfer?: TransferReadyBatchesMsg | null;
        validators: string[];
    };
} | {
    i_b_c_transfer: {
        amount: number;
        denom: string;
        real_amount: number;
        reason: IBCTransferReason;
        recipient: string;
    };
} | {
    stake: {
        amount: Uint1281;
    };
} | {
    transfer: {
        interchain_account_id: string;
        items: [string, Coin][];
    };
} | {
    setup_protocol: {
        interchain_account_id: string;
        rewards_withdraw_address: string;
    };
};
/**
 * A thin wrapper around u128 that is using strings for JSON encoding/decoding, such that the full u128 range can be used for clients that convert JSON numbers to floats, like JavaScript and jq.
 *
 * # Examples
 *
 * Use `from` to create instances of this and `u128` to get the value out:
 *
 * ``` # use cosmwasm_std::Uint128; let a = Uint128::from(123u128); assert_eq!(a.u128(), 123);
 *
 * let b = Uint128::from(42u64); assert_eq!(b.u128(), 42);
 *
 * let c = Uint128::from(70u32); assert_eq!(c.u128(), 70); ```
 */
export type Uint1281 = string;
export type IBCTransferReason = "l_s_m_share" | "delegate";
/**
 * Expiration represents a point in time when some event happens. It can compare with a BlockInfo and will return is_expired() == true once the condition is hit (and for every block in the future)
 */
export type Expiration = {
    at_height: number;
} | {
    at_time: Timestamp;
} | {
    never: {};
};
/**
 * A point in time in nanosecond precision.
 *
 * This type can represent times from 1970-01-01T00:00:00Z to 2554-07-21T23:34:33Z.
 *
 * ## Examples
 *
 * ``` # use cosmwasm_std::Timestamp; let ts = Timestamp::from_nanos(1_000_000_202); assert_eq!(ts.nanos(), 1_000_000_202); assert_eq!(ts.seconds(), 1); assert_eq!(ts.subsec_nanos(), 202);
 *
 * let ts = ts.plus_seconds(2); assert_eq!(ts.nanos(), 3_000_000_202); assert_eq!(ts.seconds(), 3); assert_eq!(ts.subsec_nanos(), 202); ```
 */
export type Timestamp = Uint64;
/**
 * A thin wrapper around u64 that is using strings for JSON encoding/decoding, such that the full u64 range can be used for clients that convert JSON numbers to floats, like JavaScript and jq.
 *
 * # Examples
 *
 * Use `from` to create instances of this and `u64` to get the value out:
 *
 * ``` # use cosmwasm_std::Uint64; let a = Uint64::from(42u64); assert_eq!(a.u64(), 42);
 *
 * let b = Uint64::from(70u32); assert_eq!(b.u64(), 70); ```
 */
export type Uint64 = string;
/**
 * A thin wrapper around u128 that is using strings for JSON encoding/decoding, such that the full u128 range can be used for clients that convert JSON numbers to floats, like JavaScript and jq.
 *
 * # Examples
 *
 * Use `from` to create instances of this and `u128` to get the value out:
 *
 * ``` # use cosmwasm_std::Uint128; let a = Uint128::from(123u128); assert_eq!(a.u128(), 123);
 *
 * let b = Uint128::from(42u64); assert_eq!(b.u128(), 42);
 *
 * let c = Uint128::from(70u32); assert_eq!(c.u128(), 70); ```
 */
export type Uint1282 = string;
/**
 * A thin wrapper around u128 that is using strings for JSON encoding/decoding, such that the full u128 range can be used for clients that convert JSON numbers to floats, like JavaScript and jq.
 *
 * # Examples
 *
 * Use `from` to create instances of this and `u128` to get the value out:
 *
 * ``` # use cosmwasm_std::Uint128; let a = Uint128::from(123u128); assert_eq!(a.u128(), 123);
 *
 * let b = Uint128::from(42u64); assert_eq!(b.u128(), 42);
 *
 * let c = Uint128::from(70u32); assert_eq!(c.u128(), 70); ```
 */
export type Uint1283 = string;
/**
 * A fixed-point decimal value with 18 fractional digits, i.e. Decimal(1_000_000_000_000_000_000) == 1.0
 *
 * The greatest possible value that can be represented is 340282366920938463463.374607431768211455 (which is (2^128 - 1) / 10^18)
 */
export type Decimal1 = string;
export type UnbondBatchStatus = "new" | "unbond_requested" | "unbond_failed" | "unbonding" | "withdrawing" | "withdrawn" | "withdrawing_emergency" | "withdrawn_emergency";
export type PeripheralHookArgs = {
    success: ResponseHookSuccessMsg;
} | {
    error: ResponseHookErrorMsg;
};
/**
 * Actions that can be taken to alter the contract's ownership
 */
export type UpdateOwnershipArgs = {
    transfer_ownership: {
        expiry?: Expiration | null;
        new_owner: string;
    };
} | "accept_ownership" | "renounce_ownership";
<<<<<<< HEAD
/**
 * Expiration represents a point in time when some event happens. It can compare with a BlockInfo and will return is_expired() == true once the condition is hit (and for every block in the future)
 */
export type Expiration = {
    at_height: number;
} | {
    at_time: Timestamp;
} | {
    never: {};
};
/**
 * A point in time in nanosecond precision.
 *
 * This type can represent times from 1970-01-01T00:00:00Z to 2554-07-21T23:34:33Z.
 *
 * ## Examples
 *
 * ``` # use cosmwasm_std::Timestamp; let ts = Timestamp::from_nanos(1_000_000_202); assert_eq!(ts.nanos(), 1_000_000_202); assert_eq!(ts.seconds(), 1); assert_eq!(ts.subsec_nanos(), 202);
 *
 * let ts = ts.plus_seconds(2); assert_eq!(ts.nanos(), 3_000_000_202); assert_eq!(ts.seconds(), 3); assert_eq!(ts.subsec_nanos(), 202); ```
 */
export type Timestamp = Uint64;
=======
>>>>>>> d38347e8
export interface DropCoreSchema {
    responses: ArrayOfString | ArrayOfAddr | Config | ContractState | Uint128 | Decimal | FailedBatchResponse | LastPuppeteerResponse | OwnershipForString | Pause | Uint1282 | Uint1283 | UnbondBatch | UnbondBatchesResponse;
    query: UnbondBatchArgs | UnbondBatchesArgs;
    execute: BondArgs | AddBondProviderArgs | RemoveBondProviderArgs | UpdateConfigArgs | UpdateWithdrawnAmountArgs | PeripheralHookArgs | ProcessEmergencyBatchArgs | SetPauseArgs | SetBondHooksArgs | UpdateOwnershipArgs;
    instantiate?: InstantiateMsg;
    [k: string]: unknown;
}
export interface Config {
    base_denom: string;
    emergency_address?: string | null;
    factory_contract: Addr;
    icq_update_delay: number;
    idle_min_interval: number;
    pump_ica_address?: string | null;
    remote_denom: string;
    unbond_batch_switch_time: number;
    unbonding_period: number;
    unbonding_safe_period: number;
}
export interface FailedBatchResponse {
    response?: number | null;
}
export interface LastPuppeteerResponse {
    response?: ResponseHookMsg | null;
}
export interface ResponseHookSuccessMsg {
    local_height: number;
    remote_height: number;
    transaction: Transaction;
}
export interface RedeemShareItem {
    amount: Uint1281;
    local_denom: string;
    remote_denom: string;
}
export interface TransferReadyBatchesMsg {
    amount: Uint1281;
    batch_ids: number[];
    emergency: boolean;
    recipient: string;
}
export interface Coin {
    amount: Uint1281;
    denom: string;
    [k: string]: unknown;
}
export interface ResponseHookErrorMsg {
    details: string;
    transaction: Transaction;
}
/**
 * The contract's ownership info
 */
export interface OwnershipForString {
    /**
     * The contract's current owner. `None` if the ownership has been renounced.
     */
    owner?: string | null;
    /**
     * The deadline for the pending owner to accept the ownership. `None` if there isn't a pending ownership transfer, or if a transfer exists and it doesn't have a deadline.
     */
    pending_expiry?: Expiration | null;
    /**
     * The account who has been proposed to take over the ownership. `None` if there isn't a pending ownership transfer.
     */
    pending_owner?: string | null;
}
export interface Pause {
    bond: boolean;
    tick: boolean;
    unbond: boolean;
}
export interface UnbondBatch {
    expected_native_asset_amount: Uint1281;
    expected_release_time: number;
    slashing_effect?: Decimal1 | null;
    status: UnbondBatchStatus;
    status_timestamps: UnbondBatchStatusTimestamps;
    total_dasset_amount_to_withdraw: Uint1281;
    total_unbond_items: number;
    unbonded_amount?: Uint1281 | null;
    withdrawn_amount?: Uint1281 | null;
}
export interface UnbondBatchStatusTimestamps {
    new: number;
    unbond_failed?: number | null;
    unbond_requested?: number | null;
    unbonding?: number | null;
    withdrawing?: number | null;
    withdrawing_emergency?: number | null;
    withdrawn?: number | null;
    withdrawn_emergency?: number | null;
}
export interface UnbondBatchesResponse {
    next_page_key?: Uint1281 | null;
    unbond_batches: UnbondBatch1[];
}
export interface UnbondBatch1 {
    expected_native_asset_amount: Uint1281;
    expected_release_time: number;
    slashing_effect?: Decimal1 | null;
    status: UnbondBatchStatus;
    status_timestamps: UnbondBatchStatusTimestamps;
    total_dasset_amount_to_withdraw: Uint1281;
    total_unbond_items: number;
    unbonded_amount?: Uint1281 | null;
    withdrawn_amount?: Uint1281 | null;
}
export interface UnbondBatchArgs {
    batch_id: Uint1281;
}
export interface UnbondBatchesArgs {
    limit?: Uint64 | null;
    page_key?: Uint1281 | null;
}
export interface BondArgs {
    receiver?: string | null;
    ref?: string | null;
}
export interface AddBondProviderArgs {
    bond_provider_address: string;
}
export interface RemoveBondProviderArgs {
    bond_provider_address: string;
}
export interface UpdateConfigArgs {
    new_config: ConfigOptional;
}
export interface ConfigOptional {
    base_denom?: string | null;
    emergency_address?: string | null;
    factory_contract?: string | null;
    idle_min_interval?: number | null;
    pump_ica_address?: string | null;
    remote_denom?: string | null;
    rewards_receiver?: string | null;
    unbond_batch_switch_time?: number | null;
    unbonding_period?: number | null;
    unbonding_safe_period?: number | null;
}
export interface UpdateWithdrawnAmountArgs {
    batch_id: number;
    withdrawn_amount: Uint1281;
}
export interface ProcessEmergencyBatchArgs {
    batch_id: number;
    unbonded_amount: Uint1281;
}
export interface SetPauseArgs {
    type?: "object";
    required?: ["bond", "tick", "unbond"];
    properties?: {
        [k: string]: unknown;
    };
    additionalProperties?: never;
}
export interface SetBondHooksArgs {
    hooks: string[];
}
export interface InstantiateMsg {
    base_denom: string;
    emergency_address?: string | null;
    factory_contract: string;
    icq_update_delay: number;
    idle_min_interval: number;
    owner: string;
    pump_ica_address?: string | null;
    remote_denom: string;
    unbond_batch_switch_time: number;
    unbonding_period: number;
    unbonding_safe_period: number;
}
export declare class Client {
    private readonly client;
    contractAddress: string;
    constructor(client: CosmWasmClient | SigningCosmWasmClient, contractAddress: string);
    mustBeSigningClient(): Error;
    static instantiate(client: SigningCosmWasmClient, sender: string, codeId: number, initMsg: InstantiateMsg, label: string, fees: StdFee | 'auto' | number, initCoins?: readonly Coin[], admin?: string): Promise<InstantiateResult>;
    static instantiate2(client: SigningCosmWasmClient, sender: string, codeId: number, salt: Uint8Array, initMsg: InstantiateMsg, label: string, fees: StdFee | 'auto' | number, initCoins?: readonly Coin[], admin?: string): Promise<InstantiateResult>;
    queryConfig: () => Promise<Config>;
    queryExchangeRate: () => Promise<Decimal>;
    queryCurrentUnbondBatch: () => Promise<Uint128>;
    queryUnbondBatch: (args: UnbondBatchArgs) => Promise<UnbondBatch>;
    queryUnbondBatches: (args: UnbondBatchesArgs) => Promise<UnbondBatchesResponse>;
    queryContractState: () => Promise<ContractState>;
    queryLastPuppeteerResponse: () => Promise<LastPuppeteerResponse>;
    queryTotalBonded: () => Promise<Uint128>;
    queryBondProviders: () => Promise<ArrayOfAddr>;
    queryTotalAsyncTokens: () => Promise<Uint128>;
    queryFailedBatch: () => Promise<FailedBatchResponse>;
    queryPause: () => Promise<Pause>;
    queryBondHooks: () => Promise<ArrayOfString>;
    queryOwnership: () => Promise<OwnershipForString>;
    bond: (sender: string, args: BondArgs, fee?: number | StdFee | "auto", memo?: string, funds?: Coin[]) => Promise<ExecuteResult>;
    bondMsg: (args: BondArgs) => {
        bond: BondArgs;
    };
    unbond: (sender: string, fee?: number | StdFee | "auto", memo?: string, funds?: Coin[]) => Promise<ExecuteResult>;
    unbondMsg: () => {
        unbond: {};
    };
    tick: (sender: string, fee?: number | StdFee | "auto", memo?: string, funds?: Coin[]) => Promise<ExecuteResult>;
    tickMsg: () => {
        tick: {};
    };
    addBondProvider: (sender: string, args: AddBondProviderArgs, fee?: number | StdFee | "auto", memo?: string, funds?: Coin[]) => Promise<ExecuteResult>;
    addBondProviderMsg: (args: AddBondProviderArgs) => {
        add_bond_provider: AddBondProviderArgs;
    };
    removeBondProvider: (sender: string, args: RemoveBondProviderArgs, fee?: number | StdFee | "auto", memo?: string, funds?: Coin[]) => Promise<ExecuteResult>;
    removeBondProviderMsg: (args: RemoveBondProviderArgs) => {
        remove_bond_provider: RemoveBondProviderArgs;
    };
    updateConfig: (sender: string, args: UpdateConfigArgs, fee?: number | StdFee | "auto", memo?: string, funds?: Coin[]) => Promise<ExecuteResult>;
    updateConfigMsg: (args: UpdateConfigArgs) => {
        update_config: UpdateConfigArgs;
    };
    updateWithdrawnAmount: (sender: string, args: UpdateWithdrawnAmountArgs, fee?: number | StdFee | "auto", memo?: string, funds?: Coin[]) => Promise<ExecuteResult>;
    updateWithdrawnAmountMsg: (args: UpdateWithdrawnAmountArgs) => {
        update_withdrawn_amount: UpdateWithdrawnAmountArgs;
    };
    peripheralHook: (sender: string, args: PeripheralHookArgs, fee?: number | StdFee | "auto", memo?: string, funds?: Coin[]) => Promise<ExecuteResult>;
    peripheralHookMsg: (args: PeripheralHookArgs) => {
        peripheral_hook: PeripheralHookArgs;
    };
    processEmergencyBatch: (sender: string, args: ProcessEmergencyBatchArgs, fee?: number | StdFee | "auto", memo?: string, funds?: Coin[]) => Promise<ExecuteResult>;
    processEmergencyBatchMsg: (args: ProcessEmergencyBatchArgs) => {
        process_emergency_batch: ProcessEmergencyBatchArgs;
    };
    setPause: (sender: string, args: SetPauseArgs, fee?: number | StdFee | "auto", memo?: string, funds?: Coin[]) => Promise<ExecuteResult>;
    setPauseMsg: (args: SetPauseArgs) => {
        set_pause: SetPauseArgs;
    };
    setBondHooks: (sender: string, args: SetBondHooksArgs, fee?: number | StdFee | "auto", memo?: string, funds?: Coin[]) => Promise<ExecuteResult>;
    setBondHooksMsg: (args: SetBondHooksArgs) => {
        set_bond_hooks: SetBondHooksArgs;
    };
    updateOwnership: (sender: string, args: UpdateOwnershipArgs, fee?: number | StdFee | "auto", memo?: string, funds?: Coin[]) => Promise<ExecuteResult>;
    updateOwnershipMsg: (args: UpdateOwnershipArgs) => {
        update_ownership: UpdateOwnershipArgs;
    };
}<|MERGE_RESOLUTION|>--- conflicted
+++ resolved
@@ -1,5 +1,10 @@
-import { CosmWasmClient, SigningCosmWasmClient, ExecuteResult, InstantiateResult } from "@cosmjs/cosmwasm-stargate";
-import { StdFee } from "@cosmjs/amino";
+import {
+  CosmWasmClient,
+  SigningCosmWasmClient,
+  ExecuteResult,
+  InstantiateResult,
+} from '@cosmjs/cosmwasm-stargate';
+import { StdFee } from '@cosmjs/amino';
 export type ArrayOfString = string[];
 /**
  * A human readable address.
@@ -12,7 +17,7 @@
  */
 export type Addr = string;
 export type ArrayOfAddr = Addr[];
-export type ContractState = "idle" | "peripheral" | "claiming" | "unbonding";
+export type ContractState = 'idle' | 'peripheral' | 'claiming' | 'unbonding';
 /**
  * A thin wrapper around u128 that is using strings for JSON encoding/decoding, such that the full u128 range can be used for clients that convert JSON numbers to floats, like JavaScript and jq.
  *
@@ -33,72 +38,84 @@
  * The greatest possible value that can be represented is 340282366920938463463.374607431768211455 (which is (2^128 - 1) / 10^18)
  */
 export type Decimal = string;
-export type ResponseHookMsg = {
-    success: ResponseHookSuccessMsg;
-} | {
-    error: ResponseHookErrorMsg;
-};
-export type Transaction = {
-    undelegate: {
+export type ResponseHookMsg =
+  | {
+      success: ResponseHookSuccessMsg;
+    }
+  | {
+      error: ResponseHookErrorMsg;
+    };
+export type Transaction =
+  | {
+      undelegate: {
         batch_id: number;
         denom: string;
         interchain_account_id: string;
         items: [string, Uint1281][];
-    };
-} | {
-    redelegate: {
+      };
+    }
+  | {
+      redelegate: {
         amount: number;
         denom: string;
         interchain_account_id: string;
         validator_from: string;
         validator_to: string;
-    };
-} | {
-    withdraw_reward: {
+      };
+    }
+  | {
+      withdraw_reward: {
         interchain_account_id: string;
         validator: string;
-    };
-} | {
-    tokenize_share: {
+      };
+    }
+  | {
+      tokenize_share: {
         amount: number;
         denom: string;
         interchain_account_id: string;
         validator: string;
-    };
-} | {
-    redeem_shares: {
+      };
+    }
+  | {
+      redeem_shares: {
         items: RedeemShareItem[];
-    };
-} | {
-    claim_rewards_and_optionaly_transfer: {
+      };
+    }
+  | {
+      claim_rewards_and_optionaly_transfer: {
         denom: string;
         interchain_account_id: string;
         transfer?: TransferReadyBatchesMsg | null;
         validators: string[];
-    };
-} | {
-    i_b_c_transfer: {
+      };
+    }
+  | {
+      i_b_c_transfer: {
         amount: number;
         denom: string;
         real_amount: number;
         reason: IBCTransferReason;
         recipient: string;
-    };
-} | {
-    stake: {
+      };
+    }
+  | {
+      stake: {
         amount: Uint1281;
-    };
-} | {
-    transfer: {
+      };
+    }
+  | {
+      transfer: {
         interchain_account_id: string;
         items: [string, Coin][];
-    };
-} | {
-    setup_protocol: {
+      };
+    }
+  | {
+      setup_protocol: {
         interchain_account_id: string;
         rewards_withdraw_address: string;
+      };
     };
-};
 /**
  * A thin wrapper around u128 that is using strings for JSON encoding/decoding, such that the full u128 range can be used for clients that convert JSON numbers to floats, like JavaScript and jq.
  *
@@ -113,17 +130,20 @@
  * let c = Uint128::from(70u32); assert_eq!(c.u128(), 70); ```
  */
 export type Uint1281 = string;
-export type IBCTransferReason = "l_s_m_share" | "delegate";
+export type IBCTransferReason = 'l_s_m_share' | 'delegate';
 /**
  * Expiration represents a point in time when some event happens. It can compare with a BlockInfo and will return is_expired() == true once the condition is hit (and for every block in the future)
  */
-export type Expiration = {
-    at_height: number;
-} | {
-    at_time: Timestamp;
-} | {
-    never: {};
-};
+export type Expiration =
+  | {
+      at_height: number;
+    }
+  | {
+      at_time: Timestamp;
+    }
+  | {
+      never: {};
+    };
 /**
  * A point in time in nanosecond precision.
  *
@@ -182,32 +202,47 @@
  * The greatest possible value that can be represented is 340282366920938463463.374607431768211455 (which is (2^128 - 1) / 10^18)
  */
 export type Decimal1 = string;
-export type UnbondBatchStatus = "new" | "unbond_requested" | "unbond_failed" | "unbonding" | "withdrawing" | "withdrawn" | "withdrawing_emergency" | "withdrawn_emergency";
-export type PeripheralHookArgs = {
-    success: ResponseHookSuccessMsg;
-} | {
-    error: ResponseHookErrorMsg;
-};
+export type UnbondBatchStatus =
+  | 'new'
+  | 'unbond_requested'
+  | 'unbond_failed'
+  | 'unbonding'
+  | 'withdrawing'
+  | 'withdrawn'
+  | 'withdrawing_emergency'
+  | 'withdrawn_emergency';
+export type PeripheralHookArgs =
+  | {
+      success: ResponseHookSuccessMsg;
+    }
+  | {
+      error: ResponseHookErrorMsg;
+    };
 /**
  * Actions that can be taken to alter the contract's ownership
  */
-export type UpdateOwnershipArgs = {
-    transfer_ownership: {
+export type UpdateOwnershipArgs =
+  | {
+      transfer_ownership: {
         expiry?: Expiration | null;
         new_owner: string;
+      };
+    }
+  | 'accept_ownership'
+  | 'renounce_ownership';
+/**
+ * Expiration represents a point in time when some event happens. It can compare with a BlockInfo and will return is_expired() == true once the condition is hit (and for every block in the future)
+ */
+export type Expiration =
+  | {
+      at_height: number;
+    }
+  | {
+      at_time: Timestamp;
+    }
+  | {
+      never: {};
     };
-} | "accept_ownership" | "renounce_ownership";
-<<<<<<< HEAD
-/**
- * Expiration represents a point in time when some event happens. It can compare with a BlockInfo and will return is_expired() == true once the condition is hit (and for every block in the future)
- */
-export type Expiration = {
-    at_height: number;
-} | {
-    at_time: Timestamp;
-} | {
-    never: {};
-};
 /**
  * A point in time in nanosecond precision.
  *
@@ -220,247 +255,363 @@
  * let ts = ts.plus_seconds(2); assert_eq!(ts.nanos(), 3_000_000_202); assert_eq!(ts.seconds(), 3); assert_eq!(ts.subsec_nanos(), 202); ```
  */
 export type Timestamp = Uint64;
-=======
->>>>>>> d38347e8
 export interface DropCoreSchema {
-    responses: ArrayOfString | ArrayOfAddr | Config | ContractState | Uint128 | Decimal | FailedBatchResponse | LastPuppeteerResponse | OwnershipForString | Pause | Uint1282 | Uint1283 | UnbondBatch | UnbondBatchesResponse;
-    query: UnbondBatchArgs | UnbondBatchesArgs;
-    execute: BondArgs | AddBondProviderArgs | RemoveBondProviderArgs | UpdateConfigArgs | UpdateWithdrawnAmountArgs | PeripheralHookArgs | ProcessEmergencyBatchArgs | SetPauseArgs | SetBondHooksArgs | UpdateOwnershipArgs;
-    instantiate?: InstantiateMsg;
+  responses:
+    | ArrayOfString
+    | ArrayOfAddr
+    | Config
+    | ContractState
+    | Uint128
+    | Decimal
+    | FailedBatchResponse
+    | LastPuppeteerResponse
+    | OwnershipForString
+    | Pause
+    | Uint1282
+    | Uint1283
+    | UnbondBatch
+    | UnbondBatchesResponse;
+  query: UnbondBatchArgs | UnbondBatchesArgs;
+  execute:
+    | BondArgs
+    | AddBondProviderArgs
+    | RemoveBondProviderArgs
+    | UpdateConfigArgs
+    | UpdateWithdrawnAmountArgs
+    | PeripheralHookArgs
+    | ProcessEmergencyBatchArgs
+    | SetPauseArgs
+    | SetBondHooksArgs
+    | UpdateOwnershipArgs;
+  instantiate?: InstantiateMsg;
+  [k: string]: unknown;
+}
+export interface Config {
+  base_denom: string;
+  emergency_address?: string | null;
+  factory_contract: Addr;
+  icq_update_delay: number;
+  idle_min_interval: number;
+  pump_ica_address?: string | null;
+  remote_denom: string;
+  unbond_batch_switch_time: number;
+  unbonding_period: number;
+  unbonding_safe_period: number;
+}
+export interface FailedBatchResponse {
+  response?: number | null;
+}
+export interface LastPuppeteerResponse {
+  response?: ResponseHookMsg | null;
+}
+export interface ResponseHookSuccessMsg {
+  local_height: number;
+  remote_height: number;
+  transaction: Transaction;
+}
+export interface RedeemShareItem {
+  amount: Uint1281;
+  local_denom: string;
+  remote_denom: string;
+}
+export interface TransferReadyBatchesMsg {
+  amount: Uint1281;
+  batch_ids: number[];
+  emergency: boolean;
+  recipient: string;
+}
+export interface Coin {
+  amount: Uint1281;
+  denom: string;
+  [k: string]: unknown;
+}
+export interface ResponseHookErrorMsg {
+  details: string;
+  transaction: Transaction;
+}
+/**
+ * The contract's ownership info
+ */
+export interface OwnershipForString {
+  /**
+   * The contract's current owner. `None` if the ownership has been renounced.
+   */
+  owner?: string | null;
+  /**
+   * The deadline for the pending owner to accept the ownership. `None` if there isn't a pending ownership transfer, or if a transfer exists and it doesn't have a deadline.
+   */
+  pending_expiry?: Expiration | null;
+  /**
+   * The account who has been proposed to take over the ownership. `None` if there isn't a pending ownership transfer.
+   */
+  pending_owner?: string | null;
+}
+export interface Pause {
+  bond: boolean;
+  tick: boolean;
+  unbond: boolean;
+}
+export interface UnbondBatch {
+  expected_native_asset_amount: Uint1281;
+  expected_release_time: number;
+  slashing_effect?: Decimal1 | null;
+  status: UnbondBatchStatus;
+  status_timestamps: UnbondBatchStatusTimestamps;
+  total_dasset_amount_to_withdraw: Uint1281;
+  total_unbond_items: number;
+  unbonded_amount?: Uint1281 | null;
+  withdrawn_amount?: Uint1281 | null;
+}
+export interface UnbondBatchStatusTimestamps {
+  new: number;
+  unbond_failed?: number | null;
+  unbond_requested?: number | null;
+  unbonding?: number | null;
+  withdrawing?: number | null;
+  withdrawing_emergency?: number | null;
+  withdrawn?: number | null;
+  withdrawn_emergency?: number | null;
+}
+export interface UnbondBatchesResponse {
+  next_page_key?: Uint1281 | null;
+  unbond_batches: UnbondBatch1[];
+}
+export interface UnbondBatch1 {
+  expected_native_asset_amount: Uint1281;
+  expected_release_time: number;
+  slashing_effect?: Decimal1 | null;
+  status: UnbondBatchStatus;
+  status_timestamps: UnbondBatchStatusTimestamps;
+  total_dasset_amount_to_withdraw: Uint1281;
+  total_unbond_items: number;
+  unbonded_amount?: Uint1281 | null;
+  withdrawn_amount?: Uint1281 | null;
+}
+export interface UnbondBatchArgs {
+  batch_id: Uint1281;
+}
+export interface UnbondBatchesArgs {
+  limit?: Uint64 | null;
+  page_key?: Uint1281 | null;
+}
+export interface BondArgs {
+  receiver?: string | null;
+  ref?: string | null;
+}
+export interface AddBondProviderArgs {
+  bond_provider_address: string;
+}
+export interface RemoveBondProviderArgs {
+  bond_provider_address: string;
+}
+export interface UpdateConfigArgs {
+  new_config: ConfigOptional;
+}
+export interface ConfigOptional {
+  base_denom?: string | null;
+  emergency_address?: string | null;
+  factory_contract?: string | null;
+  idle_min_interval?: number | null;
+  pump_ica_address?: string | null;
+  remote_denom?: string | null;
+  rewards_receiver?: string | null;
+  unbond_batch_switch_time?: number | null;
+  unbonding_period?: number | null;
+  unbonding_safe_period?: number | null;
+}
+export interface UpdateWithdrawnAmountArgs {
+  batch_id: number;
+  withdrawn_amount: Uint1281;
+}
+export interface ProcessEmergencyBatchArgs {
+  batch_id: number;
+  unbonded_amount: Uint1281;
+}
+export interface SetPauseArgs {
+  type?: 'object';
+  required?: ['bond', 'tick', 'unbond'];
+  properties?: {
     [k: string]: unknown;
-}
-export interface Config {
-    base_denom: string;
-    emergency_address?: string | null;
-    factory_contract: Addr;
-    icq_update_delay: number;
-    idle_min_interval: number;
-    pump_ica_address?: string | null;
-    remote_denom: string;
-    unbond_batch_switch_time: number;
-    unbonding_period: number;
-    unbonding_safe_period: number;
-}
-export interface FailedBatchResponse {
-    response?: number | null;
-}
-export interface LastPuppeteerResponse {
-    response?: ResponseHookMsg | null;
-}
-export interface ResponseHookSuccessMsg {
-    local_height: number;
-    remote_height: number;
-    transaction: Transaction;
-}
-export interface RedeemShareItem {
-    amount: Uint1281;
-    local_denom: string;
-    remote_denom: string;
-}
-export interface TransferReadyBatchesMsg {
-    amount: Uint1281;
-    batch_ids: number[];
-    emergency: boolean;
-    recipient: string;
-}
-export interface Coin {
-    amount: Uint1281;
-    denom: string;
-    [k: string]: unknown;
-}
-export interface ResponseHookErrorMsg {
-    details: string;
-    transaction: Transaction;
-}
-/**
- * The contract's ownership info
- */
-export interface OwnershipForString {
-    /**
-     * The contract's current owner. `None` if the ownership has been renounced.
-     */
-    owner?: string | null;
-    /**
-     * The deadline for the pending owner to accept the ownership. `None` if there isn't a pending ownership transfer, or if a transfer exists and it doesn't have a deadline.
-     */
-    pending_expiry?: Expiration | null;
-    /**
-     * The account who has been proposed to take over the ownership. `None` if there isn't a pending ownership transfer.
-     */
-    pending_owner?: string | null;
-}
-export interface Pause {
-    bond: boolean;
-    tick: boolean;
-    unbond: boolean;
-}
-export interface UnbondBatch {
-    expected_native_asset_amount: Uint1281;
-    expected_release_time: number;
-    slashing_effect?: Decimal1 | null;
-    status: UnbondBatchStatus;
-    status_timestamps: UnbondBatchStatusTimestamps;
-    total_dasset_amount_to_withdraw: Uint1281;
-    total_unbond_items: number;
-    unbonded_amount?: Uint1281 | null;
-    withdrawn_amount?: Uint1281 | null;
-}
-export interface UnbondBatchStatusTimestamps {
-    new: number;
-    unbond_failed?: number | null;
-    unbond_requested?: number | null;
-    unbonding?: number | null;
-    withdrawing?: number | null;
-    withdrawing_emergency?: number | null;
-    withdrawn?: number | null;
-    withdrawn_emergency?: number | null;
-}
-export interface UnbondBatchesResponse {
-    next_page_key?: Uint1281 | null;
-    unbond_batches: UnbondBatch1[];
-}
-export interface UnbondBatch1 {
-    expected_native_asset_amount: Uint1281;
-    expected_release_time: number;
-    slashing_effect?: Decimal1 | null;
-    status: UnbondBatchStatus;
-    status_timestamps: UnbondBatchStatusTimestamps;
-    total_dasset_amount_to_withdraw: Uint1281;
-    total_unbond_items: number;
-    unbonded_amount?: Uint1281 | null;
-    withdrawn_amount?: Uint1281 | null;
-}
-export interface UnbondBatchArgs {
-    batch_id: Uint1281;
-}
-export interface UnbondBatchesArgs {
-    limit?: Uint64 | null;
-    page_key?: Uint1281 | null;
-}
-export interface BondArgs {
-    receiver?: string | null;
-    ref?: string | null;
-}
-export interface AddBondProviderArgs {
-    bond_provider_address: string;
-}
-export interface RemoveBondProviderArgs {
-    bond_provider_address: string;
-}
-export interface UpdateConfigArgs {
-    new_config: ConfigOptional;
-}
-export interface ConfigOptional {
-    base_denom?: string | null;
-    emergency_address?: string | null;
-    factory_contract?: string | null;
-    idle_min_interval?: number | null;
-    pump_ica_address?: string | null;
-    remote_denom?: string | null;
-    rewards_receiver?: string | null;
-    unbond_batch_switch_time?: number | null;
-    unbonding_period?: number | null;
-    unbonding_safe_period?: number | null;
-}
-export interface UpdateWithdrawnAmountArgs {
-    batch_id: number;
-    withdrawn_amount: Uint1281;
-}
-export interface ProcessEmergencyBatchArgs {
-    batch_id: number;
-    unbonded_amount: Uint1281;
-}
-export interface SetPauseArgs {
-    type?: "object";
-    required?: ["bond", "tick", "unbond"];
-    properties?: {
-        [k: string]: unknown;
-    };
-    additionalProperties?: never;
+  };
+  additionalProperties?: never;
 }
 export interface SetBondHooksArgs {
-    hooks: string[];
+  hooks: string[];
 }
 export interface InstantiateMsg {
-    base_denom: string;
-    emergency_address?: string | null;
-    factory_contract: string;
-    icq_update_delay: number;
-    idle_min_interval: number;
-    owner: string;
-    pump_ica_address?: string | null;
-    remote_denom: string;
-    unbond_batch_switch_time: number;
-    unbonding_period: number;
-    unbonding_safe_period: number;
+  base_denom: string;
+  emergency_address?: string | null;
+  factory_contract: string;
+  icq_update_delay: number;
+  idle_min_interval: number;
+  owner: string;
+  pump_ica_address?: string | null;
+  remote_denom: string;
+  unbond_batch_switch_time: number;
+  unbonding_period: number;
+  unbonding_safe_period: number;
 }
 export declare class Client {
-    private readonly client;
-    contractAddress: string;
-    constructor(client: CosmWasmClient | SigningCosmWasmClient, contractAddress: string);
-    mustBeSigningClient(): Error;
-    static instantiate(client: SigningCosmWasmClient, sender: string, codeId: number, initMsg: InstantiateMsg, label: string, fees: StdFee | 'auto' | number, initCoins?: readonly Coin[], admin?: string): Promise<InstantiateResult>;
-    static instantiate2(client: SigningCosmWasmClient, sender: string, codeId: number, salt: Uint8Array, initMsg: InstantiateMsg, label: string, fees: StdFee | 'auto' | number, initCoins?: readonly Coin[], admin?: string): Promise<InstantiateResult>;
-    queryConfig: () => Promise<Config>;
-    queryExchangeRate: () => Promise<Decimal>;
-    queryCurrentUnbondBatch: () => Promise<Uint128>;
-    queryUnbondBatch: (args: UnbondBatchArgs) => Promise<UnbondBatch>;
-    queryUnbondBatches: (args: UnbondBatchesArgs) => Promise<UnbondBatchesResponse>;
-    queryContractState: () => Promise<ContractState>;
-    queryLastPuppeteerResponse: () => Promise<LastPuppeteerResponse>;
-    queryTotalBonded: () => Promise<Uint128>;
-    queryBondProviders: () => Promise<ArrayOfAddr>;
-    queryTotalAsyncTokens: () => Promise<Uint128>;
-    queryFailedBatch: () => Promise<FailedBatchResponse>;
-    queryPause: () => Promise<Pause>;
-    queryBondHooks: () => Promise<ArrayOfString>;
-    queryOwnership: () => Promise<OwnershipForString>;
-    bond: (sender: string, args: BondArgs, fee?: number | StdFee | "auto", memo?: string, funds?: Coin[]) => Promise<ExecuteResult>;
-    bondMsg: (args: BondArgs) => {
-        bond: BondArgs;
-    };
-    unbond: (sender: string, fee?: number | StdFee | "auto", memo?: string, funds?: Coin[]) => Promise<ExecuteResult>;
-    unbondMsg: () => {
-        unbond: {};
-    };
-    tick: (sender: string, fee?: number | StdFee | "auto", memo?: string, funds?: Coin[]) => Promise<ExecuteResult>;
-    tickMsg: () => {
-        tick: {};
-    };
-    addBondProvider: (sender: string, args: AddBondProviderArgs, fee?: number | StdFee | "auto", memo?: string, funds?: Coin[]) => Promise<ExecuteResult>;
-    addBondProviderMsg: (args: AddBondProviderArgs) => {
-        add_bond_provider: AddBondProviderArgs;
-    };
-    removeBondProvider: (sender: string, args: RemoveBondProviderArgs, fee?: number | StdFee | "auto", memo?: string, funds?: Coin[]) => Promise<ExecuteResult>;
-    removeBondProviderMsg: (args: RemoveBondProviderArgs) => {
-        remove_bond_provider: RemoveBondProviderArgs;
-    };
-    updateConfig: (sender: string, args: UpdateConfigArgs, fee?: number | StdFee | "auto", memo?: string, funds?: Coin[]) => Promise<ExecuteResult>;
-    updateConfigMsg: (args: UpdateConfigArgs) => {
-        update_config: UpdateConfigArgs;
-    };
-    updateWithdrawnAmount: (sender: string, args: UpdateWithdrawnAmountArgs, fee?: number | StdFee | "auto", memo?: string, funds?: Coin[]) => Promise<ExecuteResult>;
-    updateWithdrawnAmountMsg: (args: UpdateWithdrawnAmountArgs) => {
-        update_withdrawn_amount: UpdateWithdrawnAmountArgs;
-    };
-    peripheralHook: (sender: string, args: PeripheralHookArgs, fee?: number | StdFee | "auto", memo?: string, funds?: Coin[]) => Promise<ExecuteResult>;
-    peripheralHookMsg: (args: PeripheralHookArgs) => {
-        peripheral_hook: PeripheralHookArgs;
-    };
-    processEmergencyBatch: (sender: string, args: ProcessEmergencyBatchArgs, fee?: number | StdFee | "auto", memo?: string, funds?: Coin[]) => Promise<ExecuteResult>;
-    processEmergencyBatchMsg: (args: ProcessEmergencyBatchArgs) => {
-        process_emergency_batch: ProcessEmergencyBatchArgs;
-    };
-    setPause: (sender: string, args: SetPauseArgs, fee?: number | StdFee | "auto", memo?: string, funds?: Coin[]) => Promise<ExecuteResult>;
-    setPauseMsg: (args: SetPauseArgs) => {
-        set_pause: SetPauseArgs;
-    };
-    setBondHooks: (sender: string, args: SetBondHooksArgs, fee?: number | StdFee | "auto", memo?: string, funds?: Coin[]) => Promise<ExecuteResult>;
-    setBondHooksMsg: (args: SetBondHooksArgs) => {
-        set_bond_hooks: SetBondHooksArgs;
-    };
-    updateOwnership: (sender: string, args: UpdateOwnershipArgs, fee?: number | StdFee | "auto", memo?: string, funds?: Coin[]) => Promise<ExecuteResult>;
-    updateOwnershipMsg: (args: UpdateOwnershipArgs) => {
-        update_ownership: UpdateOwnershipArgs;
-    };
+  private readonly client;
+  contractAddress: string;
+  constructor(
+    client: CosmWasmClient | SigningCosmWasmClient,
+    contractAddress: string,
+  );
+  mustBeSigningClient(): Error;
+  static instantiate(
+    client: SigningCosmWasmClient,
+    sender: string,
+    codeId: number,
+    initMsg: InstantiateMsg,
+    label: string,
+    fees: StdFee | 'auto' | number,
+    initCoins?: readonly Coin[],
+    admin?: string,
+  ): Promise<InstantiateResult>;
+  static instantiate2(
+    client: SigningCosmWasmClient,
+    sender: string,
+    codeId: number,
+    salt: Uint8Array,
+    initMsg: InstantiateMsg,
+    label: string,
+    fees: StdFee | 'auto' | number,
+    initCoins?: readonly Coin[],
+    admin?: string,
+  ): Promise<InstantiateResult>;
+  queryConfig: () => Promise<Config>;
+  queryExchangeRate: () => Promise<Decimal>;
+  queryCurrentUnbondBatch: () => Promise<Uint128>;
+  queryUnbondBatch: (args: UnbondBatchArgs) => Promise<UnbondBatch>;
+  queryUnbondBatches: (
+    args: UnbondBatchesArgs,
+  ) => Promise<UnbondBatchesResponse>;
+  queryContractState: () => Promise<ContractState>;
+  queryLastPuppeteerResponse: () => Promise<LastPuppeteerResponse>;
+  queryTotalBonded: () => Promise<Uint128>;
+  queryBondProviders: () => Promise<ArrayOfAddr>;
+  queryTotalAsyncTokens: () => Promise<Uint128>;
+  queryFailedBatch: () => Promise<FailedBatchResponse>;
+  queryPause: () => Promise<Pause>;
+  queryBondHooks: () => Promise<ArrayOfString>;
+  queryOwnership: () => Promise<OwnershipForString>;
+  bond: (
+    sender: string,
+    args: BondArgs,
+    fee?: number | StdFee | 'auto',
+    memo?: string,
+    funds?: Coin[],
+  ) => Promise<ExecuteResult>;
+  bondMsg: (args: BondArgs) => {
+    bond: BondArgs;
+  };
+  unbond: (
+    sender: string,
+    fee?: number | StdFee | 'auto',
+    memo?: string,
+    funds?: Coin[],
+  ) => Promise<ExecuteResult>;
+  unbondMsg: () => {
+    unbond: {};
+  };
+  tick: (
+    sender: string,
+    fee?: number | StdFee | 'auto',
+    memo?: string,
+    funds?: Coin[],
+  ) => Promise<ExecuteResult>;
+  tickMsg: () => {
+    tick: {};
+  };
+  addBondProvider: (
+    sender: string,
+    args: AddBondProviderArgs,
+    fee?: number | StdFee | 'auto',
+    memo?: string,
+    funds?: Coin[],
+  ) => Promise<ExecuteResult>;
+  addBondProviderMsg: (args: AddBondProviderArgs) => {
+    add_bond_provider: AddBondProviderArgs;
+  };
+  removeBondProvider: (
+    sender: string,
+    args: RemoveBondProviderArgs,
+    fee?: number | StdFee | 'auto',
+    memo?: string,
+    funds?: Coin[],
+  ) => Promise<ExecuteResult>;
+  removeBondProviderMsg: (args: RemoveBondProviderArgs) => {
+    remove_bond_provider: RemoveBondProviderArgs;
+  };
+  updateConfig: (
+    sender: string,
+    args: UpdateConfigArgs,
+    fee?: number | StdFee | 'auto',
+    memo?: string,
+    funds?: Coin[],
+  ) => Promise<ExecuteResult>;
+  updateConfigMsg: (args: UpdateConfigArgs) => {
+    update_config: UpdateConfigArgs;
+  };
+  updateWithdrawnAmount: (
+    sender: string,
+    args: UpdateWithdrawnAmountArgs,
+    fee?: number | StdFee | 'auto',
+    memo?: string,
+    funds?: Coin[],
+  ) => Promise<ExecuteResult>;
+  updateWithdrawnAmountMsg: (args: UpdateWithdrawnAmountArgs) => {
+    update_withdrawn_amount: UpdateWithdrawnAmountArgs;
+  };
+  peripheralHook: (
+    sender: string,
+    args: PeripheralHookArgs,
+    fee?: number | StdFee | 'auto',
+    memo?: string,
+    funds?: Coin[],
+  ) => Promise<ExecuteResult>;
+  peripheralHookMsg: (args: PeripheralHookArgs) => {
+    peripheral_hook: PeripheralHookArgs;
+  };
+  processEmergencyBatch: (
+    sender: string,
+    args: ProcessEmergencyBatchArgs,
+    fee?: number | StdFee | 'auto',
+    memo?: string,
+    funds?: Coin[],
+  ) => Promise<ExecuteResult>;
+  processEmergencyBatchMsg: (args: ProcessEmergencyBatchArgs) => {
+    process_emergency_batch: ProcessEmergencyBatchArgs;
+  };
+  setPause: (
+    sender: string,
+    args: SetPauseArgs,
+    fee?: number | StdFee | 'auto',
+    memo?: string,
+    funds?: Coin[],
+  ) => Promise<ExecuteResult>;
+  setPauseMsg: (args: SetPauseArgs) => {
+    set_pause: SetPauseArgs;
+  };
+  setBondHooks: (
+    sender: string,
+    args: SetBondHooksArgs,
+    fee?: number | StdFee | 'auto',
+    memo?: string,
+    funds?: Coin[],
+  ) => Promise<ExecuteResult>;
+  setBondHooksMsg: (args: SetBondHooksArgs) => {
+    set_bond_hooks: SetBondHooksArgs;
+  };
+  updateOwnership: (
+    sender: string,
+    args: UpdateOwnershipArgs,
+    fee?: number | StdFee | 'auto',
+    memo?: string,
+    funds?: Coin[],
+  ) => Promise<ExecuteResult>;
+  updateOwnershipMsg: (args: UpdateOwnershipArgs) => {
+    update_ownership: UpdateOwnershipArgs;
+  };
 }