import { CosmWasmClient, SigningCosmWasmClient, ExecuteResult, InstantiateResult } from "@cosmjs/cosmwasm-stargate";
import { StdFee } from "@cosmjs/amino";
/**
 * A thin wrapper around u128 that is using strings for JSON encoding/decoding, such that the full u128 range can be used for clients that convert JSON numbers to floats, like JavaScript and jq.
 *
 * # Examples
 *
 * Use `from` to create instances of this and `u128` to get the value out:
 *
 * ``` # use cosmwasm_std::Uint128; let a = Uint128::from(123u128); assert_eq!(a.u128(), 123);
 *
 * let b = Uint128::from(42u64); assert_eq!(b.u128(), 42);
 *
 * let c = Uint128::from(70u32); assert_eq!(c.u128(), 70); ```
 */
export type Uint128 = string;
export type ArrayOfFailedReceiverResponse = FailedReceiverResponse[];
export type NullableFailedReceiverResponse = FailedReceiverResponse | null;
/**
 * Expiration represents a point in time when some event happens. It can compare with a BlockInfo and will return is_expired() == true once the condition is hit (and for every block in the future)
 */
export type Expiration = {
    at_height: number;
} | {
    at_time: Timestamp;
} | {
    never: {};
};
/**
 * A point in time in nanosecond precision.
 *
 * This type can represent times from 1970-01-01T00:00:00Z to 2554-07-21T23:34:33Z.
 *
 * ## Examples
 *
 * ``` # use cosmwasm_std::Timestamp; let ts = Timestamp::from_nanos(1_000_000_202); assert_eq!(ts.nanos(), 1_000_000_202); assert_eq!(ts.seconds(), 1); assert_eq!(ts.subsec_nanos(), 202);
 *
 * let ts = ts.plus_seconds(2); assert_eq!(ts.nanos(), 3_000_000_202); assert_eq!(ts.seconds(), 3); assert_eq!(ts.subsec_nanos(), 202); ```
 */
export type Timestamp = Uint64;
/**
 * A thin wrapper around u64 that is using strings for JSON encoding/decoding, such that the full u64 range can be used for clients that convert JSON numbers to floats, like JavaScript and jq.
 *
 * # Examples
 *
 * Use `from` to create instances of this and `u64` to get the value out:
 *
 * ``` # use cosmwasm_std::Uint64; let a = Uint64::from(42u64); assert_eq!(a.u64(), 42);
 *
 * let b = Uint64::from(70u32); assert_eq!(b.u64(), 70); ```
 */
export type Uint64 = string;
/**
 * Actions that can be taken to alter the contract's ownership
 */
export type UpdateOwnershipArgs = {
    transfer_ownership: {
        expiry?: Expiration | null;
        new_owner: string;
    };
} | "accept_ownership" | "renounce_ownership";
export interface DropMirrorSchema {
    responses: ArrayOfFailedReceiverResponse | Config | NullableFailedReceiverResponse | OwnershipForString;
    query: FailedReceiverArgs;
    execute: BondArgs | UpdateConfigArgs | RetryArgs | UpdateOwnershipArgs;
    instantiate?: InstantiateMsg;
    [k: string]: unknown;
}
export interface FailedReceiverResponse {
    failed_transfers: Coin[];
    receiver: string;
}
export interface Coin {
    amount: Uint128;
    denom: string;
    [k: string]: unknown;
}
export interface Config {
    core_contract: string;
    ibc_timeout: number;
    prefix: string;
    source_channel: string;
    source_port: string;
}
/**
 * The contract's ownership info
 */
export interface OwnershipForString {
    /**
     * The contract's current owner. `None` if the ownership has been renounced.
     */
    owner?: string | null;
    /**
     * The deadline for the pending owner to accept the ownership. `None` if there isn't a pending ownership transfer, or if a transfer exists and it doesn't have a deadline.
     */
    pending_expiry?: Expiration | null;
    /**
     * The account who has been proposed to take over the ownership. `None` if there isn't a pending ownership transfer.
     */
    pending_owner?: string | null;
}
export interface FailedReceiverArgs {
    receiver: string;
}
export interface BondArgs {
    receiver: string;
    ref?: string | null;
}
export interface UpdateConfigArgs {
    new_config: ConfigOptional;
}
export interface ConfigOptional {
    core_contract?: string | null;
    ibc_timeout?: number | null;
    prefix?: string | null;
    source_channel?: string | null;
    source_port?: string | null;
}
export interface RetryArgs {
    receiver: string;
}
export interface InstantiateMsg {
    core_contract: string;
    ibc_timeout: number;
    owner?: string | null;
    prefix: string;
    source_channel: string;
    source_port: string;
}
export declare class Client {
    private readonly client;
    contractAddress: string;
    constructor(client: CosmWasmClient | SigningCosmWasmClient, contractAddress: string);
    mustBeSigningClient(): Error;
    static instantiate(client: SigningCosmWasmClient, sender: string, codeId: number, initMsg: InstantiateMsg, label: string, fees: StdFee | 'auto' | number, initCoins?: readonly Coin[], admin?: string): Promise<InstantiateResult>;
    static instantiate2(client: SigningCosmWasmClient, sender: string, codeId: number, salt: Uint8Array, initMsg: InstantiateMsg, label: string, fees: StdFee | 'auto' | number, initCoins?: readonly Coin[], admin?: string): Promise<InstantiateResult>;
    queryConfig: () => Promise<Config>;
    queryFailedReceiver: (args: FailedReceiverArgs) => Promise<NullableFailedReceiverResponse>;
    queryAllFailed: () => Promise<ArrayOfFailedReceiverResponse>;
    queryOwnership: () => Promise<OwnershipForString>;
    bond: (sender: string, args: BondArgs, fee?: number | StdFee | "auto", memo?: string, funds?: Coin[]) => Promise<ExecuteResult>;
    bondMsg: (args: BondArgs) => {
        bond: BondArgs;
    };
    updateConfig: (sender: string, args: UpdateConfigArgs, fee?: number | StdFee | "auto", memo?: string, funds?: Coin[]) => Promise<ExecuteResult>;
<<<<<<< HEAD
    updateConfigMsg: (args: UpdateConfigArgs) => {
        update_config: UpdateConfigArgs;
    };
    complete: (sender: string, args: CompleteArgs, fee?: number | StdFee | "auto", memo?: string, funds?: Coin[]) => Promise<ExecuteResult>;
    completeMsg: (args: CompleteArgs) => {
        complete: CompleteArgs;
    };
    changeReturnType: (sender: string, args: ChangeReturnTypeArgs, fee?: number | StdFee | "auto", memo?: string, funds?: Coin[]) => Promise<ExecuteResult>;
    changeReturnTypeMsg: (args: ChangeReturnTypeArgs) => {
        change_return_type: ChangeReturnTypeArgs;
    };
    updateBond: (sender: string, args: UpdateBondArgs, fee?: number | StdFee | "auto", memo?: string, funds?: Coin[]) => Promise<ExecuteResult>;
    updateBondMsg: (args: UpdateBondArgs) => {
        update_bond: UpdateBondArgs;
    };
=======
    retry: (sender: string, args: RetryArgs, fee?: number | StdFee | "auto", memo?: string, funds?: Coin[]) => Promise<ExecuteResult>;
>>>>>>> 414034ae
    updateOwnership: (sender: string, args: UpdateOwnershipArgs, fee?: number | StdFee | "auto", memo?: string, funds?: Coin[]) => Promise<ExecuteResult>;
    updateOwnershipMsg: (args: UpdateOwnershipArgs) => {
        update_ownership: UpdateOwnershipArgs;
    };
}<|MERGE_RESOLUTION|>--- conflicted
+++ resolved
@@ -143,25 +143,13 @@
         bond: BondArgs;
     };
     updateConfig: (sender: string, args: UpdateConfigArgs, fee?: number | StdFee | "auto", memo?: string, funds?: Coin[]) => Promise<ExecuteResult>;
-<<<<<<< HEAD
     updateConfigMsg: (args: UpdateConfigArgs) => {
         update_config: UpdateConfigArgs;
     };
-    complete: (sender: string, args: CompleteArgs, fee?: number | StdFee | "auto", memo?: string, funds?: Coin[]) => Promise<ExecuteResult>;
-    completeMsg: (args: CompleteArgs) => {
-        complete: CompleteArgs;
+    retry: (sender: string, args: RetryArgs, fee?: number | StdFee | "auto", memo?: string, funds?: Coin[]) => Promise<ExecuteResult>;
+    retryMsg: (args: RetryArgs) => {
+        retry: RetryArgs;
     };
-    changeReturnType: (sender: string, args: ChangeReturnTypeArgs, fee?: number | StdFee | "auto", memo?: string, funds?: Coin[]) => Promise<ExecuteResult>;
-    changeReturnTypeMsg: (args: ChangeReturnTypeArgs) => {
-        change_return_type: ChangeReturnTypeArgs;
-    };
-    updateBond: (sender: string, args: UpdateBondArgs, fee?: number | StdFee | "auto", memo?: string, funds?: Coin[]) => Promise<ExecuteResult>;
-    updateBondMsg: (args: UpdateBondArgs) => {
-        update_bond: UpdateBondArgs;
-    };
-=======
-    retry: (sender: string, args: RetryArgs, fee?: number | StdFee | "auto", memo?: string, funds?: Coin[]) => Promise<ExecuteResult>;
->>>>>>> 414034ae
     updateOwnership: (sender: string, args: UpdateOwnershipArgs, fee?: number | StdFee | "auto", memo?: string, funds?: Coin[]) => Promise<ExecuteResult>;
     updateOwnershipMsg: (args: UpdateOwnershipArgs) => {
         update_ownership: UpdateOwnershipArgs;
