import { CosmWasmClient, SigningCosmWasmClient, ExecuteResult, InstantiateResult } from "@cosmjs/cosmwasm-stargate";
import { StdFee } from "@cosmjs/amino";
/**
 * A thin wrapper around u128 that is using strings for JSON encoding/decoding, such that the full u128 range can be used for clients that convert JSON numbers to floats, like JavaScript and jq.
 *
 * # Examples
 *
 * Use `from` to create instances of this and `u128` to get the value out:
 *
 * ``` # use cosmwasm_std::Uint128; let a = Uint128::from(123u128); assert_eq!(a.u128(), 123);
 *
 * let b = Uint128::from(42u64); assert_eq!(b.u128(), 42);
 *
 * let c = Uint128::from(70u32); assert_eq!(c.u128(), 70); ```
 */
export type Uint128 = string;
export type Boolean = boolean;
export type Boolean1 = boolean;
export type Boolean2 = boolean;
/**
 * A human readable address.
 *
 * In Cosmos, this is typically bech32 encoded. But for multi-chain smart contracts no assumptions should be made other than being UTF-8 encoded and of reasonable length.
 *
 * This type represents a validated address. It can be created in the following ways 1. Use `Addr::unchecked(input)` 2. Use `let checked: Addr = deps.api.addr_validate(input)?` 3. Use `let checked: Addr = deps.api.addr_humanize(canonical_addr)?` 4. Deserialize from JSON. This must only be done from JSON that was validated before such as a contract's state. `Addr` must not be used in messages sent by the user because this would result in unvalidated instances.
 *
 * This type is immutable. If you really need to mutate it (Really? Are you sure?), create a mutable copy using `let mut mutable = Addr::to_string()` and operate on that `String` instance.
 */
export type Addr = string;
/**
 * A thin wrapper around u128 that is using strings for JSON encoding/decoding, such that the full u128 range can be used for clients that convert JSON numbers to floats, like JavaScript and jq.
 *
 * # Examples
 *
 * Use `from` to create instances of this and `u128` to get the value out:
 *
 * ``` # use cosmwasm_std::Uint128; let a = Uint128::from(123u128); assert_eq!(a.u128(), 123);
 *
 * let b = Uint128::from(42u64); assert_eq!(b.u128(), 42);
 *
 * let c = Uint128::from(70u32); assert_eq!(c.u128(), 70); ```
 */
export type Uint1281 = string;
export type ResponseHookMsg = {
    success: ResponseHookSuccessMsg;
} | {
    error: ResponseHookErrorMsg;
};
export type ResponseAnswer = {
    grant_delegate_response: MsgGrantResponse;
} | {
    delegate_response: MsgDelegateResponse;
} | {
    undelegate_response: MsgUndelegateResponse;
} | {
    begin_redelegate_response: MsgBeginRedelegateResponse;
} | {
    tokenize_shares_response: MsgTokenizeSharesResponse;
} | {
    redeem_tokensfor_shares_response: MsgRedeemTokensforSharesResponse;
} | {
    authz_exec_response: MsgExecResponse;
} | {
    i_b_c_transfer: MsgIBCTransfer;
} | {
    transfer_response: MsgSendResponse;
} | {
    unknown_response: {};
};
/**
 * Binary is a wrapper around Vec<u8> to add base64 de/serialization with serde. It also adds some helper methods to help encode inline.
 *
 * This is only needed as serde-json-{core,wasm} has a horrible encoding for Vec<u8>. See also <https://github.com/CosmWasm/cosmwasm/blob/main/docs/MESSAGE_TYPES.md>.
 */
export type Binary = string;
export type Transaction = {
    undelegate: {
        batch_id: number;
        denom: string;
        interchain_account_id: string;
        items: [string, Uint1281][];
    };
} | {
    redelegate: {
        amount: number;
        denom: string;
        interchain_account_id: string;
        validator_from: string;
        validator_to: string;
    };
} | {
    withdraw_reward: {
        interchain_account_id: string;
        validator: string;
    };
} | {
    tokenize_share: {
        amount: number;
        denom: string;
        interchain_account_id: string;
        validator: string;
    };
} | {
    redeem_shares: {
        items: RedeemShareItem[];
    };
} | {
    claim_rewards_and_optionaly_transfer: {
        denom: string;
        interchain_account_id: string;
        transfer?: TransferReadyBatchesMsg | null;
        validators: string[];
    };
} | {
    i_b_c_transfer: {
        amount: number;
        denom: string;
        real_amount: number;
        reason: IBCTransferReason;
        recipient: string;
    };
} | {
    stake: {
        amount: Uint1281;
    };
} | {
    transfer: {
        interchain_account_id: string;
        items: [string, Coin][];
    };
} | {
    setup_protocol: {
        interchain_account_id: string;
        rewards_withdraw_address: string;
    };
};
export type IBCTransferReason = "l_s_m_share" | "delegate";
/**
 * A thin wrapper around u128 that is using strings for JSON encoding/decoding, such that the full u128 range can be used for clients that convert JSON numbers to floats, like JavaScript and jq.
 *
 * # Examples
 *
 * Use `from` to create instances of this and `u128` to get the value out:
 *
 * ``` # use cosmwasm_std::Uint128; let a = Uint128::from(123u128); assert_eq!(a.u128(), 123);
 *
 * let b = Uint128::from(42u64); assert_eq!(b.u128(), 42);
 *
 * let c = Uint128::from(70u32); assert_eq!(c.u128(), 70); ```
 */
export type Uint1282 = string;
/**
 * Expiration represents a point in time when some event happens. It can compare with a BlockInfo and will return is_expired() == true once the condition is hit (and for every block in the future)
 */
export type Expiration = {
    at_height: number;
} | {
    at_time: Timestamp2;
} | {
    never: {};
};
/**
 * A point in time in nanosecond precision.
 *
 * This type can represent times from 1970-01-01T00:00:00Z to 2554-07-21T23:34:33Z.
 *
 * ## Examples
 *
 * ``` # use cosmwasm_std::Timestamp; let ts = Timestamp::from_nanos(1_000_000_202); assert_eq!(ts.nanos(), 1_000_000_202); assert_eq!(ts.seconds(), 1); assert_eq!(ts.subsec_nanos(), 202);
 *
 * let ts = ts.plus_seconds(2); assert_eq!(ts.nanos(), 3_000_000_202); assert_eq!(ts.seconds(), 3); assert_eq!(ts.subsec_nanos(), 202); ```
 */
export type Timestamp2 = Uint64;
/**
 * A thin wrapper around u64 that is using strings for JSON encoding/decoding, such that the full u64 range can be used for clients that convert JSON numbers to floats, like JavaScript and jq.
 *
 * # Examples
 *
 * Use `from` to create instances of this and `u64` to get the value out:
 *
 * ``` # use cosmwasm_std::Uint64; let a = Uint64::from(42u64); assert_eq!(a.u64(), 42);
 *
 * let b = Uint64::from(70u32); assert_eq!(b.u64(), 70); ```
 */
export type Uint64 = string;
export type Boolean2 = boolean;
/**
 * A fixed-point decimal value with 18 fractional digits, i.e. Decimal(1_000_000_000_000_000_000) == 1.0
 *
 * The greatest possible value that can be represented is 340282366920938463463.374607431768211455 (which is (2^128 - 1) / 10^18)
 */
export type Decimal = string;
export type TxStateStatus = "idle" | "in_progress" | "waiting_for_ack";
/**
 * A fixed-point decimal value with 18 fractional digits, i.e. Decimal(1_000_000_000_000_000_000) == 1.0
 *
 * The greatest possible value that can be represented is 340282366920938463463.374607431768211455 (which is (2^128 - 1) / 10^18)
 */
export type Decimal1 = string;
export type PeripheralHookArgs = {
    success: ResponseHookSuccessMsg;
} | {
    error: ResponseHookErrorMsg;
};
/**
 * Actions that can be taken to alter the contract's ownership
 */
export type UpdateOwnershipArgs = {
    transfer_ownership: {
        expiry?: Expiration | null;
        new_owner: string;
    };
} | "accept_ownership" | "renounce_ownership";
export interface DropNativeBondProviderSchema {
<<<<<<< HEAD
    responses: Uint128 | Boolean | Boolean1 | Config | LastPuppeteerResponse | Uint1282 | OwnershipForString | Boolean2 | Decimal | TxState;
=======
    responses: Uint128 | Boolean | Boolean1 | Boolean2 | Config | LastPuppeteerResponse | Uint1282 | OwnershipForString | Decimal | TxState;
>>>>>>> 97b87a5d
    query: CanBondArgs | TokensAmountArgs;
    execute: UpdateConfigArgs | PeripheralHookArgs | UpdateOwnershipArgs;
    instantiate?: InstantiateMsg;
    [k: string]: unknown;
}
export interface Config {
    base_denom: string;
    factory_contract: Addr;
    min_ibc_transfer: Uint1281;
    min_stake_amount: Uint1281;
    port_id: string;
    timeout: number;
    transfer_channel_id: string;
}
export interface LastPuppeteerResponse {
    response?: ResponseHookMsg | null;
}
export interface ResponseHookSuccessMsg {
    answers: ResponseAnswer[];
    local_height: number;
    remote_height: number;
    request: RequestPacket;
    request_id: number;
    transaction: Transaction;
}
export interface MsgGrantResponse {
}
export interface MsgDelegateResponse {
}
export interface MsgUndelegateResponse {
    completion_time?: Timestamp | null;
}
export interface Timestamp {
    nanos: number;
    seconds: number;
}
export interface MsgBeginRedelegateResponse {
    completion_time?: Timestamp | null;
}
export interface MsgTokenizeSharesResponse {
    amount?: Coin | null;
}
export interface Coin {
    amount: Uint1281;
    denom: string;
    [k: string]: unknown;
}
export interface MsgRedeemTokensforSharesResponse {
    amount?: Coin | null;
}
export interface MsgExecResponse {
    results: number[][];
}
export interface MsgIBCTransfer {
}
export interface MsgSendResponse {
}
export interface RequestPacket {
    data?: Binary | null;
    destination_channel?: string | null;
    destination_port?: string | null;
    sequence?: number | null;
    source_channel?: string | null;
    source_port?: string | null;
    timeout_height?: RequestPacketTimeoutHeight | null;
    timeout_timestamp?: number | null;
    [k: string]: unknown;
}
export interface RequestPacketTimeoutHeight {
    revision_height?: number | null;
    revision_number?: number | null;
    [k: string]: unknown;
}
export interface RedeemShareItem {
    amount: Uint1281;
    local_denom: string;
    remote_denom: string;
}
export interface TransferReadyBatchesMsg {
    amount: Uint1281;
    batch_ids: number[];
    emergency: boolean;
    recipient: string;
}
export interface ResponseHookErrorMsg {
    details: string;
    request: RequestPacket;
    request_id: number;
    transaction: Transaction;
}
/**
 * The contract's ownership info
 */
export interface OwnershipForString {
    /**
     * The contract's current owner. `None` if the ownership has been renounced.
     */
    owner?: string | null;
    /**
     * The deadline for the pending owner to accept the ownership. `None` if there isn't a pending ownership transfer, or if a transfer exists and it doesn't have a deadline.
     */
    pending_expiry?: Expiration | null;
    /**
     * The account who has been proposed to take over the ownership. `None` if there isn't a pending ownership transfer.
     */
    pending_owner?: string | null;
}
export interface TxState {
    status: TxStateStatus;
    transaction?: Transaction | null;
}
export interface CanBondArgs {
    denom: string;
}
export interface TokensAmountArgs {
    coin: Coin;
    exchange_rate: Decimal1;
}
export interface UpdateConfigArgs {
    new_config: ConfigOptional;
}
export interface ConfigOptional {
    base_denom?: string | null;
    factory_contract?: Addr | null;
    min_ibc_transfer?: Uint1281 | null;
    min_stake_amount?: Uint1281 | null;
    port_id?: string | null;
    timeout?: number | null;
    transfer_channel_id?: string | null;
}
export interface InstantiateMsg {
    base_denom: string;
    factory_contract: string;
    min_ibc_transfer: Uint1281;
    min_stake_amount: Uint1281;
    owner: string;
    port_id: string;
    timeout: number;
    transfer_channel_id: string;
}
export declare class Client {
    private readonly client;
    contractAddress: string;
    constructor(client: CosmWasmClient | SigningCosmWasmClient, contractAddress: string);
    mustBeSigningClient(): Error;
    static instantiate(client: SigningCosmWasmClient, sender: string, codeId: number, initMsg: InstantiateMsg, label: string, fees: StdFee | 'auto' | number, initCoins?: readonly Coin[]): Promise<InstantiateResult>;
    static instantiate2(client: SigningCosmWasmClient, sender: string, codeId: number, salt: number, initMsg: InstantiateMsg, label: string, fees: StdFee | 'auto' | number, initCoins?: readonly Coin[]): Promise<InstantiateResult>;
    queryConfig: () => Promise<Config>;
    queryNonStakedBalance: () => Promise<Uint128>;
    queryTxState: () => Promise<TxState>;
    queryLastPuppeteerResponse: () => Promise<LastPuppeteerResponse>;
    queryPause: () => Promise<Boolean>;
    queryCanBond: (args: CanBondArgs) => Promise<Boolean>;
    queryCanProcessOnIdle: () => Promise<Boolean>;
    queryTokensAmount: (args: TokensAmountArgs) => Promise<Decimal>;
    queryAsyncTokensAmount: () => Promise<Uint128>;
    queryCanBeRemoved: () => Promise<Boolean>;
    queryOwnership: () => Promise<OwnershipForString>;
    updateConfig: (sender: string, args: UpdateConfigArgs, fee?: number | StdFee | "auto", memo?: string, funds?: Coin[]) => Promise<ExecuteResult>;
    peripheralHook: (sender: string, args: PeripheralHookArgs, fee?: number | StdFee | "auto", memo?: string, funds?: Coin[]) => Promise<ExecuteResult>;
    setPause: (sender: string, fee?: number | StdFee | "auto", memo?: string, funds?: Coin[]) => Promise<ExecuteResult>;
    bond: (sender: string, fee?: number | StdFee | "auto", memo?: string, funds?: Coin[]) => Promise<ExecuteResult>;
    processOnIdle: (sender: string, fee?: number | StdFee | "auto", memo?: string, funds?: Coin[]) => Promise<ExecuteResult>;
    updateOwnership: (sender: string, args: UpdateOwnershipArgs, fee?: number | StdFee | "auto", memo?: string, funds?: Coin[]) => Promise<ExecuteResult>;
}<|MERGE_RESOLUTION|>--- conflicted
+++ resolved
@@ -183,7 +183,7 @@
  * let b = Uint64::from(70u32); assert_eq!(b.u64(), 70); ```
  */
 export type Uint64 = string;
-export type Boolean2 = boolean;
+export type Boolean3 = boolean;
 /**
  * A fixed-point decimal value with 18 fractional digits, i.e. Decimal(1_000_000_000_000_000_000) == 1.0
  *
@@ -212,11 +212,7 @@
     };
 } | "accept_ownership" | "renounce_ownership";
 export interface DropNativeBondProviderSchema {
-<<<<<<< HEAD
-    responses: Uint128 | Boolean | Boolean1 | Config | LastPuppeteerResponse | Uint1282 | OwnershipForString | Boolean2 | Decimal | TxState;
-=======
-    responses: Uint128 | Boolean | Boolean1 | Boolean2 | Config | LastPuppeteerResponse | Uint1282 | OwnershipForString | Decimal | TxState;
->>>>>>> 97b87a5d
+    responses: Uint128 | Boolean | Boolean1 | Boolean2 | Config | LastPuppeteerResponse | Uint1282 | OwnershipForString | Boolean3 | Decimal | TxState;
     query: CanBondArgs | TokensAmountArgs;
     execute: UpdateConfigArgs | PeripheralHookArgs | UpdateOwnershipArgs;
     instantiate?: InstantiateMsg;
