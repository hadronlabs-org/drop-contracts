--- conflicted
+++ resolved
@@ -99,26 +99,30 @@
         if (!isSigningCosmWasmClient(this.client)) {
             throw this.mustBeSigningClient();
         }
-        return this.client.execute(sender, this.contractAddress, { update_ownership: args }, fee || "auto", memo, funds);
-    };
+        return this.client.execute(sender, this.contractAddress, this.updateOwnershipMsg(args), fee || "auto", memo, funds);
+    };
+    updateOwnershipMsg = (args) => { return { update_ownership: args }; };
     updateMinterOwnership = async (sender, args, fee, memo, funds) => {
         if (!isSigningCosmWasmClient(this.client)) {
             throw this.mustBeSigningClient();
         }
-        return this.client.execute(sender, this.contractAddress, { update_minter_ownership: args }, fee || "auto", memo, funds);
-    };
+        return this.client.execute(sender, this.contractAddress, this.updateMinterOwnershipMsg(args), fee || "auto", memo, funds);
+    };
+    updateMinterOwnershipMsg = (args) => { return { update_minter_ownership: args }; };
     updateCreatorOwnership = async (sender, args, fee, memo, funds) => {
         if (!isSigningCosmWasmClient(this.client)) {
             throw this.mustBeSigningClient();
         }
-        return this.client.execute(sender, this.contractAddress, { update_creator_ownership: args }, fee || "auto", memo, funds);
-    };
+        return this.client.execute(sender, this.contractAddress, this.updateCreatorOwnershipMsg(args), fee || "auto", memo, funds);
+    };
+    updateCreatorOwnershipMsg = (args) => { return { update_creator_ownership: args }; };
     updateCollectionInfo = async (sender, args, fee, memo, funds) => {
         if (!isSigningCosmWasmClient(this.client)) {
             throw this.mustBeSigningClient();
         }
-        return this.client.execute(sender, this.contractAddress, { update_collection_info: args }, fee || "auto", memo, funds);
-    };
+        return this.client.execute(sender, this.contractAddress, this.updateCollectionInfoMsg(args), fee || "auto", memo, funds);
+    };
+    updateCollectionInfoMsg = (args) => { return { update_collection_info: args }; };
     transferNft = async (sender, args, fee, memo, funds) => {
         if (!isSigningCosmWasmClient(this.client)) {
             throw this.mustBeSigningClient();
@@ -174,52 +178,41 @@
         }
         return this.client.execute(sender, this.contractAddress, this.burnMsg(args), fee || "auto", memo, funds);
     };
-<<<<<<< HEAD
+    burnMsg = (args) => { return { burn: args }; };
     updateExtension = async (sender, args, fee, memo, funds) => {
         if (!isSigningCosmWasmClient(this.client)) {
             throw this.mustBeSigningClient();
         }
-        return this.client.execute(sender, this.contractAddress, { update_extension: args }, fee || "auto", memo, funds);
-    };
+        return this.client.execute(sender, this.contractAddress, this.updateExtensionMsg(args), fee || "auto", memo, funds);
+    };
+    updateExtensionMsg = (args) => { return { update_extension: args }; };
     updateNftInfo = async (sender, args, fee, memo, funds) => {
         if (!isSigningCosmWasmClient(this.client)) {
             throw this.mustBeSigningClient();
         }
-        return this.client.execute(sender, this.contractAddress, { update_nft_info: args }, fee || "auto", memo, funds);
-    };
+        return this.client.execute(sender, this.contractAddress, this.updateNftInfoMsg(args), fee || "auto", memo, funds);
+    };
+    updateNftInfoMsg = (args) => { return { update_nft_info: args }; };
     setWithdrawAddress = async (sender, args, fee, memo, funds) => {
         if (!isSigningCosmWasmClient(this.client)) {
             throw this.mustBeSigningClient();
         }
-        return this.client.execute(sender, this.contractAddress, { set_withdraw_address: args }, fee || "auto", memo, funds);
-    };
+        return this.client.execute(sender, this.contractAddress, this.setWithdrawAddressMsg(args), fee || "auto", memo, funds);
+    };
+    setWithdrawAddressMsg = (args) => { return { set_withdraw_address: args }; };
     removeWithdrawAddress = async (sender, fee, memo, funds) => {
         if (!isSigningCosmWasmClient(this.client)) {
             throw this.mustBeSigningClient();
         }
-        return this.client.execute(sender, this.contractAddress, { remove_withdraw_address: {} }, fee || "auto", memo, funds);
-    };
+        return this.client.execute(sender, this.contractAddress, this.removeWithdrawAddressMsg(), fee || "auto", memo, funds);
+    };
+    removeWithdrawAddressMsg = () => { return { remove_withdraw_address: {} }; };
     withdrawFunds = async (sender, args, fee, memo, funds) => {
         if (!isSigningCosmWasmClient(this.client)) {
             throw this.mustBeSigningClient();
         }
-        return this.client.execute(sender, this.contractAddress, { withdraw_funds: args }, fee || "auto", memo, funds);
-=======
-    burnMsg = (args) => { return { burn: args }; };
-    extension = async (sender, args, fee, memo, funds) => {
-        if (!isSigningCosmWasmClient(this.client)) {
-            throw this.mustBeSigningClient();
-        }
-        return this.client.execute(sender, this.contractAddress, this.extensionMsg(args), fee || "auto", memo, funds);
-    };
-    extensionMsg = (args) => { return { extension: args }; };
-    updateOwnership = async (sender, args, fee, memo, funds) => {
-        if (!isSigningCosmWasmClient(this.client)) {
-            throw this.mustBeSigningClient();
-        }
-        return this.client.execute(sender, this.contractAddress, this.updateOwnershipMsg(args), fee || "auto", memo, funds);
->>>>>>> d65cfbde
-    };
-    updateOwnershipMsg = (args) => { return { update_ownership: args }; };
+        return this.client.execute(sender, this.contractAddress, this.withdrawFundsMsg(args), fee || "auto", memo, funds);
+    };
+    withdrawFundsMsg = (args) => { return { withdraw_funds: args }; };
 }
 exports.Client = Client;