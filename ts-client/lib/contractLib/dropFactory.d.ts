--- conflicted
+++ resolved
@@ -486,20 +486,17 @@
     delegate: {
         amount: Coin;
         validator: string;
-        [k: string]: unknown;
     };
 } | {
     undelegate: {
         amount: Coin;
         validator: string;
-        [k: string]: unknown;
     };
 } | {
     redelegate: {
         amount: Coin;
         dst_validator: string;
         src_validator: string;
-        [k: string]: unknown;
     };
 };
 /**
@@ -513,7 +510,6 @@
          * The `withdraw_address`
          */
         address: string;
-        [k: string]: unknown;
     };
 } | {
     withdraw_delegator_reward: {
@@ -521,7 +517,13 @@
          * The `validator_address`
          */
         validator: string;
-        [k: string]: unknown;
+    };
+} | {
+    fund_community_pool: {
+        /**
+         * The amount to spend
+         */
+        amount: Coin[];
     };
 };
 /**
@@ -723,11 +725,6 @@
 }
 export interface MapOfString {
 }
-<<<<<<< HEAD
-export interface MapOfString1 {
-}
-=======
->>>>>>> d65cfbde
 export interface ConfigOptional {
     base_denom?: string | null;
     emergency_address?: string | null;
