on:
  push:
    branches:
      - "**"
name: tests
jobs:
  clippy:
    name: Actions - clippy
    runs-on: self-hosted
    steps:
      - uses: actions/checkout@v4
        with:
          fetch-depth: 1
      - uses: actions-rs/toolchain@v1
        with:
          toolchain: 1.75.0
          components: clippy
          profile: minimal
          override: true
          target: wasm32-unknown-unknown
      - run: cargo fetch --verbose
      - run: cargo clippy --all --all-targets -- -D warnings
      - run: cargo clippy --lib --target wasm32-unknown-unknown -- -D warnings
  coverage:
    name: Actions - unit tests coverage
    runs-on: self-hosted
    steps:
      - uses: actions/checkout@v4
        with:
          fetch-depth: 1
      - name: Install dependencies
        run: sudo apt-get update && sudo apt-get install -y pkg-config libssl-dev
      - uses: actions-rs/toolchain@v1
        with:
          toolchain: nightly-2023-12-21
          profile: minimal
          override: true
      - name: Install cargo-tarpaulin
        run: cargo install cargo-tarpaulin --version 0.29.1
      - run: cargo tarpaulin --verbose --exclude-files "packages/*" --exclude-files "*/proto/*"
          --exclude-files "contracts/price-provider/*" --exclude-files
          "contracts/auto-withdrawer/*" --exclude-files
          "contracts/hook-tester/*" --exclude-files
          "contracts/astroport-exchange-handler/*" --exclude-files
          "contracts/proposal-votes-poc/*" --exclude-files
          "contracts/rewards-manager/*" --exclude-files
          "contracts/puppeteer-authz/*" --exclude-files
          "contracts/validators-stats/*" --exclude-files
          "contracts/provider-proposals-poc/*" --exclude-files
          "contracts/redemption-rate-adapter/*" --exclude-files "*schema*" --out
          Xml --output-dir ./
      - name: Produce the coverage report
        uses: insightsengineering/coverage-action@v2
        with:
          path: ./cobertura.xml
          threshold: 45
          fail: true
          publish: false
          diff: false
          coverage-summary-title: Code Coverage Summary
  rustfmt:
    name: Actions - rustfmt
    runs-on: self-hosted
    steps:
      - uses: actions/checkout@v4
        with:
          fetch-depth: 1
      - uses: actions-rs/toolchain@v1
        with:
          toolchain: 1.75.0
          components: rustfmt
          profile: minimal
          override: true
      - run: cargo fmt -- --check
  unit-test:
    name: Actions - unit test
    runs-on: self-hosted
    steps:
      - uses: actions/checkout@v4
        with:
          fetch-depth: 1
      - uses: actions-rs/toolchain@v1
        with:
          toolchain: 1.75.0
          profile: minimal
      - run: cargo fetch --verbose
      - run: cargo build
      - run: cargo test --verbose --all
        env:
          RUST_BACKTRACE: 1
  lint-test:
    name: Actions - integration tests lint
    runs-on: self-hosted
    steps:
      - name: Setup node
        uses: actions/setup-node@v4
        with:
          node-version: 18.16.1
      - uses: actions/checkout@v4
        with:
          fetch-depth: 1
      - name: Install Yarn
        run: npm install -g yarn
      - name: Lint
        run: cd integration_tests && yarn --ignore-engines && yarn lint
  images-prepare:
    name: Actions - images prepare
    runs-on: self-hosted
    steps:
      - name: Upgrade docker compose to use v2
        run: sudo curl -L
          "https://github.com/docker/compose/releases/download/v2.23.0/docker-compose-$(uname
          -s)-$(uname -m)" -o /usr/local/bin/docker-compose && sudo chmod +x
          /usr/local/bin/docker-compose
      - uses: actions/checkout@v4
        with:
          fetch-depth: 1
      - name: Setup node
        uses: actions/setup-node@v4
        with:
          node-version: 18.16.1
      - name: Install Yarn
        run: npm install -g yarn
      - name: Setup Go environment
        uses: actions/setup-go@v5.0.0
        with:
          go-version: 1.2
          cache: false
      - name: Log in to Private Registry
        uses: docker/login-action@v3
        with:
          username: ${{ secrets.DOCKER_USER }}
          password: ${{ secrets.DOCKER_TOKEN }}
      - name: Build images
        run: |
          cd integration_tests
          yarn build-images
  artifacts-prepare:
    name: Actions - artifacts prepare
    runs-on: self-hosted
    steps:
      - uses: actions/checkout@v4
        with:
          fetch-depth: 1
      - uses: actions-rs/toolchain@v1
        with:
          toolchain: 1.75.0
          profile: minimal
          override: true
      - run: make compile
      - name: Cache artifacts
        uses: actions/cache@v4
        with:
          path: artifacts
          key: ${{ runner.os }}-${{ github.sha }}
  test-core:
    name: test:core Integration Tests
    needs:
      - images-prepare
      - artifacts-prepare
    runs-on: self-hosted
    steps:
      - name: Upgrade docker compose to use v2
        run: sudo curl -L
          "https://github.com/docker/compose/releases/download/v2.23.0/docker-compose-$(uname
          -s)-$(uname -m)" -o /usr/local/bin/docker-compose && sudo chmod +x
          /usr/local/bin/docker-compose
      - uses: actions/checkout@v4
        with:
          fetch-depth: 1
      - name: Setup node
        uses: actions/setup-node@v4
        with:
          node-version: 20.12.2
      - name: Install Yarn
        run: npm install -g yarn
      - name: Log in to Private Registry
        uses: docker/login-action@v3
        with:
          username: ${{ secrets.DOCKER_USER }}
          password: ${{ secrets.DOCKER_TOKEN }}
      - name: Clean volumes
        run: docker volume prune -f
      - name: Download images
        run: |
          cd integration_tests
          yarn build-images
      - name: Download artifacts
        uses: actions/cache@v4
        with:
          path: artifacts
          key: ${{ runner.os }}-${{ github.sha }}
      - name: Run test test:core
        run: cd integration_tests && yarn && yarn test:core
      - name: Cleanup resources
        if: always()
        run: |
          docker stop -t0 $(docker ps -a -q) || true
          docker container prune -f || true
          docker volume rm $(docker volume ls -q) || true
  test-core-slashing:
    name: test:core:slashing Integration Tests
    needs:
      - images-prepare
      - artifacts-prepare
    runs-on: self-hosted
    steps:
      - name: Upgrade docker compose to use v2
        run: sudo curl -L
          "https://github.com/docker/compose/releases/download/v2.23.0/docker-compose-$(uname
          -s)-$(uname -m)" -o /usr/local/bin/docker-compose && sudo chmod +x
          /usr/local/bin/docker-compose
      - uses: actions/checkout@v4
        with:
          fetch-depth: 1
      - name: Setup node
        uses: actions/setup-node@v4
        with:
          node-version: 20.12.2
      - name: Install Yarn
        run: npm install -g yarn
      - name: Log in to Private Registry
        uses: docker/login-action@v3
        with:
          username: ${{ secrets.DOCKER_USER }}
          password: ${{ secrets.DOCKER_TOKEN }}
      - name: Clean volumes
        run: docker volume prune -f
      - name: Download images
        run: |
          cd integration_tests
          yarn build-images
      - name: Download artifacts
        uses: actions/cache@v4
        with:
          path: artifacts
          key: ${{ runner.os }}-${{ github.sha }}
      - name: Run test test:core:slashing
        run: cd integration_tests && yarn && yarn test:core:slashing
      - name: Cleanup resources
        if: always()
        run: |
          docker stop -t0 $(docker ps -a -q) || true
          docker container prune -f || true
          docker volume rm $(docker volume ls -q) || true
  test-pump:
    name: test:pump Integration Tests
    needs:
      - images-prepare
      - artifacts-prepare
    runs-on: self-hosted
    steps:
      - name: Upgrade docker compose to use v2
        run: sudo curl -L
          "https://github.com/docker/compose/releases/download/v2.23.0/docker-compose-$(uname
          -s)-$(uname -m)" -o /usr/local/bin/docker-compose && sudo chmod +x
          /usr/local/bin/docker-compose
      - uses: actions/checkout@v4
        with:
          fetch-depth: 1
      - name: Setup node
        uses: actions/setup-node@v4
        with:
          node-version: 20.12.2
      - name: Install Yarn
        run: npm install -g yarn
      - name: Log in to Private Registry
        uses: docker/login-action@v3
        with:
          username: ${{ secrets.DOCKER_USER }}
          password: ${{ secrets.DOCKER_TOKEN }}
      - name: Clean volumes
        run: docker volume prune -f
      - name: Download images
        run: |
          cd integration_tests
          yarn build-images
      - name: Download artifacts
        uses: actions/cache@v4
        with:
          path: artifacts
          key: ${{ runner.os }}-${{ github.sha }}
      - name: Run test test:pump
        run: cd integration_tests && yarn && yarn test:pump
      - name: Cleanup resources
        if: always()
        run: |
          docker stop -t0 $(docker ps -a -q) || true
          docker container prune -f || true
          docker volume rm $(docker volume ls -q) || true
  test-pump-multi:
    name: test:pump-multi Integration Tests
    needs:
      - images-prepare
      - artifacts-prepare
    runs-on: self-hosted
    steps:
      - name: Upgrade docker compose to use v2
        run: sudo curl -L
          "https://github.com/docker/compose/releases/download/v2.23.0/docker-compose-$(uname
          -s)-$(uname -m)" -o /usr/local/bin/docker-compose && sudo chmod +x
          /usr/local/bin/docker-compose
      - uses: actions/checkout@v4
        with:
          fetch-depth: 1
      - name: Setup node
        uses: actions/setup-node@v4
        with:
          node-version: 20.12.2
      - name: Install Yarn
        run: npm install -g yarn
      - name: Log in to Private Registry
        uses: docker/login-action@v3
        with:
          username: ${{ secrets.DOCKER_USER }}
          password: ${{ secrets.DOCKER_TOKEN }}
      - name: Clean volumes
        run: docker volume prune -f
      - name: Download images
        run: |
          cd integration_tests
          yarn build-images
      - name: Download artifacts
        uses: actions/cache@v4
        with:
          path: artifacts
          key: ${{ runner.os }}-${{ github.sha }}
      - name: Run test test:pump-multi
        run: cd integration_tests && yarn && yarn test:pump-multi
      - name: Cleanup resources
        if: always()
        run: |
          docker stop -t0 $(docker ps -a -q) || true
          docker container prune -f || true
          docker volume rm $(docker volume ls -q) || true
<<<<<<< HEAD
  test-mirror:
    name: test:mirror Integration Tests
    needs:
      - images-prepare
      - artifacts-prepare
    runs-on: self-hosted
    steps:
      - name: Upgrade docker compose to use v2
        run: sudo curl -L
          "https://github.com/docker/compose/releases/download/v2.23.0/docker-compose-$(uname
          -s)-$(uname -m)" -o /usr/local/bin/docker-compose && sudo chmod +x
          /usr/local/bin/docker-compose
      - uses: actions/checkout@v4
        with:
          fetch-depth: 1
      - name: Setup node
        uses: actions/setup-node@v4
        with:
          node-version: 20.12.2
      - name: Install Yarn
        run: npm install -g yarn
      - name: Log in to Private Registry
        uses: docker/login-action@v3
        with:
          username: ${{ secrets.DOCKER_USER }}
          password: ${{ secrets.DOCKER_TOKEN }}
      - name: Clean volumes
        run: docker volume prune -f
      - name: Download images
        run: |
          cd integration_tests
          yarn build-images
      - name: Download artifacts
        uses: actions/cache@v4
        with:
          path: artifacts
          key: ${{ runner.os }}-${{ github.sha }}
      - name: Run test test:mirror
        run: cd integration_tests && yarn && yarn test:mirror
      - name: Cleanup resources
        if: always()
        run: |
          docker stop -t0 $(docker ps -a -q) || true
          docker container prune -f || true
          docker volume rm $(docker volume ls -q) || true
  test-pump-multi:
    name: test:pump-multi Integration Tests
=======
  test-validators-stats:
    name: test:validators-stats Integration Tests
>>>>>>> ab5678cf
    needs:
      - images-prepare
      - artifacts-prepare
    runs-on: self-hosted
    steps:
      - name: Upgrade docker compose to use v2
        run: sudo curl -L
          "https://github.com/docker/compose/releases/download/v2.23.0/docker-compose-$(uname
          -s)-$(uname -m)" -o /usr/local/bin/docker-compose && sudo chmod +x
          /usr/local/bin/docker-compose
      - uses: actions/checkout@v4
        with:
          fetch-depth: 1
      - name: Setup node
        uses: actions/setup-node@v4
        with:
          node-version: 20.12.2
      - name: Install Yarn
        run: npm install -g yarn
      - name: Log in to Private Registry
        uses: docker/login-action@v3
        with:
          username: ${{ secrets.DOCKER_USER }}
          password: ${{ secrets.DOCKER_TOKEN }}
      - name: Clean volumes
        run: docker volume prune -f
      - name: Download images
        run: |
          cd integration_tests
          yarn build-images
      - name: Download artifacts
        uses: actions/cache@v4
        with:
          path: artifacts
          key: ${{ runner.os }}-${{ github.sha }}
      - name: Run test test:validators-stats
        run: cd integration_tests && yarn && yarn test:validators-stats
      - name: Cleanup resources
        if: always()
        run: |
          docker stop -t0 $(docker ps -a -q) || true
          docker container prune -f || true
          docker volume rm $(docker volume ls -q) || true
  test-validator-set:
    name: test:validator-set Integration Tests
    needs:
      - images-prepare
      - artifacts-prepare
    runs-on: self-hosted
    steps:
      - name: Upgrade docker compose to use v2
        run: sudo curl -L
          "https://github.com/docker/compose/releases/download/v2.23.0/docker-compose-$(uname
          -s)-$(uname -m)" -o /usr/local/bin/docker-compose && sudo chmod +x
          /usr/local/bin/docker-compose
      - uses: actions/checkout@v4
        with:
          fetch-depth: 1
      - name: Setup node
        uses: actions/setup-node@v4
        with:
          node-version: 20.12.2
      - name: Install Yarn
        run: npm install -g yarn
      - name: Log in to Private Registry
        uses: docker/login-action@v3
        with:
          username: ${{ secrets.DOCKER_USER }}
          password: ${{ secrets.DOCKER_TOKEN }}
      - name: Clean volumes
        run: docker volume prune -f
      - name: Download images
        run: |
          cd integration_tests
          yarn build-images
      - name: Download artifacts
        uses: actions/cache@v4
        with:
          path: artifacts
          key: ${{ runner.os }}-${{ github.sha }}
      - name: Run test test:validator-set
        run: cd integration_tests && yarn && yarn test:validator-set
      - name: Cleanup resources
        if: always()
        run: |
          docker stop -t0 $(docker ps -a -q) || true
          docker container prune -f || true
          docker volume rm $(docker volume ls -q) || true
  test-distribution:
    name: test:distribution Integration Tests
    needs:
      - images-prepare
      - artifacts-prepare
    runs-on: self-hosted
    steps:
      - name: Upgrade docker compose to use v2
        run: sudo curl -L
          "https://github.com/docker/compose/releases/download/v2.23.0/docker-compose-$(uname
          -s)-$(uname -m)" -o /usr/local/bin/docker-compose && sudo chmod +x
          /usr/local/bin/docker-compose
      - uses: actions/checkout@v4
        with:
          fetch-depth: 1
      - name: Setup node
        uses: actions/setup-node@v4
        with:
          node-version: 20.12.2
      - name: Install Yarn
        run: npm install -g yarn
      - name: Log in to Private Registry
        uses: docker/login-action@v3
        with:
          username: ${{ secrets.DOCKER_USER }}
          password: ${{ secrets.DOCKER_TOKEN }}
      - name: Clean volumes
        run: docker volume prune -f
      - name: Download images
        run: |
          cd integration_tests
          yarn build-images
      - name: Download artifacts
        uses: actions/cache@v4
        with:
          path: artifacts
          key: ${{ runner.os }}-${{ github.sha }}
      - name: Run test test:distribution
        run: cd integration_tests && yarn && yarn test:distribution
      - name: Cleanup resources
        if: always()
        run: |
          docker stop -t0 $(docker ps -a -q) || true
          docker container prune -f || true
          docker volume rm $(docker volume ls -q) || true
  test-initia:
    name: test:initia Integration Tests
    needs:
      - images-prepare
      - artifacts-prepare
    runs-on: self-hosted
    steps:
      - name: Upgrade docker compose to use v2
        run: sudo curl -L
          "https://github.com/docker/compose/releases/download/v2.23.0/docker-compose-$(uname
          -s)-$(uname -m)" -o /usr/local/bin/docker-compose && sudo chmod +x
          /usr/local/bin/docker-compose
      - uses: actions/checkout@v4
        with:
          fetch-depth: 1
      - name: Setup node
        uses: actions/setup-node@v4
        with:
          node-version: 20.12.2
      - name: Install Yarn
        run: npm install -g yarn
      - name: Log in to Private Registry
        uses: docker/login-action@v3
        with:
          username: ${{ secrets.DOCKER_USER }}
          password: ${{ secrets.DOCKER_TOKEN }}
      - name: Clean volumes
        run: docker volume prune -f
      - name: Download images
        run: |
          cd integration_tests
          yarn build-images
      - name: Download artifacts
        uses: actions/cache@v4
        with:
          path: artifacts
          key: ${{ runner.os }}-${{ github.sha }}
      - name: Run test test:initia
        run: cd integration_tests && yarn && yarn test:initia
      - name: Cleanup resources
        if: always()
        run: |
          docker stop -t0 $(docker ps -a -q) || true
          docker container prune -f || true
          docker volume rm $(docker volume ls -q) || true
  test-auto-withdrawer:
    name: test:auto-withdrawer Integration Tests
    needs:
      - images-prepare
      - artifacts-prepare
    runs-on: self-hosted
    steps:
      - name: Upgrade docker compose to use v2
        run: sudo curl -L
          "https://github.com/docker/compose/releases/download/v2.23.0/docker-compose-$(uname
          -s)-$(uname -m)" -o /usr/local/bin/docker-compose && sudo chmod +x
          /usr/local/bin/docker-compose
      - uses: actions/checkout@v4
        with:
          fetch-depth: 1
      - name: Setup node
        uses: actions/setup-node@v4
        with:
          node-version: 20.12.2
      - name: Install Yarn
        run: npm install -g yarn
      - name: Log in to Private Registry
        uses: docker/login-action@v3
        with:
          username: ${{ secrets.DOCKER_USER }}
          password: ${{ secrets.DOCKER_TOKEN }}
      - name: Clean volumes
        run: docker volume prune -f
      - name: Download images
        run: |
          cd integration_tests
          yarn build-images
      - name: Download artifacts
        uses: actions/cache@v4
        with:
          path: artifacts
          key: ${{ runner.os }}-${{ github.sha }}
      - name: Run test test:auto-withdrawer
        run: cd integration_tests && yarn && yarn test:auto-withdrawer
      - name: Cleanup resources
        if: always()
        run: |
          docker stop -t0 $(docker ps -a -q) || true
          docker container prune -f || true
          docker volume rm $(docker volume ls -q) || true
  test-gv:
    name: test:gv Integration Tests
    needs:
      - images-prepare
      - artifacts-prepare
    runs-on: self-hosted
    steps:
      - name: Upgrade docker compose to use v2
        run: sudo curl -L
          "https://github.com/docker/compose/releases/download/v2.23.0/docker-compose-$(uname
          -s)-$(uname -m)" -o /usr/local/bin/docker-compose && sudo chmod +x
          /usr/local/bin/docker-compose
      - uses: actions/checkout@v4
        with:
          fetch-depth: 1
      - name: Setup node
        uses: actions/setup-node@v4
        with:
          node-version: 20.12.2
      - name: Install Yarn
        run: npm install -g yarn
      - name: Log in to Private Registry
        uses: docker/login-action@v3
        with:
          username: ${{ secrets.DOCKER_USER }}
          password: ${{ secrets.DOCKER_TOKEN }}
      - name: Clean volumes
        run: docker volume prune -f
      - name: Download images
        run: |
          cd integration_tests
          yarn build-images
      - name: Download artifacts
        uses: actions/cache@v4
        with:
          path: artifacts
          key: ${{ runner.os }}-${{ github.sha }}
      - name: Run test test:gv
        run: cd integration_tests && yarn && yarn test:gv
      - name: Cleanup resources
        if: always()
        run: |
          docker stop -t0 $(docker ps -a -q) || true
          docker container prune -f || true
          docker volume rm $(docker volume ls -q) || true
  test-splitter:
    name: test:splitter Integration Tests
    needs:
      - images-prepare
      - artifacts-prepare
    runs-on: self-hosted
    steps:
      - name: Upgrade docker compose to use v2
        run: sudo curl -L
          "https://github.com/docker/compose/releases/download/v2.23.0/docker-compose-$(uname
          -s)-$(uname -m)" -o /usr/local/bin/docker-compose && sudo chmod +x
          /usr/local/bin/docker-compose
      - uses: actions/checkout@v4
        with:
          fetch-depth: 1
      - name: Setup node
        uses: actions/setup-node@v4
        with:
          node-version: 20.12.2
      - name: Install Yarn
        run: npm install -g yarn
      - name: Log in to Private Registry
        uses: docker/login-action@v3
        with:
          username: ${{ secrets.DOCKER_USER }}
          password: ${{ secrets.DOCKER_TOKEN }}
      - name: Clean volumes
        run: docker volume prune -f
      - name: Download images
        run: |
          cd integration_tests
          yarn build-images
      - name: Download artifacts
        uses: actions/cache@v4
        with:
          path: artifacts
          key: ${{ runner.os }}-${{ github.sha }}
      - name: Run test test:splitter
        run: cd integration_tests && yarn && yarn test:splitter
      - name: Cleanup resources
        if: always()
        run: |
          docker stop -t0 $(docker ps -a -q) || true
          docker container prune -f || true
          docker volume rm $(docker volume ls -q) || true<|MERGE_RESOLUTION|>--- conflicted
+++ resolved
@@ -288,6 +288,51 @@
           docker stop -t0 $(docker ps -a -q) || true
           docker container prune -f || true
           docker volume rm $(docker volume ls -q) || true
+  test-mirror:
+    name: test:mirror Integration Tests
+    needs:
+      - images-prepare
+      - artifacts-prepare
+    runs-on: self-hosted
+    steps:
+      - name: Upgrade docker compose to use v2
+        run: sudo curl -L
+          "https://github.com/docker/compose/releases/download/v2.23.0/docker-compose-$(uname
+          -s)-$(uname -m)" -o /usr/local/bin/docker-compose && sudo chmod +x
+          /usr/local/bin/docker-compose
+      - uses: actions/checkout@v4
+        with:
+          fetch-depth: 1
+      - name: Setup node
+        uses: actions/setup-node@v4
+        with:
+          node-version: 20.12.2
+      - name: Install Yarn
+        run: npm install -g yarn
+      - name: Log in to Private Registry
+        uses: docker/login-action@v3
+        with:
+          username: ${{ secrets.DOCKER_USER }}
+          password: ${{ secrets.DOCKER_TOKEN }}
+      - name: Clean volumes
+        run: docker volume prune -f
+      - name: Download images
+        run: |
+          cd integration_tests
+          yarn build-images
+      - name: Download artifacts
+        uses: actions/cache@v4
+        with:
+          path: artifacts
+          key: ${{ runner.os }}-${{ github.sha }}
+      - name: Run test test:mirror
+        run: cd integration_tests && yarn && yarn test:mirror
+      - name: Cleanup resources
+        if: always()
+        run: |
+          docker stop -t0 $(docker ps -a -q) || true
+          docker container prune -f || true
+          docker volume rm $(docker volume ls -q) || true
   test-pump-multi:
     name: test:pump-multi Integration Tests
     needs:
@@ -333,58 +378,8 @@
           docker stop -t0 $(docker ps -a -q) || true
           docker container prune -f || true
           docker volume rm $(docker volume ls -q) || true
-<<<<<<< HEAD
-  test-mirror:
-    name: test:mirror Integration Tests
-    needs:
-      - images-prepare
-      - artifacts-prepare
-    runs-on: self-hosted
-    steps:
-      - name: Upgrade docker compose to use v2
-        run: sudo curl -L
-          "https://github.com/docker/compose/releases/download/v2.23.0/docker-compose-$(uname
-          -s)-$(uname -m)" -o /usr/local/bin/docker-compose && sudo chmod +x
-          /usr/local/bin/docker-compose
-      - uses: actions/checkout@v4
-        with:
-          fetch-depth: 1
-      - name: Setup node
-        uses: actions/setup-node@v4
-        with:
-          node-version: 20.12.2
-      - name: Install Yarn
-        run: npm install -g yarn
-      - name: Log in to Private Registry
-        uses: docker/login-action@v3
-        with:
-          username: ${{ secrets.DOCKER_USER }}
-          password: ${{ secrets.DOCKER_TOKEN }}
-      - name: Clean volumes
-        run: docker volume prune -f
-      - name: Download images
-        run: |
-          cd integration_tests
-          yarn build-images
-      - name: Download artifacts
-        uses: actions/cache@v4
-        with:
-          path: artifacts
-          key: ${{ runner.os }}-${{ github.sha }}
-      - name: Run test test:mirror
-        run: cd integration_tests && yarn && yarn test:mirror
-      - name: Cleanup resources
-        if: always()
-        run: |
-          docker stop -t0 $(docker ps -a -q) || true
-          docker container prune -f || true
-          docker volume rm $(docker volume ls -q) || true
-  test-pump-multi:
-    name: test:pump-multi Integration Tests
-=======
   test-validators-stats:
     name: test:validators-stats Integration Tests
->>>>>>> ab5678cf
     needs:
       - images-prepare
       - artifacts-prepare
