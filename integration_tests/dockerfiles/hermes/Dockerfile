--- conflicted
+++ resolved
@@ -1,8 +1,4 @@
-<<<<<<< HEAD
-FROM ubuntu:24.04
-=======
 FROM ubuntu:24.10
->>>>>>> 05e81987
 ARG HERMES_VERSION=v1.8.2
 WORKDIR /app
 RUN apt-get update && apt-get install -y wget && \
