import cosmopark, { CosmoparkConfig } from '@neutron-org/cosmopark';
import { DirectSecp256k1HdWallet } from '@cosmjs/proto-signing';
import { StargateClient } from '@cosmjs/stargate';
import { Client as NeutronClient } from '@neutron-org/client-ts';
import { waitFor } from './helpers/waitFor';
import { sleep } from './helpers/sleep';
import fs from 'fs';
import {
  CosmoparkNetworkConfig,
  CosmoparkRelayer,
} from '@neutron-org/cosmopark/lib/types';
import { Suite } from 'vitest';
const packageJSON = require(`${__dirname}/../package.json`);
const VERSION = (process.env.CI ? '_' : ':') + packageJSON.version;
const ORG = process.env.CI ? 'neutronorg/lionco-contracts:' : '';

const keys = [
  'master',
  'hermes',
  'ibcrelayer',
  'demowallet1',
  'demowallet2',
  'neutronqueryrelayer',
  'demo1',
  'demo2',
  'demo3',
] as const;

const TIMEOUT = 10_000;

const redefinedParams =
  process.env.REMOTE_CHAIN_OPTS && fs.existsSync(process.env.REMOTE_CHAIN_OPTS)
    ? JSON.parse(fs.readFileSync(process.env.REMOTE_CHAIN_OPTS).toString())
    : {};

const networkConfigs = {
  lsm: {
    binary: redefinedParams.binary || 'gaiad',
    chain_id: 'testlsm',
    denom: redefinedParams.denom || 'stake',
    image: `${ORG}${process.env.REMOTE_CHAIN ?? 'gaia-test'}${VERSION}`,
    prefix: redefinedParams.prefix || 'cosmos',
    trace: true,
    validators: 2,
    commands: redefinedParams.commands,
    validators_balance: ['1900000000', '100000000'],
    genesis_opts: redefinedParams.genesisOpts || {
      'app_state.slashing.params.downtime_jail_duration': '10s',
      'app_state.slashing.params.signed_blocks_window': '10',
      'app_state.slashing.params.min_signed_per_window': '0.9',
      'app_state.slashing.params.slash_fraction_downtime': '0.1',
      'app_state.staking.params.validator_bond_factor': '10',
      'app_state.staking.params.unbonding_time': '1814400s',
      'app_state.mint.minter.inflation': '0.9',
      'app_state.mint.params.inflation_max': '0.95',
      'app_state.mint.params.inflation_min': '0.5',
      'app_state.interchainaccounts.host_genesis_state.params.allow_messages': [
        '*',
      ],
    },
    config_opts: {
      'rpc.laddr': 'tcp://0.0.0.0:26657',
    },
    app_opts: {
      'api.enable': true,
      'api.address': 'tcp://0.0.0.0:1317',
      'api.swagger': true,
      'grpc.enable': true,
      'grpc.address': '0.0.0.0:9090',
      'minimum-gas-prices': redefinedParams.denom
        ? `0${redefinedParams.denom}`
        : '0stake',
      'rosetta.enable': true,
    },
    upload: redefinedParams.upload || ['./artifacts/scripts/init-gaia.sh'],
    post_start: redefinedParams.postUpload || [
      `/opt/init-gaia.sh > /opt/init-gaia.log 2>&1`,
    ],
  },
  gaia: {
    binary: redefinedParams.binary || 'gaiad',
    chain_id: 'testgaia',
    denom: redefinedParams.denom || 'stake',
    image: `${ORG}${process.env.REMOTE_CHAIN ?? 'gaia-test'}${VERSION}`,
    prefix: redefinedParams.prefix || 'cosmos',
    trace: true,
    validators: 2,
    commands: redefinedParams.commands,
    validators_balance: ['1900000000', '100000000'],
    genesis_opts: redefinedParams.genesisOpts || {
      'app_state.slashing.params.downtime_jail_duration': '10s',
      'app_state.slashing.params.signed_blocks_window': '10',
      'app_state.slashing.params.min_signed_per_window': '0.9',
      'app_state.slashing.params.slash_fraction_downtime': '0.1',
      'app_state.staking.params.validator_bond_factor': '10',
      'app_state.staking.params.unbonding_time': '1814400s',
      'app_state.mint.minter.inflation': '0.9',
      'app_state.mint.params.inflation_max': '0.95',
      'app_state.mint.params.inflation_min': '0.5',
      'app_state.interchainaccounts.host_genesis_state.params.allow_messages': [
        '*',
      ],
    },
    config_opts: {
      'rpc.laddr': 'tcp://0.0.0.0:26657',
    },
    app_opts: {
      'api.enable': true,
      'api.address': 'tcp://0.0.0.0:1317',
      'api.swagger': true,
      'grpc.enable': true,
      'grpc.address': '0.0.0.0:9090',
      'minimum-gas-prices': redefinedParams.denom
        ? `0${redefinedParams.denom}`
        : '0stake',
      'rosetta.enable': true,
    },
    upload: redefinedParams.upload || ['./artifacts/scripts/init-gaia.sh'],
    post_start: redefinedParams.postUpload || [
      `/opt/init-gaia.sh > /opt/init-gaia.log 2>&1`,
    ],
  },
  neutron: {
    binary: 'neutrond',
    chain_id: 'ntrntest',
    denom: 'untrn',
    image: `${ORG}neutron-test${VERSION}`,
    prefix: 'neutron',
    loglevel: 'debug',
    trace: true,
    public: true,
    type: 'ics',
    upload: [
      './artifacts/contracts',
      './artifacts/contracts_thirdparty',
      './artifacts/scripts/init-neutrond.sh',
    ],
    post_init: ['CHAINID=ntrntest CHAIN_DIR=/opt /opt/init-neutrond.sh'],
    genesis_opts: {
      'app_state.crisis.constant_fee.denom': 'untrn',
    },
    config_opts: {
      'consensus.timeout_commit': '500ms',
      'consensus.timeout_propose': '500ms',
    },
    app_opts: {
      'api.enable': 'true',
      'api.address': 'tcp://0.0.0.0:1317',
      'api.swagger': 'true',
      'grpc.enable': 'true',
      'grpc.address': '0.0.0.0:9090',
      'minimum-gas-prices': '0.0025untrn',
      'rosetta.enable': 'true',
      'telemetry.prometheus-retention-time': 1000,
    },
  },
};

const relayersConfig = {
  hermes: {
    balance: '1000000000',
    binary: 'hermes',
    config: {
      'chains.0.gas_multiplier': 1.2,
      'chains.0.trusting_period': '112h0m0s',
      'chains.1.gas_multiplier': 1.2,
      'chains.1.trusting_period': '168h0m0s',
    },
    image: `${ORG}hermes-test${VERSION}`,
    log_level: 'trace',
    type: 'hermes',
  },
  neutron: {
    balance: '1000000000',
    binary: 'neutron-query-relayer',
    image: `${ORG}neutron-query-relayer-test${VERSION}`,
    log_level: 'debug',
    type: 'neutron',
  },
};

type Keys = (typeof keys)[number];

const awaitFirstBlock = (rpc: string): Promise<void> =>
  waitFor(async () => {
    try {
      const controller = new AbortController();
<<<<<<< HEAD
      setTimeout(() => controller.abort(), 1000);
=======
      setTimeout(() => controller.abort(), 5000);
>>>>>>> 233c7df8
      await fetch(rpc, {
        method: 'GET',
        signal: controller.signal,
      });
<<<<<<< HEAD
=======
      console.log(`Connecting to ${rpc}`);
>>>>>>> 233c7df8
      const client = await StargateClient.connect(rpc);
      console.log(`Connected to ${rpc}`);
      const block = await client.getBlock();
      console.log(`Got block ${block.header.height}`);
      if (block.header.height > 1) {
        return true;
      }
    } catch (e) {
      return false;
    }
  }, 20_000);

export const awaitBlocks = async (
  rpc: string,
  blocks: number,
): Promise<void> => {
  const start = Date.now();
  const client = await StargateClient.connect(rpc);
  const initBlock = await client.getBlock();
  // eslint-disable-next-line no-constant-condition
  while (true) {
    try {
      const block = await client.getBlock();
      if (block.header.height - initBlock.header.height >= blocks) {
        break;
      }
      if (Date.now() - start > TIMEOUT) {
        throw new Error('Timeout waiting for the specific block');
      }
    } catch (e) {
      //noop
    }
    await sleep(1000);
  }
};

const awaitNeutronChannels = (rest: string, rpc: string): Promise<void> =>
  waitFor(async () => {
    try {
      const client = new NeutronClient({
        apiURL: `http://${rest}`,
        rpcURL: `http://${rpc}`,
        prefix: 'neutron',
      });
      const res = await client.IbcCoreChannelV1.query.queryChannels(undefined, {
        timeout: 1000,
      });
      if (
        res.data.channels.length > 0 &&
        res.data.channels[0].counterparty.channel_id !== ''
      ) {
        return true;
      }
      await sleep(10000);
    } catch (e) {
      await sleep(10000);
      return false;
    }
  }, 100_000);

export const generateWallets = (): Promise<Record<Keys, string>> =>
  keys.reduce(
    async (acc, key) => {
      const accObj = await acc;
      const wallet = await DirectSecp256k1HdWallet.generate(12, {
        prefix: 'neutron',
      });
      accObj[key] = wallet.mnemonic;
      return accObj;
    },
    Promise.resolve({} as Record<Keys, string>),
  );

type NetworkOptsType = Partial<Record<keyof typeof networkConfigs | '*', any>>;
const getNetworkConfig = (
  network: string,
  opts: NetworkOptsType = {},
): CosmoparkNetworkConfig => {
  let config = networkConfigs[network];
  const extOpts = opts['*'] || opts[network] || {};
  for (const [key, value] of Object.entries(extOpts)) {
    if (typeof value === 'object') {
      config = { ...config, [key]: { ...config[key], ...value } };
    } else {
      config = { ...config, [key]: value };
    }
  }
  return config;
};

type RelayerOptsType = Partial<Record<keyof typeof relayersConfig, any>>;
const getRelayerConfig = (
  relayer: string,
  opts: RelayerOptsType,
): CosmoparkRelayer => {
  relayer;
  let config = relayersConfig[relayer] || {};

  for (const [key, value] of Object.entries(opts)) {
    if (typeof value === 'object') {
      config = { ...config, [key]: { ...config[key], ...value } };
    } else {
      config = { ...config, [key]: value };
    }
  }
  return config;
};

function isSuite(t: any): t is Suite {
  return t && t.type === 'suite' && t.suite;
}

export const setupPark = async (
  t: Readonly<Suite | File>,
  networks: string[] = [],
  opts?: NetworkOptsType, // Key is path to the param, value is Record of network name and value
  relayers: Partial<Record<keyof typeof relayersConfig, any | boolean>> = {},
): Promise<cosmopark> => {
  const context = ((t: Readonly<Suite | File>) => {
    if (isSuite(t)) {
      return t.suite.file.filepath
        ?.split('/')
        .pop()!
        .split('.')[0]
        .replace(/[-_]/g, '');
    } else {
      throw new Error('Invalid context');
    }
  })(t);
  const wallets = await generateWallets();
  const config: CosmoparkConfig = {
    context,
    networks: {},
    master_mnemonic: wallets.master,
    loglevel: 'info',
    wallets: {
      demowallet1: {
        mnemonic: wallets.demowallet1,
        balance: '1000000000',
      },
      demowallet2: {
        mnemonic: wallets.demowallet2,
        balance: '1000000000',
      },
      demo1: { mnemonic: wallets.demo1, balance: '1000000000' },
      demo2: { mnemonic: wallets.demo2, balance: '1000000000' },
      demo3: { mnemonic: wallets.demo3, balance: '1000000000' },
    },
  };
  for (const network of networks) {
    config.networks[network] = getNetworkConfig(network, opts);
  }
  config.relayers = [];
  if (relayers.hermes) {
    const connections = networks.reduce((connections, network, index, all) => {
      if (index === all.length - 1) {
        return connections;
      }
      for (let i = index + 1; i < all.length; i++) {
        connections.push([network, all[i]]);
      }
      return connections;
    }, []);
    config.relayers.push({
      ...getRelayerConfig(
        'hermes',
        relayers.hermes === true ? {} : relayers.hermes,
      ),
      networks,
      connections: connections,
      mnemonic: wallets.hermes,
    } as any);
  }
  if (relayers.neutron) {
    config.relayers.push({
      ...getRelayerConfig(
        'neutron',
        relayers.neutron === true ? {} : relayers.neutron,
      ),
      networks,
      mnemonic: wallets.neutronqueryrelayer,
    } as any);
  }
  const instance = await cosmopark.create(config);
  await Promise.all(
    Object.entries(instance.ports).map(([network, ports]) =>
      awaitFirstBlock(`http://127.0.0.1:${ports.rpc}`).catch((e) => {
        console.log(`Failed to await first block for ${network}: ${e}`);
        throw e;
      }),
    ),
  );
  if (relayers.hermes) {
    await awaitNeutronChannels(
      `127.0.0.1:${instance.ports['neutron'].rest}`,
      `127.0.0.1:${instance.ports['neutron'].rpc}`,
    ).catch((e) => {
      console.log(`Failed to await neutron channels: ${e}`);
      throw e;
    });
  }
  return instance;
};<|MERGE_RESOLUTION|>--- conflicted
+++ resolved
@@ -185,19 +185,12 @@
   waitFor(async () => {
     try {
       const controller = new AbortController();
-<<<<<<< HEAD
       setTimeout(() => controller.abort(), 1000);
-=======
-      setTimeout(() => controller.abort(), 5000);
->>>>>>> 233c7df8
       await fetch(rpc, {
         method: 'GET',
         signal: controller.signal,
       });
-<<<<<<< HEAD
-=======
       console.log(`Connecting to ${rpc}`);
->>>>>>> 233c7df8
       const client = await StargateClient.connect(rpc);
       console.log(`Connected to ${rpc}`);
       const block = await client.getBlock();
