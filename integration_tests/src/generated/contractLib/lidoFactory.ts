import {
  CosmWasmClient,
  SigningCosmWasmClient,
  ExecuteResult,
  InstantiateResult,
} from '@cosmjs/cosmwasm-stargate';
import { StdFee } from '@cosmjs/amino';
import { Coin } from '@cosmjs/amino';
export interface InstantiateMsg {
  code_ids: CodeIds;
  remote_opts: RemoteOpts;
  salt: string;
  subdenom: string;
  token_metadata: DenomMetadata;
}
export interface CodeIds {
  core_code_id: number;
  distribution_code_id: number;
  puppeteer_code_id: number;
  rewards_manager_code_id: number;
  strategy_code_id: number;
  token_code_id: number;
  validators_set_code_id: number;
  withdrawal_manager_code_id: number;
  withdrawal_voucher_code_id: number;
}
export interface RemoteOpts {
  connection_id: string;
  denom: string;
  port_id: string;
  transfer_channel_id: string;
  update_period: number;
}
export interface DenomMetadata {
  /**
   * Even longer description, example: "The native staking token of the Cosmos Hub"
   */
  description: string;
  /**
   * Lowercase moniker to be displayed in clients, example: "atom"
   */
  display: string;
  /**
   * Number of decimals
   */
  exponent: number;
  /**
   * Descriptive token name, example: "Cosmos Hub Atom"
   */
  name: string;
  /**
   * Symbol to be displayed on exchanges, example: "ATOM"
   */
  symbol: string;
  /**
   * URI to a document that contains additional information
   */
  uri?: string | null;
  /**
   * SHA256 hash of a document pointed by URI
   */
  uri_hash?: string | null;
}
/**
 * A thin wrapper around u128 that is using strings for JSON encoding/decoding, such that the full u128 range can be used for clients that convert JSON numbers to floats, like JavaScript and jq.
 *
 * # Examples
 *
 * Use `from` to create instances of this and `u128` to get the value out:
 *
 * ``` # use cosmwasm_std::Uint128; let a = Uint128::from(123u128); assert_eq!(a.u128(), 123);
 *
 * let b = Uint128::from(42u64); assert_eq!(b.u128(), 42);
 *
 * let c = Uint128::from(70u32); assert_eq!(c.u128(), 70); ```
 */
export type Uint128 = string;
export type CallbackArgs = {
  post_init: {};
};
export type UpdateConfigArgs =
  | {
      core: ConfigOptional;
    }
  | {
      validators_set: ConfigOptional2;
    }
  | {
      puppeteer_fees: FeesMsg;
    };
/**
 * A fixed-point decimal value with 18 fractional digits, i.e. Decimal(1_000_000_000_000_000_000) == 1.0
 *
 * The greatest possible value that can be represented is 340282366920938463463.374607431768211455 (which is (2^128 - 1) / 10^18)
 */
export type Decimal = string;
/**
 * A human readable address.
 *
 * In Cosmos, this is typically bech32 encoded. But for multi-chain smart contracts no assumptions should be made other than being UTF-8 encoded and of reasonable length.
 *
 * This type represents a validated address. It can be created in the following ways 1. Use `Addr::unchecked(input)` 2. Use `let checked: Addr = deps.api.addr_validate(input)?` 3. Use `let checked: Addr = deps.api.addr_humanize(canonical_addr)?` 4. Deserialize from JSON. This must only be done from JSON that was validated before such as a contract's state. `Addr` must not be used in messages sent by the user because this would result in unvalidated instances.
 *
 * This type is immutable. If you really need to mutate it (Really? Are you sure?), create a mutable copy using `let mut mutable = Addr::to_string()` and operate on that `String` instance.
 */
export type Addr = string;
export type ProxyArgs =
  | {
      validator_set: ValidatorSetMsg;
    }
  | {
      core: CoreMsg;
    };
export type ValidatorSetMsg =
  | {
      update_validators: {
        validators: ValidatorData[];
      };
    }
  | {
      update_validator: {
        validator: ValidatorData;
      };
    };
export type CoreMsg = {
  update_non_native_rewards_receivers: {
    items: NonNativeRewardsItem[];
  };
};
/**
 * Binary is a wrapper around Vec<u8> to add base64 de/serialization with serde. It also adds some helper methods to help encode inline.
 *
 * This is only needed as serde-json-{core,wasm} has a horrible encoding for Vec<u8>. See also <https://github.com/CosmWasm/cosmwasm/blob/main/docs/MESSAGE_TYPES.md>.
 */
export type Binary = string;

export interface LidoFactorySchema {
  responses: State;
  execute:
    | InitArgs
    | CallbackArgs
    | UpdateConfigArgs
    | ProxyArgs
    | AdminExecuteArgs;
  [k: string]: unknown;
}
export interface State {
  core_contract: string;
  distribution_contract: string;
  puppeteer_contract: string;
  rewards_manager_contract: string;
  strategy_contract: string;
  token_contract: string;
  validators_set_contract: string;
  withdrawal_manager_contract: string;
  withdrawal_voucher_contract: string;
}
export interface InitArgs {
  base_denom: string;
  core_params: CoreParams;
}
export interface CoreParams {
  bond_limit?: Uint128 | null;
  channel: string;
  idle_min_interval: number;
  puppeteer_timeout: number;
  unbond_batch_switch_time: number;
  unbonding_period: number;
  unbonding_safe_period: number;
}
export interface ConfigOptional {
  base_denom?: string | null;
<<<<<<< HEAD
  bond_limit?: Uint128 | null;
  channel?: string | null;
=======
  fee?: Decimal | null;
  fee_address?: string | null;
>>>>>>> ce3623e9
  idle_min_interval?: number | null;
  ld_denom?: string | null;
  owner?: string | null;
  pump_address?: string | null;
  puppeteer_contract?: string | null;
  puppeteer_timeout?: number | null;
  remote_denom?: string | null;
  strategy_contract?: string | null;
  token_contract?: string | null;
  unbond_batch_switch_time?: number | null;
  unbonding_period?: number | null;
  unbonding_safe_period?: number | null;
  validators_set_contract?: string | null;
  withdrawal_manager_contract?: string | null;
  withdrawal_voucher_contract?: string | null;
}
export interface ConfigOptional2 {
  owner?: Addr | null;
  provider_proposals_contract?: Addr | null;
  stats_contract?: Addr | null;
}
export interface FeesMsg {
  ack_fee: Uint128;
  recv_fee: Uint128;
  register_fee: Uint128;
  timeout_fee: Uint128;
}
export interface ValidatorData {
  valoper_address: string;
  weight: number;
}
export interface NonNativeRewardsItem {
  address: string;
  denom: string;
  fee: Decimal;
  fee_address: string;
  min_amount: Uint128;
}
export interface AdminExecuteArgs {
  addr: string;
  msg: Binary;
}

function isSigningCosmWasmClient(
  client: CosmWasmClient | SigningCosmWasmClient,
): client is SigningCosmWasmClient {
  return 'execute' in client;
}

export class Client {
  private readonly client: CosmWasmClient | SigningCosmWasmClient;
  contractAddress: string;
  constructor(
    client: CosmWasmClient | SigningCosmWasmClient,
    contractAddress: string,
  ) {
    this.client = client;
    this.contractAddress = contractAddress;
  }
  mustBeSigningClient() {
    return new Error('This client is not a SigningCosmWasmClient');
  }
  static async instantiate(
    client: SigningCosmWasmClient,
    sender: string,
    codeId: number,
    initMsg: InstantiateMsg,
    label: string,
    initCoins?: readonly Coin[],
    fees?: StdFee | 'auto' | number,
  ): Promise<InstantiateResult> {
    const res = await client.instantiate(sender, codeId, initMsg, label, fees, {
      ...(initCoins && initCoins.length && { funds: initCoins }),
    });
    return res;
  }
  queryState = async (): Promise<State> =>
    this.client.queryContractSmart(this.contractAddress, { state: {} });
  init = async (
    sender: string,
    args: InitArgs,
    fee?: number | StdFee | 'auto',
    memo?: string,
    funds?: Coin[],
  ): Promise<ExecuteResult> => {
    if (!isSigningCosmWasmClient(this.client)) {
      throw this.mustBeSigningClient();
    }
    return this.client.execute(
      sender,
      this.contractAddress,
      { init: args },
      fee || 'auto',
      memo,
      funds,
    );
  };
  callback = async (
    sender: string,
    args: CallbackArgs,
    fee?: number | StdFee | 'auto',
    memo?: string,
    funds?: Coin[],
  ): Promise<ExecuteResult> => {
    if (!isSigningCosmWasmClient(this.client)) {
      throw this.mustBeSigningClient();
    }
    return this.client.execute(
      sender,
      this.contractAddress,
      { callback: args },
      fee || 'auto',
      memo,
      funds,
    );
  };
  updateConfig = async (
    sender: string,
    args: UpdateConfigArgs,
    fee?: number | StdFee | 'auto',
    memo?: string,
    funds?: Coin[],
  ): Promise<ExecuteResult> => {
    if (!isSigningCosmWasmClient(this.client)) {
      throw this.mustBeSigningClient();
    }
    return this.client.execute(
      sender,
      this.contractAddress,
      { update_config: args },
      fee || 'auto',
      memo,
      funds,
    );
  };
  proxy = async (
    sender: string,
    args: ProxyArgs,
    fee?: number | StdFee | 'auto',
    memo?: string,
    funds?: Coin[],
  ): Promise<ExecuteResult> => {
    if (!isSigningCosmWasmClient(this.client)) {
      throw this.mustBeSigningClient();
    }
    return this.client.execute(
      sender,
      this.contractAddress,
      { proxy: args },
      fee || 'auto',
      memo,
      funds,
    );
  };
  adminExecute = async (
    sender: string,
    args: AdminExecuteArgs,
    fee?: number | StdFee | 'auto',
    memo?: string,
    funds?: Coin[],
  ): Promise<ExecuteResult> => {
    if (!isSigningCosmWasmClient(this.client)) {
      throw this.mustBeSigningClient();
    }
    return this.client.execute(
      sender,
      this.contractAddress,
      { admin_execute: args },
      fee || 'auto',
      memo,
      funds,
    );
  };
}<|MERGE_RESOLUTION|>--- conflicted
+++ resolved
@@ -1,11 +1,6 @@
-import {
-  CosmWasmClient,
-  SigningCosmWasmClient,
-  ExecuteResult,
-  InstantiateResult,
-} from '@cosmjs/cosmwasm-stargate';
-import { StdFee } from '@cosmjs/amino';
-import { Coin } from '@cosmjs/amino';
+import { CosmWasmClient, SigningCosmWasmClient, ExecuteResult, InstantiateResult } from "@cosmjs/cosmwasm-stargate"; 
+import { StdFee } from "@cosmjs/amino";
+import { Coin } from "@cosmjs/amino";
 export interface InstantiateMsg {
   code_ids: CodeIds;
   remote_opts: RemoteOpts;
@@ -136,12 +131,7 @@
 
 export interface LidoFactorySchema {
   responses: State;
-  execute:
-    | InitArgs
-    | CallbackArgs
-    | UpdateConfigArgs
-    | ProxyArgs
-    | AdminExecuteArgs;
+  execute: InitArgs | CallbackArgs | UpdateConfigArgs | ProxyArgs | AdminExecuteArgs;
   [k: string]: unknown;
 }
 export interface State {
@@ -170,13 +160,10 @@
 }
 export interface ConfigOptional {
   base_denom?: string | null;
-<<<<<<< HEAD
   bond_limit?: Uint128 | null;
   channel?: string | null;
-=======
   fee?: Decimal | null;
   fee_address?: string | null;
->>>>>>> ce3623e9
   idle_min_interval?: number | null;
   ld_denom?: string | null;
   owner?: string | null;
@@ -220,8 +207,9 @@
   msg: Binary;
 }
 
+
 function isSigningCosmWasmClient(
-  client: CosmWasmClient | SigningCosmWasmClient,
+  client: CosmWasmClient | SigningCosmWasmClient
 ): client is SigningCosmWasmClient {
   return 'execute' in client;
 }
@@ -229,15 +217,12 @@
 export class Client {
   private readonly client: CosmWasmClient | SigningCosmWasmClient;
   contractAddress: string;
-  constructor(
-    client: CosmWasmClient | SigningCosmWasmClient,
-    contractAddress: string,
-  ) {
+  constructor(client: CosmWasmClient | SigningCosmWasmClient, contractAddress: string) {
     this.client = client;
     this.contractAddress = contractAddress;
   }
   mustBeSigningClient() {
-    return new Error('This client is not a SigningCosmWasmClient');
+    return new Error("This client is not a SigningCosmWasmClient");
   }
   static async instantiate(
     client: SigningCosmWasmClient,
@@ -253,101 +238,27 @@
     });
     return res;
   }
-  queryState = async (): Promise<State> =>
-    this.client.queryContractSmart(this.contractAddress, { state: {} });
-  init = async (
-    sender: string,
-    args: InitArgs,
-    fee?: number | StdFee | 'auto',
-    memo?: string,
-    funds?: Coin[],
-  ): Promise<ExecuteResult> => {
-    if (!isSigningCosmWasmClient(this.client)) {
-      throw this.mustBeSigningClient();
-    }
-    return this.client.execute(
-      sender,
-      this.contractAddress,
-      { init: args },
-      fee || 'auto',
-      memo,
-      funds,
-    );
-  };
-  callback = async (
-    sender: string,
-    args: CallbackArgs,
-    fee?: number | StdFee | 'auto',
-    memo?: string,
-    funds?: Coin[],
-  ): Promise<ExecuteResult> => {
-    if (!isSigningCosmWasmClient(this.client)) {
-      throw this.mustBeSigningClient();
-    }
-    return this.client.execute(
-      sender,
-      this.contractAddress,
-      { callback: args },
-      fee || 'auto',
-      memo,
-      funds,
-    );
-  };
-  updateConfig = async (
-    sender: string,
-    args: UpdateConfigArgs,
-    fee?: number | StdFee | 'auto',
-    memo?: string,
-    funds?: Coin[],
-  ): Promise<ExecuteResult> => {
-    if (!isSigningCosmWasmClient(this.client)) {
-      throw this.mustBeSigningClient();
-    }
-    return this.client.execute(
-      sender,
-      this.contractAddress,
-      { update_config: args },
-      fee || 'auto',
-      memo,
-      funds,
-    );
-  };
-  proxy = async (
-    sender: string,
-    args: ProxyArgs,
-    fee?: number | StdFee | 'auto',
-    memo?: string,
-    funds?: Coin[],
-  ): Promise<ExecuteResult> => {
-    if (!isSigningCosmWasmClient(this.client)) {
-      throw this.mustBeSigningClient();
-    }
-    return this.client.execute(
-      sender,
-      this.contractAddress,
-      { proxy: args },
-      fee || 'auto',
-      memo,
-      funds,
-    );
-  };
-  adminExecute = async (
-    sender: string,
-    args: AdminExecuteArgs,
-    fee?: number | StdFee | 'auto',
-    memo?: string,
-    funds?: Coin[],
-  ): Promise<ExecuteResult> => {
-    if (!isSigningCosmWasmClient(this.client)) {
-      throw this.mustBeSigningClient();
-    }
-    return this.client.execute(
-      sender,
-      this.contractAddress,
-      { admin_execute: args },
-      fee || 'auto',
-      memo,
-      funds,
-    );
-  };
+  queryState = async(): Promise<State> => {
+    return this.client.queryContractSmart(this.contractAddress, { state: {} });
+  }
+  init = async(sender:string, args: InitArgs, fee?: number | StdFee | "auto", memo?: string, funds?: Coin[]): Promise<ExecuteResult> =>  {
+          if (!isSigningCosmWasmClient(this.client)) { throw this.mustBeSigningClient(); }
+    return this.client.execute(sender, this.contractAddress, { init: args }, fee || "auto", memo, funds);
+  }
+  callback = async(sender:string, args: CallbackArgs, fee?: number | StdFee | "auto", memo?: string, funds?: Coin[]): Promise<ExecuteResult> =>  {
+          if (!isSigningCosmWasmClient(this.client)) { throw this.mustBeSigningClient(); }
+    return this.client.execute(sender, this.contractAddress, { callback: args }, fee || "auto", memo, funds);
+  }
+  updateConfig = async(sender:string, args: UpdateConfigArgs, fee?: number | StdFee | "auto", memo?: string, funds?: Coin[]): Promise<ExecuteResult> =>  {
+          if (!isSigningCosmWasmClient(this.client)) { throw this.mustBeSigningClient(); }
+    return this.client.execute(sender, this.contractAddress, { update_config: args }, fee || "auto", memo, funds);
+  }
+  proxy = async(sender:string, args: ProxyArgs, fee?: number | StdFee | "auto", memo?: string, funds?: Coin[]): Promise<ExecuteResult> =>  {
+          if (!isSigningCosmWasmClient(this.client)) { throw this.mustBeSigningClient(); }
+    return this.client.execute(sender, this.contractAddress, { proxy: args }, fee || "auto", memo, funds);
+  }
+  adminExecute = async(sender:string, args: AdminExecuteArgs, fee?: number | StdFee | "auto", memo?: string, funds?: Coin[]): Promise<ExecuteResult> =>  {
+          if (!isSigningCosmWasmClient(this.client)) { throw this.mustBeSigningClient(); }
+    return this.client.execute(sender, this.contractAddress, { admin_execute: args }, fee || "auto", memo, funds);
+  }
 }