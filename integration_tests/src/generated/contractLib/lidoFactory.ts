--- conflicted
+++ resolved
@@ -111,20 +111,17 @@
         validator: ValidatorData;
       };
     };
-<<<<<<< HEAD
 export type CoreMsg = {
   update_non_native_rewards_receivers: {
     items: NonNativeRewardsItem[];
   };
 };
-=======
 /**
  * Binary is a wrapper around Vec<u8> to add base64 de/serialization with serde. It also adds some helper methods to help encode inline.
  *
  * This is only needed as serde-json-{core,wasm} has a horrible encoding for Vec<u8>. See also <https://github.com/CosmWasm/cosmwasm/blob/main/docs/MESSAGE_TYPES.md>.
  */
 export type Binary = string;
->>>>>>> 8d7d9f95
 
 export interface LidoFactorySchema {
   responses: State;
@@ -186,16 +183,14 @@
   valoper_address: string;
   weight: number;
 }
-<<<<<<< HEAD
 export interface NonNativeRewardsItem {
   address: string;
   denom: string;
   min_amount: Uint128;
-=======
+}
 export interface AdminExecuteArgs {
   addr: string;
   msg: Binary;
->>>>>>> 8d7d9f95
 }
 
 
