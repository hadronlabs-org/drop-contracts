--- conflicted
+++ resolved
@@ -1,6 +1,5 @@
 import { CosmWasmClient, SigningCosmWasmClient, ExecuteResult, InstantiateResult } from "@cosmjs/cosmwasm-stargate"; 
 import { StdFee } from "@cosmjs/amino";
-<<<<<<< HEAD
 /**
  * A thin wrapper around u128 that is using strings for JSON encoding/decoding, such that the full u128 range can be used for clients that convert JSON numbers to floats, like JavaScript and jq.
  *
@@ -15,8 +14,6 @@
  * let c = Uint128::from(70u32); assert_eq!(c.u128(), 70); ```
  */
 export type Uint128 = string;
-=======
->>>>>>> 8720bd90
 /**
  * A fixed-point decimal value with 18 fractional digits, i.e. Decimal(1_000_000_000_000_000_000) == 1.0
  *
@@ -26,10 +23,7 @@
 
 export interface InstantiateMsg {
   base_denom: string;
-<<<<<<< HEAD
   bond_limit?: Uint128 | null;
-=======
->>>>>>> 8720bd90
   channel: string;
   fee?: Decimal | null;
   fee_address?: string | null;
@@ -185,7 +179,6 @@
       };
     };
 export type ArrayOfNonNativeRewardsItem = NonNativeRewardsItem[];
-<<<<<<< HEAD
 /**
  * A thin wrapper around u128 that is using strings for JSON encoding/decoding, such that the full u128 range can be used for clients that convert JSON numbers to floats, like JavaScript and jq.
  *
@@ -200,8 +193,6 @@
  * let c = Uint128::from(70u32); assert_eq!(c.u128(), 70); ```
  */
 export type Uint1281 = string;
-export type UnbondBatchStatus = "new" | "unbond_requested" | "unbond_failed" | "unbonding" | "unbonded" | "withdrawn";
-=======
 export type UnbondBatchStatus =
   | "new"
   | "unbond_requested"
@@ -210,7 +201,6 @@
   | "unbonded"
   | "withdrawing"
   | "withdrawn";
->>>>>>> 8720bd90
 export type PuppeteerHookArgs =
   | {
       success: ResponseHookSuccessMsg;
@@ -269,21 +259,14 @@
 export type Uint64 = string;
 
 export interface LidoCoreSchema {
-<<<<<<< HEAD
   responses: Config | ContractState | Decimal1 | ResponseHookMsg | ArrayOfNonNativeRewardsItem | Uint1281 | UnbondBatch;
-=======
-  responses: Config | ContractState | Decimal1 | ResponseHookMsg | ArrayOfNonNativeRewardsItem | UnbondBatch;
->>>>>>> 8720bd90
   query: UnbondBatchArgs;
   execute: BondArgs | UpdateConfigArgs | UpdateNonNativeRewardsReceiversArgs | PuppeteerHookArgs | UpdateOwnershipArgs;
   [k: string]: unknown;
 }
 export interface Config {
   base_denom: string;
-<<<<<<< HEAD
   bond_limit?: Uint128 | null;
-=======
->>>>>>> 8720bd90
   channel: string;
   fee?: Decimal | null;
   fee_address?: string | null;
@@ -397,10 +380,7 @@
 }
 export interface ConfigOptional {
   base_denom?: string | null;
-<<<<<<< HEAD
   bond_limit?: Uint128 | null;
-=======
->>>>>>> 8720bd90
   channel?: string | null;
   fee?: Decimal | null;
   fee_address?: string | null;
@@ -425,7 +405,6 @@
 }
 
 
-
 function isSigningCosmWasmClient(
   client: CosmWasmClient | SigningCosmWasmClient
 ): client is SigningCosmWasmClient {
@@ -474,12 +453,9 @@
   queryNonNativeRewardsReceivers = async(): Promise<ArrayOfNonNativeRewardsItem> => {
     return this.client.queryContractSmart(this.contractAddress, { non_native_rewards_receivers: {} });
   }
-<<<<<<< HEAD
   queryTotalBonded = async(): Promise<Uint128> => {
     return this.client.queryContractSmart(this.contractAddress, { total_bonded: {} });
   }
-=======
->>>>>>> 8720bd90
   bond = async(sender:string, args: BondArgs, fee?: number | StdFee | "auto", memo?: string, funds?: Coin[]): Promise<ExecuteResult> =>  {
           if (!isSigningCosmWasmClient(this.client)) { throw this.mustBeSigningClient(); }
     return this.client.execute(sender, this.contractAddress, { bond: args }, fee || "auto", memo, funds);
@@ -496,13 +472,6 @@
           if (!isSigningCosmWasmClient(this.client)) { throw this.mustBeSigningClient(); }
     return this.client.execute(sender, this.contractAddress, { update_non_native_rewards_receivers: args }, fee || "auto", memo, funds);
   }
-<<<<<<< HEAD
-  fakeProcessBatch = async(sender:string, args: FakeProcessBatchArgs, fee?: number | StdFee | "auto", memo?: string, funds?: Coin[]): Promise<ExecuteResult> =>  {
-          if (!isSigningCosmWasmClient(this.client)) { throw this.mustBeSigningClient(); }
-    return this.client.execute(sender, this.contractAddress, { fake_process_batch: args }, fee || "auto", memo, funds);
-  }
-=======
->>>>>>> 8720bd90
   tick = async(sender: string, fee?: number | StdFee | "auto", memo?: string, funds?: Coin[]): Promise<ExecuteResult> =>  {
           if (!isSigningCosmWasmClient(this.client)) { throw this.mustBeSigningClient(); }
     return this.client.execute(sender, this.contractAddress, { tick: {} }, fee || "auto", memo, funds);
@@ -511,13 +480,10 @@
           if (!isSigningCosmWasmClient(this.client)) { throw this.mustBeSigningClient(); }
     return this.client.execute(sender, this.contractAddress, { puppeteer_hook: args }, fee || "auto", memo, funds);
   }
-<<<<<<< HEAD
   resetBondedAmount = async(sender: string, fee?: number | StdFee | "auto", memo?: string, funds?: Coin[]): Promise<ExecuteResult> =>  {
           if (!isSigningCosmWasmClient(this.client)) { throw this.mustBeSigningClient(); }
     return this.client.execute(sender, this.contractAddress, { reset_bonded_amount: {} }, fee || "auto", memo, funds);
   }
-=======
->>>>>>> 8720bd90
   updateOwnership = async(sender:string, args: UpdateOwnershipArgs, fee?: number | StdFee | "auto", memo?: string, funds?: Coin[]): Promise<ExecuteResult> =>  {
           if (!isSigningCosmWasmClient(this.client)) { throw this.mustBeSigningClient(); }
     return this.client.execute(sender, this.contractAddress, { update_ownership: args }, fee || "auto", memo, funds);
