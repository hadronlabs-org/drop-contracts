<<<<<<< HEAD
import { CosmWasmClient, SigningCosmWasmClient, ExecuteResult, InstantiateResult } from "@cosmjs/cosmwasm-stargate"; 
import { StdFee } from "@cosmjs/amino";
/**
 * A thin wrapper around u128 that is using strings for JSON encoding/decoding, such that the full u128 range can be used for clients that convert JSON numbers to floats, like JavaScript and jq.
 *
 * # Examples
 *
 * Use `from` to create instances of this and `u128` to get the value out:
 *
 * ``` # use cosmwasm_std::Uint128; let a = Uint128::from(123u128); assert_eq!(a.u128(), 123);
 *
 * let b = Uint128::from(42u64); assert_eq!(b.u128(), 42);
 *
 * let c = Uint128::from(70u32); assert_eq!(c.u128(), 70); ```
 */
export type Uint128 = string;

export interface InstantiateMsg {
  base_denom: string;
  bond_limit?: Uint128 | null;
  channel: string;
=======
import {
  CosmWasmClient,
  SigningCosmWasmClient,
  ExecuteResult,
  InstantiateResult,
} from '@cosmjs/cosmwasm-stargate';
import { StdFee } from '@cosmjs/amino';
/**
 * A fixed-point decimal value with 18 fractional digits, i.e. Decimal(1_000_000_000_000_000_000) == 1.0
 *
 * The greatest possible value that can be represented is 340282366920938463463.374607431768211455 (which is (2^128 - 1) / 10^18)
 */
export type Decimal = string;

export interface InstantiateMsg {
  base_denom: string;
  fee?: Decimal | null;
  fee_address?: string | null;
>>>>>>> ce3623e9
  idle_min_interval: number;
  owner: string;
  pump_address?: string | null;
  puppeteer_contract: string;
  puppeteer_timeout: number;
  remote_denom: string;
  strategy_contract: string;
  token_contract: string;
  unbond_batch_switch_time: number;
  unbonding_period: number;
  unbonding_safe_period: number;
  validators_set_contract: string;
  withdrawal_manager_contract: string;
  withdrawal_voucher_contract: string;
}
<<<<<<< HEAD
/**
 * A thin wrapper around u128 that is using strings for JSON encoding/decoding, such that the full u128 range can be used for clients that convert JSON numbers to floats, like JavaScript and jq.
 *
 * # Examples
 *
 * Use `from` to create instances of this and `u128` to get the value out:
 *
 * ``` # use cosmwasm_std::Uint128; let a = Uint128::from(123u128); assert_eq!(a.u128(), 123);
 *
 * let b = Uint128::from(42u64); assert_eq!(b.u128(), 42);
 *
 * let c = Uint128::from(70u32); assert_eq!(c.u128(), 70); ```
 */
export type Uint128 = string;
export type ContractState = "idle" | "claiming" | "unbonding" | "staking" | "transfering";
=======
>>>>>>> ce3623e9
/**
 * A fixed-point decimal value with 18 fractional digits, i.e. Decimal(1_000_000_000_000_000_000) == 1.0
 *
 * The greatest possible value that can be represented is 340282366920938463463.374607431768211455 (which is (2^128 - 1) / 10^18)
 */
export type Decimal = string;
export type ContractState =
  | 'idle'
  | 'claiming'
  | 'unbonding'
  | 'staking'
  | 'transfering';
/**
 * A fixed-point decimal value with 18 fractional digits, i.e. Decimal(1_000_000_000_000_000_000) == 1.0
 *
 * The greatest possible value that can be represented is 340282366920938463463.374607431768211455 (which is (2^128 - 1) / 10^18)
 */
export type Decimal1 = string;
export type ResponseHookMsg =
  | {
      success: ResponseHookSuccessMsg;
    }
  | {
      error: ResponseHookErrorMsg;
    };
export type ResponseAnswer =
  | {
      delegate_response: MsgDelegateResponse;
    }
  | {
      undelegate_response: MsgUndelegateResponse;
    }
  | {
      begin_redelegate_response: MsgBeginRedelegateResponse;
    }
  | {
      tokenize_shares_response: MsgTokenizeSharesResponse;
    }
  | {
      redeem_tokensfor_shares_response: MsgRedeemTokensforSharesResponse;
    }
  | {
      authz_exec_response: MsgExecResponse;
    }
  | {
      i_b_c_transfer: MsgIBCTransfer;
    }
  | {
      transfer_response: MsgSendResponse;
    }
  | {
      unknown_response: {};
    };
/**
 * Binary is a wrapper around Vec<u8> to add base64 de/serialization with serde. It also adds some helper methods to help encode inline.
 *
 * This is only needed as serde-json-{core,wasm} has a horrible encoding for Vec<u8>. See also <https://github.com/CosmWasm/cosmwasm/blob/main/docs/MESSAGE_TYPES.md>.
 */
export type Binary = string;
export type Transaction =
  | {
      delegate: {
        denom: string;
        interchain_account_id: string;
        items: [string, Uint128][];
      };
    }
  | {
      undelegate: {
        batch_id: number;
        denom: string;
        interchain_account_id: string;
        items: [string, Uint128][];
      };
    }
  | {
      redelegate: {
        amount: number;
        denom: string;
        interchain_account_id: string;
        validator_from: string;
        validator_to: string;
      };
    }
  | {
      withdraw_reward: {
        interchain_account_id: string;
        validator: string;
      };
    }
  | {
      tokenize_share: {
        amount: number;
        denom: string;
        interchain_account_id: string;
        validator: string;
      };
    }
  | {
      redeem_share: {
        amount: number;
        denom: string;
        interchain_account_id: string;
        validator: string;
      };
    }
  | {
      claim_rewards_and_optionaly_transfer: {
        denom: string;
        interchain_account_id: string;
        transfer?: TransferReadyBatchMsg | null;
        validators: string[];
      };
    }
  | {
      i_b_c_transfer: {
        amount: number;
        denom: string;
        recipient: string;
      };
    }
  | {
      transfer: {
        interchain_account_id: string;
        items: [string, Coin][];
      };
    };
export type ArrayOfNonNativeRewardsItem = NonNativeRewardsItem[];
<<<<<<< HEAD
/**
 * A thin wrapper around u128 that is using strings for JSON encoding/decoding, such that the full u128 range can be used for clients that convert JSON numbers to floats, like JavaScript and jq.
 *
 * # Examples
 *
 * Use `from` to create instances of this and `u128` to get the value out:
 *
 * ``` # use cosmwasm_std::Uint128; let a = Uint128::from(123u128); assert_eq!(a.u128(), 123);
 *
 * let b = Uint128::from(42u64); assert_eq!(b.u128(), 42);
 *
 * let c = Uint128::from(70u32); assert_eq!(c.u128(), 70); ```
 */
export type Uint1281 = string;
/**
 * A fixed-point decimal value with 18 fractional digits, i.e. Decimal(1_000_000_000_000_000_000) == 1.0
 *
 * The greatest possible value that can be represented is 340282366920938463463.374607431768211455 (which is (2^128 - 1) / 10^18)
 */
export type Decimal1 = string;
export type UnbondBatchStatus = "new" | "unbond_requested" | "unbond_failed" | "unbonding" | "unbonded" | "withdrawn";
=======
export type UnbondBatchStatus =
  | 'new'
  | 'unbond_requested'
  | 'unbond_failed'
  | 'unbonding'
  | 'unbonded'
  | 'withdrawn';
>>>>>>> ce3623e9
export type PuppeteerHookArgs =
  | {
      success: ResponseHookSuccessMsg;
    }
  | {
      error: ResponseHookErrorMsg;
    };
/**
 * Actions that can be taken to alter the contract's ownership
 */
export type UpdateOwnershipArgs =
  | {
      transfer_ownership: {
        expiry?: Expiration | null;
        new_owner: string;
      };
    }
  | 'accept_ownership'
  | 'renounce_ownership';
/**
 * Expiration represents a point in time when some event happens. It can compare with a BlockInfo and will return is_expired() == true once the condition is hit (and for every block in the future)
 */
export type Expiration =
  | {
      at_height: number;
    }
  | {
      at_time: Timestamp2;
    }
  | {
      never: {};
    };
/**
 * A point in time in nanosecond precision.
 *
 * This type can represent times from 1970-01-01T00:00:00Z to 2554-07-21T23:34:33Z.
 *
 * ## Examples
 *
 * ``` # use cosmwasm_std::Timestamp; let ts = Timestamp::from_nanos(1_000_000_202); assert_eq!(ts.nanos(), 1_000_000_202); assert_eq!(ts.seconds(), 1); assert_eq!(ts.subsec_nanos(), 202);
 *
 * let ts = ts.plus_seconds(2); assert_eq!(ts.nanos(), 3_000_000_202); assert_eq!(ts.seconds(), 3); assert_eq!(ts.subsec_nanos(), 202); ```
 */
export type Timestamp2 = Uint64;
/**
 * A thin wrapper around u64 that is using strings for JSON encoding/decoding, such that the full u64 range can be used for clients that convert JSON numbers to floats, like JavaScript and jq.
 *
 * # Examples
 *
 * Use `from` to create instances of this and `u64` to get the value out:
 *
 * ``` # use cosmwasm_std::Uint64; let a = Uint64::from(42u64); assert_eq!(a.u64(), 42);
 *
 * let b = Uint64::from(70u32); assert_eq!(b.u64(), 70); ```
 */
export type Uint64 = string;

export interface LidoCoreSchema {
<<<<<<< HEAD
  responses: Config | ContractState | Decimal | ResponseHookMsg | ArrayOfNonNativeRewardsItem | Uint1281 | UnbondBatch;
=======
  responses:
    | Config
    | ContractState
    | Decimal1
    | ResponseHookMsg
    | ArrayOfNonNativeRewardsItem
    | UnbondBatch;
>>>>>>> ce3623e9
  query: UnbondBatchArgs;
  execute:
    | BondArgs
    | UpdateConfigArgs
    | UpdateNonNativeRewardsReceiversArgs
    | FakeProcessBatchArgs
    | PuppeteerHookArgs
    | UpdateOwnershipArgs;
  [k: string]: unknown;
}
export interface Config {
  base_denom: string;
<<<<<<< HEAD
  bond_limit?: Uint128 | null;
  channel: string;
=======
  fee?: Decimal | null;
  fee_address?: string | null;
>>>>>>> ce3623e9
  idle_min_interval: number;
  ld_denom?: string | null;
  owner: string;
  pump_address?: string | null;
  puppeteer_contract: string;
  puppeteer_timeout: number;
  remote_denom: string;
  strategy_contract: string;
  token_contract: string;
  unbond_batch_switch_time: number;
  unbonding_period: number;
  unbonding_safe_period: number;
  validators_set_contract: string;
  withdrawal_manager_contract: string;
  withdrawal_voucher_contract: string;
}
export interface ResponseHookSuccessMsg {
  answers: ResponseAnswer[];
  request: RequestPacket;
  request_id: number;
  transaction: Transaction;
}
export interface MsgDelegateResponse {}
export interface MsgUndelegateResponse {
  completion_time?: Timestamp | null;
}
export interface Timestamp {
  nanos: number;
  seconds: number;
}
export interface MsgBeginRedelegateResponse {
  completion_time?: Timestamp | null;
}
export interface MsgTokenizeSharesResponse {
  amount?: Coin | null;
}
export interface Coin {
  amount: Uint128;
  denom: string;
  [k: string]: unknown;
}
export interface MsgRedeemTokensforSharesResponse {
  amount?: Coin | null;
}
export interface MsgExecResponse {
  results: number[][];
}
export interface MsgIBCTransfer {}
export interface MsgSendResponse {}
export interface RequestPacket {
  data?: Binary | null;
  destination_channel?: string | null;
  destination_port?: string | null;
  sequence?: number | null;
  source_channel?: string | null;
  source_port?: string | null;
  timeout_height?: RequestPacketTimeoutHeight | null;
  timeout_timestamp?: number | null;
  [k: string]: unknown;
}
export interface RequestPacketTimeoutHeight {
  revision_height?: number | null;
  revision_number?: number | null;
  [k: string]: unknown;
}
export interface TransferReadyBatchMsg {
  amount: Uint128;
  batch_id: number;
  recipient: string;
}
export interface ResponseHookErrorMsg {
  details: string;
  request: RequestPacket;
  request_id: number;
  transaction: Transaction;
}
export interface NonNativeRewardsItem {
  address: string;
  denom: string;
  fee: Decimal;
  fee_address: string;
  min_amount: Uint128;
}
export interface UnbondBatch {
  created: number;
  expected_amount: Uint128;
  expected_release: number;
  slashing_effect?: Decimal | null;
  status: UnbondBatchStatus;
  total_amount: Uint128;
  unbond_items: UnbondItem[];
  unbonded_amount?: Uint128 | null;
  withdrawed_amount?: Uint128 | null;
}
export interface UnbondItem {
  amount: Uint128;
  expected_amount: Uint128;
  sender: string;
}
export interface UnbondBatchArgs {
  batch_id: Uint128;
}
export interface BondArgs {
  receiver?: string | null;
}
export interface UpdateConfigArgs {
  new_config: ConfigOptional;
}
export interface ConfigOptional {
  base_denom?: string | null;
<<<<<<< HEAD
  bond_limit?: Uint128 | null;
  channel?: string | null;
=======
  fee?: Decimal | null;
  fee_address?: string | null;
>>>>>>> ce3623e9
  idle_min_interval?: number | null;
  ld_denom?: string | null;
  owner?: string | null;
  pump_address?: string | null;
  puppeteer_contract?: string | null;
  puppeteer_timeout?: number | null;
  remote_denom?: string | null;
  strategy_contract?: string | null;
  token_contract?: string | null;
  unbond_batch_switch_time?: number | null;
  unbonding_period?: number | null;
  unbonding_safe_period?: number | null;
  validators_set_contract?: string | null;
  withdrawal_manager_contract?: string | null;
  withdrawal_voucher_contract?: string | null;
}
export interface UpdateNonNativeRewardsReceiversArgs {
  items: NonNativeRewardsItem[];
}
export interface FakeProcessBatchArgs {
  batch_id: Uint128;
  unbonded_amount: Uint128;
}

function isSigningCosmWasmClient(
  client: CosmWasmClient | SigningCosmWasmClient,
): client is SigningCosmWasmClient {
  return 'execute' in client;
}

export class Client {
  private readonly client: CosmWasmClient | SigningCosmWasmClient;
  contractAddress: string;
  constructor(
    client: CosmWasmClient | SigningCosmWasmClient,
    contractAddress: string,
  ) {
    this.client = client;
    this.contractAddress = contractAddress;
  }
  mustBeSigningClient() {
    return new Error('This client is not a SigningCosmWasmClient');
  }
  static async instantiate(
    client: SigningCosmWasmClient,
    sender: string,
    codeId: number,
    initMsg: InstantiateMsg,
    label: string,
    initCoins?: readonly Coin[],
    fees?: StdFee | 'auto' | number,
  ): Promise<InstantiateResult> {
    const res = await client.instantiate(sender, codeId, initMsg, label, fees, {
      ...(initCoins && initCoins.length && { funds: initCoins }),
    });
    return res;
  }
<<<<<<< HEAD
  queryConfig = async(): Promise<Config> => {
    return this.client.queryContractSmart(this.contractAddress, { config: {} });
  }
  queryExchangeRate = async(): Promise<Decimal> => {
    return this.client.queryContractSmart(this.contractAddress, { exchange_rate: {} });
  }
  queryUnbondBatch = async(args: UnbondBatchArgs): Promise<UnbondBatch> => {
    return this.client.queryContractSmart(this.contractAddress, { unbond_batch: args });
  }
  queryContractState = async(): Promise<ContractState> => {
    return this.client.queryContractSmart(this.contractAddress, { contract_state: {} });
  }
  queryLastPuppeteerResponse = async(): Promise<ResponseHookMsg> => {
    return this.client.queryContractSmart(this.contractAddress, { last_puppeteer_response: {} });
  }
  queryNonNativeRewardsReceivers = async(): Promise<ArrayOfNonNativeRewardsItem> => {
    return this.client.queryContractSmart(this.contractAddress, { non_native_rewards_receivers: {} });
  }
  queryTotalBonded = async(): Promise<Uint128> => {
    return this.client.queryContractSmart(this.contractAddress, { total_bonded: {} });
  }
  bond = async(sender:string, args: BondArgs, fee?: number | StdFee | "auto", memo?: string, funds?: Coin[]): Promise<ExecuteResult> =>  {
          if (!isSigningCosmWasmClient(this.client)) { throw this.mustBeSigningClient(); }
    return this.client.execute(sender, this.contractAddress, { bond: args }, fee || "auto", memo, funds);
  }
  unbond = async(sender: string, fee?: number | StdFee | "auto", memo?: string, funds?: Coin[]): Promise<ExecuteResult> =>  {
          if (!isSigningCosmWasmClient(this.client)) { throw this.mustBeSigningClient(); }
    return this.client.execute(sender, this.contractAddress, { unbond: {} }, fee || "auto", memo, funds);
  }
  updateConfig = async(sender:string, args: UpdateConfigArgs, fee?: number | StdFee | "auto", memo?: string, funds?: Coin[]): Promise<ExecuteResult> =>  {
          if (!isSigningCosmWasmClient(this.client)) { throw this.mustBeSigningClient(); }
    return this.client.execute(sender, this.contractAddress, { update_config: args }, fee || "auto", memo, funds);
  }
  updateNonNativeRewardsReceivers = async(sender:string, args: UpdateNonNativeRewardsReceiversArgs, fee?: number | StdFee | "auto", memo?: string, funds?: Coin[]): Promise<ExecuteResult> =>  {
          if (!isSigningCosmWasmClient(this.client)) { throw this.mustBeSigningClient(); }
    return this.client.execute(sender, this.contractAddress, { update_non_native_rewards_receivers: args }, fee || "auto", memo, funds);
  }
  fakeProcessBatch = async(sender:string, args: FakeProcessBatchArgs, fee?: number | StdFee | "auto", memo?: string, funds?: Coin[]): Promise<ExecuteResult> =>  {
          if (!isSigningCosmWasmClient(this.client)) { throw this.mustBeSigningClient(); }
    return this.client.execute(sender, this.contractAddress, { fake_process_batch: args }, fee || "auto", memo, funds);
  }
  tick = async(sender: string, fee?: number | StdFee | "auto", memo?: string, funds?: Coin[]): Promise<ExecuteResult> =>  {
          if (!isSigningCosmWasmClient(this.client)) { throw this.mustBeSigningClient(); }
    return this.client.execute(sender, this.contractAddress, { tick: {} }, fee || "auto", memo, funds);
  }
  puppeteerHook = async(sender:string, args: PuppeteerHookArgs, fee?: number | StdFee | "auto", memo?: string, funds?: Coin[]): Promise<ExecuteResult> =>  {
          if (!isSigningCosmWasmClient(this.client)) { throw this.mustBeSigningClient(); }
    return this.client.execute(sender, this.contractAddress, { puppeteer_hook: args }, fee || "auto", memo, funds);
  }
  resetBondedAmount = async(sender: string, fee?: number | StdFee | "auto", memo?: string, funds?: Coin[]): Promise<ExecuteResult> =>  {
          if (!isSigningCosmWasmClient(this.client)) { throw this.mustBeSigningClient(); }
    return this.client.execute(sender, this.contractAddress, { reset_bonded_amount: {} }, fee || "auto", memo, funds);
  }
  updateOwnership = async(sender:string, args: UpdateOwnershipArgs, fee?: number | StdFee | "auto", memo?: string, funds?: Coin[]): Promise<ExecuteResult> =>  {
          if (!isSigningCosmWasmClient(this.client)) { throw this.mustBeSigningClient(); }
    return this.client.execute(sender, this.contractAddress, { update_ownership: args }, fee || "auto", memo, funds);
  }
=======
  queryConfig = async (): Promise<Config> =>
    this.client.queryContractSmart(this.contractAddress, { config: {} });
  queryExchangeRate = async (): Promise<Decimal> =>
    this.client.queryContractSmart(this.contractAddress, { exchange_rate: {} });
  queryUnbondBatch = async (args: UnbondBatchArgs): Promise<UnbondBatch> =>
    this.client.queryContractSmart(this.contractAddress, {
      unbond_batch: args,
    });
  queryContractState = async (): Promise<ContractState> =>
    this.client.queryContractSmart(this.contractAddress, {
      contract_state: {},
    });
  queryLastPuppeteerResponse = async (): Promise<ResponseHookMsg> =>
    this.client.queryContractSmart(this.contractAddress, {
      last_puppeteer_response: {},
    });
  queryNonNativeRewardsReceivers =
    async (): Promise<ArrayOfNonNativeRewardsItem> =>
      this.client.queryContractSmart(this.contractAddress, {
        non_native_rewards_receivers: {},
      });
  bond = async (
    sender: string,
    args: BondArgs,
    fee?: number | StdFee | 'auto',
    memo?: string,
    funds?: Coin[],
  ): Promise<ExecuteResult> => {
    if (!isSigningCosmWasmClient(this.client)) {
      throw this.mustBeSigningClient();
    }
    return this.client.execute(
      sender,
      this.contractAddress,
      { bond: args },
      fee || 'auto',
      memo,
      funds,
    );
  };
  unbond = async (
    sender: string,
    fee?: number | StdFee | 'auto',
    memo?: string,
    funds?: Coin[],
  ): Promise<ExecuteResult> => {
    if (!isSigningCosmWasmClient(this.client)) {
      throw this.mustBeSigningClient();
    }
    return this.client.execute(
      sender,
      this.contractAddress,
      { unbond: {} },
      fee || 'auto',
      memo,
      funds,
    );
  };
  updateConfig = async (
    sender: string,
    args: UpdateConfigArgs,
    fee?: number | StdFee | 'auto',
    memo?: string,
    funds?: Coin[],
  ): Promise<ExecuteResult> => {
    if (!isSigningCosmWasmClient(this.client)) {
      throw this.mustBeSigningClient();
    }
    return this.client.execute(
      sender,
      this.contractAddress,
      { update_config: args },
      fee || 'auto',
      memo,
      funds,
    );
  };
  updateNonNativeRewardsReceivers = async (
    sender: string,
    args: UpdateNonNativeRewardsReceiversArgs,
    fee?: number | StdFee | 'auto',
    memo?: string,
    funds?: Coin[],
  ): Promise<ExecuteResult> => {
    if (!isSigningCosmWasmClient(this.client)) {
      throw this.mustBeSigningClient();
    }
    return this.client.execute(
      sender,
      this.contractAddress,
      { update_non_native_rewards_receivers: args },
      fee || 'auto',
      memo,
      funds,
    );
  };
  fakeProcessBatch = async (
    sender: string,
    args: FakeProcessBatchArgs,
    fee?: number | StdFee | 'auto',
    memo?: string,
    funds?: Coin[],
  ): Promise<ExecuteResult> => {
    if (!isSigningCosmWasmClient(this.client)) {
      throw this.mustBeSigningClient();
    }
    return this.client.execute(
      sender,
      this.contractAddress,
      { fake_process_batch: args },
      fee || 'auto',
      memo,
      funds,
    );
  };
  tick = async (
    sender: string,
    fee?: number | StdFee | 'auto',
    memo?: string,
    funds?: Coin[],
  ): Promise<ExecuteResult> => {
    if (!isSigningCosmWasmClient(this.client)) {
      throw this.mustBeSigningClient();
    }
    return this.client.execute(
      sender,
      this.contractAddress,
      { tick: {} },
      fee || 'auto',
      memo,
      funds,
    );
  };
  puppeteerHook = async (
    sender: string,
    args: PuppeteerHookArgs,
    fee?: number | StdFee | 'auto',
    memo?: string,
    funds?: Coin[],
  ): Promise<ExecuteResult> => {
    if (!isSigningCosmWasmClient(this.client)) {
      throw this.mustBeSigningClient();
    }
    return this.client.execute(
      sender,
      this.contractAddress,
      { puppeteer_hook: args },
      fee || 'auto',
      memo,
      funds,
    );
  };
  updateOwnership = async (
    sender: string,
    args: UpdateOwnershipArgs,
    fee?: number | StdFee | 'auto',
    memo?: string,
    funds?: Coin[],
  ): Promise<ExecuteResult> => {
    if (!isSigningCosmWasmClient(this.client)) {
      throw this.mustBeSigningClient();
    }
    return this.client.execute(
      sender,
      this.contractAddress,
      { update_ownership: args },
      fee || 'auto',
      memo,
      funds,
    );
  };
>>>>>>> ce3623e9
}<|MERGE_RESOLUTION|>--- conflicted
+++ resolved
@@ -1,4 +1,3 @@
-<<<<<<< HEAD
 import { CosmWasmClient, SigningCosmWasmClient, ExecuteResult, InstantiateResult } from "@cosmjs/cosmwasm-stargate"; 
 import { StdFee } from "@cosmjs/amino";
 /**
@@ -15,31 +14,19 @@
  * let c = Uint128::from(70u32); assert_eq!(c.u128(), 70); ```
  */
 export type Uint128 = string;
+/**
+ * A fixed-point decimal value with 18 fractional digits, i.e. Decimal(1_000_000_000_000_000_000) == 1.0
+ *
+ * The greatest possible value that can be represented is 340282366920938463463.374607431768211455 (which is (2^128 - 1) / 10^18)
+ */
+export type Decimal = string;
 
 export interface InstantiateMsg {
   base_denom: string;
   bond_limit?: Uint128 | null;
   channel: string;
-=======
-import {
-  CosmWasmClient,
-  SigningCosmWasmClient,
-  ExecuteResult,
-  InstantiateResult,
-} from '@cosmjs/cosmwasm-stargate';
-import { StdFee } from '@cosmjs/amino';
-/**
- * A fixed-point decimal value with 18 fractional digits, i.e. Decimal(1_000_000_000_000_000_000) == 1.0
- *
- * The greatest possible value that can be represented is 340282366920938463463.374607431768211455 (which is (2^128 - 1) / 10^18)
- */
-export type Decimal = string;
-
-export interface InstantiateMsg {
-  base_denom: string;
   fee?: Decimal | null;
   fee_address?: string | null;
->>>>>>> ce3623e9
   idle_min_interval: number;
   owner: string;
   pump_address?: string | null;
@@ -55,7 +42,6 @@
   withdrawal_manager_contract: string;
   withdrawal_voucher_contract: string;
 }
-<<<<<<< HEAD
 /**
  * A thin wrapper around u128 that is using strings for JSON encoding/decoding, such that the full u128 range can be used for clients that convert JSON numbers to floats, like JavaScript and jq.
  *
@@ -70,21 +56,13 @@
  * let c = Uint128::from(70u32); assert_eq!(c.u128(), 70); ```
  */
 export type Uint128 = string;
+/**
+ * A fixed-point decimal value with 18 fractional digits, i.e. Decimal(1_000_000_000_000_000_000) == 1.0
+ *
+ * The greatest possible value that can be represented is 340282366920938463463.374607431768211455 (which is (2^128 - 1) / 10^18)
+ */
+export type Decimal = string;
 export type ContractState = "idle" | "claiming" | "unbonding" | "staking" | "transfering";
-=======
->>>>>>> ce3623e9
-/**
- * A fixed-point decimal value with 18 fractional digits, i.e. Decimal(1_000_000_000_000_000_000) == 1.0
- *
- * The greatest possible value that can be represented is 340282366920938463463.374607431768211455 (which is (2^128 - 1) / 10^18)
- */
-export type Decimal = string;
-export type ContractState =
-  | 'idle'
-  | 'claiming'
-  | 'unbonding'
-  | 'staking'
-  | 'transfering';
 /**
  * A fixed-point decimal value with 18 fractional digits, i.e. Decimal(1_000_000_000_000_000_000) == 1.0
  *
@@ -201,7 +179,6 @@
       };
     };
 export type ArrayOfNonNativeRewardsItem = NonNativeRewardsItem[];
-<<<<<<< HEAD
 /**
  * A thin wrapper around u128 that is using strings for JSON encoding/decoding, such that the full u128 range can be used for clients that convert JSON numbers to floats, like JavaScript and jq.
  *
@@ -216,22 +193,7 @@
  * let c = Uint128::from(70u32); assert_eq!(c.u128(), 70); ```
  */
 export type Uint1281 = string;
-/**
- * A fixed-point decimal value with 18 fractional digits, i.e. Decimal(1_000_000_000_000_000_000) == 1.0
- *
- * The greatest possible value that can be represented is 340282366920938463463.374607431768211455 (which is (2^128 - 1) / 10^18)
- */
-export type Decimal1 = string;
 export type UnbondBatchStatus = "new" | "unbond_requested" | "unbond_failed" | "unbonding" | "unbonded" | "withdrawn";
-=======
-export type UnbondBatchStatus =
-  | 'new'
-  | 'unbond_requested'
-  | 'unbond_failed'
-  | 'unbonding'
-  | 'unbonded'
-  | 'withdrawn';
->>>>>>> ce3623e9
 export type PuppeteerHookArgs =
   | {
       success: ResponseHookSuccessMsg;
@@ -249,8 +211,8 @@
         new_owner: string;
       };
     }
-  | 'accept_ownership'
-  | 'renounce_ownership';
+  | "accept_ownership"
+  | "renounce_ownership";
 /**
  * Expiration represents a point in time when some event happens. It can compare with a BlockInfo and will return is_expired() == true once the condition is hit (and for every block in the future)
  */
@@ -290,17 +252,7 @@
 export type Uint64 = string;
 
 export interface LidoCoreSchema {
-<<<<<<< HEAD
-  responses: Config | ContractState | Decimal | ResponseHookMsg | ArrayOfNonNativeRewardsItem | Uint1281 | UnbondBatch;
-=======
-  responses:
-    | Config
-    | ContractState
-    | Decimal1
-    | ResponseHookMsg
-    | ArrayOfNonNativeRewardsItem
-    | UnbondBatch;
->>>>>>> ce3623e9
+  responses: Config | ContractState | Decimal1 | ResponseHookMsg | ArrayOfNonNativeRewardsItem | Uint1281 | UnbondBatch;
   query: UnbondBatchArgs;
   execute:
     | BondArgs
@@ -313,13 +265,10 @@
 }
 export interface Config {
   base_denom: string;
-<<<<<<< HEAD
   bond_limit?: Uint128 | null;
   channel: string;
-=======
   fee?: Decimal | null;
   fee_address?: string | null;
->>>>>>> ce3623e9
   idle_min_interval: number;
   ld_denom?: string | null;
   owner: string;
@@ -430,13 +379,10 @@
 }
 export interface ConfigOptional {
   base_denom?: string | null;
-<<<<<<< HEAD
   bond_limit?: Uint128 | null;
   channel?: string | null;
-=======
   fee?: Decimal | null;
   fee_address?: string | null;
->>>>>>> ce3623e9
   idle_min_interval?: number | null;
   ld_denom?: string | null;
   owner?: string | null;
@@ -461,8 +407,9 @@
   unbonded_amount: Uint128;
 }
 
+
 function isSigningCosmWasmClient(
-  client: CosmWasmClient | SigningCosmWasmClient,
+  client: CosmWasmClient | SigningCosmWasmClient
 ): client is SigningCosmWasmClient {
   return 'execute' in client;
 }
@@ -470,15 +417,12 @@
 export class Client {
   private readonly client: CosmWasmClient | SigningCosmWasmClient;
   contractAddress: string;
-  constructor(
-    client: CosmWasmClient | SigningCosmWasmClient,
-    contractAddress: string,
-  ) {
+  constructor(client: CosmWasmClient | SigningCosmWasmClient, contractAddress: string) {
     this.client = client;
     this.contractAddress = contractAddress;
   }
   mustBeSigningClient() {
-    return new Error('This client is not a SigningCosmWasmClient');
+    return new Error("This client is not a SigningCosmWasmClient");
   }
   static async instantiate(
     client: SigningCosmWasmClient,
@@ -494,7 +438,6 @@
     });
     return res;
   }
-<<<<<<< HEAD
   queryConfig = async(): Promise<Config> => {
     return this.client.queryContractSmart(this.contractAddress, { config: {} });
   }
@@ -552,177 +495,4 @@
           if (!isSigningCosmWasmClient(this.client)) { throw this.mustBeSigningClient(); }
     return this.client.execute(sender, this.contractAddress, { update_ownership: args }, fee || "auto", memo, funds);
   }
-=======
-  queryConfig = async (): Promise<Config> =>
-    this.client.queryContractSmart(this.contractAddress, { config: {} });
-  queryExchangeRate = async (): Promise<Decimal> =>
-    this.client.queryContractSmart(this.contractAddress, { exchange_rate: {} });
-  queryUnbondBatch = async (args: UnbondBatchArgs): Promise<UnbondBatch> =>
-    this.client.queryContractSmart(this.contractAddress, {
-      unbond_batch: args,
-    });
-  queryContractState = async (): Promise<ContractState> =>
-    this.client.queryContractSmart(this.contractAddress, {
-      contract_state: {},
-    });
-  queryLastPuppeteerResponse = async (): Promise<ResponseHookMsg> =>
-    this.client.queryContractSmart(this.contractAddress, {
-      last_puppeteer_response: {},
-    });
-  queryNonNativeRewardsReceivers =
-    async (): Promise<ArrayOfNonNativeRewardsItem> =>
-      this.client.queryContractSmart(this.contractAddress, {
-        non_native_rewards_receivers: {},
-      });
-  bond = async (
-    sender: string,
-    args: BondArgs,
-    fee?: number | StdFee | 'auto',
-    memo?: string,
-    funds?: Coin[],
-  ): Promise<ExecuteResult> => {
-    if (!isSigningCosmWasmClient(this.client)) {
-      throw this.mustBeSigningClient();
-    }
-    return this.client.execute(
-      sender,
-      this.contractAddress,
-      { bond: args },
-      fee || 'auto',
-      memo,
-      funds,
-    );
-  };
-  unbond = async (
-    sender: string,
-    fee?: number | StdFee | 'auto',
-    memo?: string,
-    funds?: Coin[],
-  ): Promise<ExecuteResult> => {
-    if (!isSigningCosmWasmClient(this.client)) {
-      throw this.mustBeSigningClient();
-    }
-    return this.client.execute(
-      sender,
-      this.contractAddress,
-      { unbond: {} },
-      fee || 'auto',
-      memo,
-      funds,
-    );
-  };
-  updateConfig = async (
-    sender: string,
-    args: UpdateConfigArgs,
-    fee?: number | StdFee | 'auto',
-    memo?: string,
-    funds?: Coin[],
-  ): Promise<ExecuteResult> => {
-    if (!isSigningCosmWasmClient(this.client)) {
-      throw this.mustBeSigningClient();
-    }
-    return this.client.execute(
-      sender,
-      this.contractAddress,
-      { update_config: args },
-      fee || 'auto',
-      memo,
-      funds,
-    );
-  };
-  updateNonNativeRewardsReceivers = async (
-    sender: string,
-    args: UpdateNonNativeRewardsReceiversArgs,
-    fee?: number | StdFee | 'auto',
-    memo?: string,
-    funds?: Coin[],
-  ): Promise<ExecuteResult> => {
-    if (!isSigningCosmWasmClient(this.client)) {
-      throw this.mustBeSigningClient();
-    }
-    return this.client.execute(
-      sender,
-      this.contractAddress,
-      { update_non_native_rewards_receivers: args },
-      fee || 'auto',
-      memo,
-      funds,
-    );
-  };
-  fakeProcessBatch = async (
-    sender: string,
-    args: FakeProcessBatchArgs,
-    fee?: number | StdFee | 'auto',
-    memo?: string,
-    funds?: Coin[],
-  ): Promise<ExecuteResult> => {
-    if (!isSigningCosmWasmClient(this.client)) {
-      throw this.mustBeSigningClient();
-    }
-    return this.client.execute(
-      sender,
-      this.contractAddress,
-      { fake_process_batch: args },
-      fee || 'auto',
-      memo,
-      funds,
-    );
-  };
-  tick = async (
-    sender: string,
-    fee?: number | StdFee | 'auto',
-    memo?: string,
-    funds?: Coin[],
-  ): Promise<ExecuteResult> => {
-    if (!isSigningCosmWasmClient(this.client)) {
-      throw this.mustBeSigningClient();
-    }
-    return this.client.execute(
-      sender,
-      this.contractAddress,
-      { tick: {} },
-      fee || 'auto',
-      memo,
-      funds,
-    );
-  };
-  puppeteerHook = async (
-    sender: string,
-    args: PuppeteerHookArgs,
-    fee?: number | StdFee | 'auto',
-    memo?: string,
-    funds?: Coin[],
-  ): Promise<ExecuteResult> => {
-    if (!isSigningCosmWasmClient(this.client)) {
-      throw this.mustBeSigningClient();
-    }
-    return this.client.execute(
-      sender,
-      this.contractAddress,
-      { puppeteer_hook: args },
-      fee || 'auto',
-      memo,
-      funds,
-    );
-  };
-  updateOwnership = async (
-    sender: string,
-    args: UpdateOwnershipArgs,
-    fee?: number | StdFee | 'auto',
-    memo?: string,
-    funds?: Coin[],
-  ): Promise<ExecuteResult> => {
-    if (!isSigningCosmWasmClient(this.client)) {
-      throw this.mustBeSigningClient();
-    }
-    return this.client.execute(
-      sender,
-      this.contractAddress,
-      { update_ownership: args },
-      fee || 'auto',
-      memo,
-      funds,
-    );
-  };
->>>>>>> ce3623e9
 }