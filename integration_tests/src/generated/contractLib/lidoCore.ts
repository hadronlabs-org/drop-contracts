import { CosmWasmClient, SigningCosmWasmClient, ExecuteResult, InstantiateResult } from "@cosmjs/cosmwasm-stargate"; 
import { StdFee } from "@cosmjs/amino";
/**
 * A fixed-point decimal value with 18 fractional digits, i.e. Decimal(1_000_000_000_000_000_000) == 1.0
 *
 * The greatest possible value that can be represented is 340282366920938463463.374607431768211455 (which is (2^128 - 1) / 10^18)
 */
export type Decimal = string;

export interface InstantiateMsg {
  base_denom: string;
  channel: string;
  fee?: Decimal | null;
  fee_address?: string | null;
  idle_min_interval: number;
  lsm_redeem_threshold: number;
  owner: string;
  pump_address?: string | null;
  puppeteer_contract: string;
  puppeteer_timeout: number;
  remote_denom: string;
  strategy_contract: string;
  token_contract: string;
  unbond_batch_switch_time: number;
  unbonding_period: number;
  unbonding_safe_period: number;
  validators_set_contract: string;
  withdrawal_manager_contract: string;
  withdrawal_voucher_contract: string;
}
/**
 * A fixed-point decimal value with 18 fractional digits, i.e. Decimal(1_000_000_000_000_000_000) == 1.0
 *
 * The greatest possible value that can be represented is 340282366920938463463.374607431768211455 (which is (2^128 - 1) / 10^18)
 */
export type Decimal = string;
export type ContractState = "idle" | "claiming" | "unbonding" | "staking" | "transfering";
/**
 * A fixed-point decimal value with 18 fractional digits, i.e. Decimal(1_000_000_000_000_000_000) == 1.0
 *
 * The greatest possible value that can be represented is 340282366920938463463.374607431768211455 (which is (2^128 - 1) / 10^18)
 */
export type Decimal1 = string;
/**
 * A thin wrapper around u128 that is using strings for JSON encoding/decoding, such that the full u128 range can be used for clients that convert JSON numbers to floats, like JavaScript and jq.
 *
 * # Examples
 *
 * Use `from` to create instances of this and `u128` to get the value out:
 *
 * ``` # use cosmwasm_std::Uint128; let a = Uint128::from(123u128); assert_eq!(a.u128(), 123);
 *
 * let b = Uint128::from(42u64); assert_eq!(b.u128(), 42);
 *
 * let c = Uint128::from(70u32); assert_eq!(c.u128(), 70); ```
 */
export type Uint128 = string;
export type ArrayOfTupleOf_StringAnd_TupleOf_StringAnd_Uint128 = [string, [string, Uint128]][];
export type ResponseHookMsg =
  | {
      success: ResponseHookSuccessMsg;
    }
  | {
      error: ResponseHookErrorMsg;
    };
export type ResponseAnswer =
  | {
      delegate_response: MsgDelegateResponse;
    }
  | {
      undelegate_response: MsgUndelegateResponse;
    }
  | {
      begin_redelegate_response: MsgBeginRedelegateResponse;
    }
  | {
      tokenize_shares_response: MsgTokenizeSharesResponse;
    }
  | {
      redeem_tokensfor_shares_response: MsgRedeemTokensforSharesResponse;
    }
  | {
      authz_exec_response: MsgExecResponse;
    }
  | {
      i_b_c_transfer: MsgIBCTransfer;
    }
  | {
      transfer_response: MsgSendResponse;
    }
  | {
      unknown_response: {};
    };
/**
 * Binary is a wrapper around Vec<u8> to add base64 de/serialization with serde. It also adds some helper methods to help encode inline.
 *
 * This is only needed as serde-json-{core,wasm} has a horrible encoding for Vec<u8>. See also <https://github.com/CosmWasm/cosmwasm/blob/main/docs/MESSAGE_TYPES.md>.
 */
export type Binary = string;
export type Transaction =
  | {
      delegate: {
        denom: string;
        interchain_account_id: string;
        items: [string, Uint128][];
      };
    }
  | {
      undelegate: {
        batch_id: number;
        denom: string;
        interchain_account_id: string;
        items: [string, Uint128][];
      };
    }
  | {
      redelegate: {
        amount: number;
        denom: string;
        interchain_account_id: string;
        validator_from: string;
        validator_to: string;
      };
    }
  | {
      withdraw_reward: {
        interchain_account_id: string;
        validator: string;
      };
    }
  | {
      tokenize_share: {
        amount: number;
        denom: string;
        interchain_account_id: string;
        validator: string;
      };
    }
  | {
      redeem_shares: {
        interchain_account_id: string;
        items: RedeemShareItem[];
      };
    }
  | {
      claim_rewards_and_optionaly_transfer: {
        denom: string;
        interchain_account_id: string;
        transfer?: TransferReadyBatchMsg | null;
        validators: string[];
      };
    }
  | {
      i_b_c_transfer: {
        amount: number;
        denom: string;
        recipient: string;
      };
    }
  | {
      transfer: {
        interchain_account_id: string;
        items: [string, Coin][];
      };
    };
export type ArrayOfNonNativeRewardsItem = NonNativeRewardsItem[];
<<<<<<< HEAD
export type String = string;
export type ArrayOfTupleOf_StringAnd_TupleOf_StringAnd_Uint1281 = [string, [string, Uint128]][];
export type UnbondBatchStatus = "new" | "unbond_requested" | "unbond_failed" | "unbonding" | "unbonded" | "withdrawn";
=======
export type UnbondBatchStatus =
  | "new"
  | "unbond_requested"
  | "unbond_failed"
  | "unbonding"
  | "unbonded"
  | "withdrawing"
  | "withdrawn";
>>>>>>> 8720bd90
export type PuppeteerHookArgs =
  | {
      success: ResponseHookSuccessMsg;
    }
  | {
      error: ResponseHookErrorMsg;
    };
/**
 * Actions that can be taken to alter the contract's ownership
 */
export type UpdateOwnershipArgs =
  | {
      transfer_ownership: {
        expiry?: Expiration | null;
        new_owner: string;
      };
    }
  | "accept_ownership"
  | "renounce_ownership";
/**
 * Expiration represents a point in time when some event happens. It can compare with a BlockInfo and will return is_expired() == true once the condition is hit (and for every block in the future)
 */
export type Expiration =
  | {
      at_height: number;
    }
  | {
      at_time: Timestamp2;
    }
  | {
      never: {};
    };
/**
 * A point in time in nanosecond precision.
 *
 * This type can represent times from 1970-01-01T00:00:00Z to 2554-07-21T23:34:33Z.
 *
 * ## Examples
 *
 * ``` # use cosmwasm_std::Timestamp; let ts = Timestamp::from_nanos(1_000_000_202); assert_eq!(ts.nanos(), 1_000_000_202); assert_eq!(ts.seconds(), 1); assert_eq!(ts.subsec_nanos(), 202);
 *
 * let ts = ts.plus_seconds(2); assert_eq!(ts.nanos(), 3_000_000_202); assert_eq!(ts.seconds(), 3); assert_eq!(ts.subsec_nanos(), 202); ```
 */
export type Timestamp2 = Uint64;
/**
 * A thin wrapper around u64 that is using strings for JSON encoding/decoding, such that the full u64 range can be used for clients that convert JSON numbers to floats, like JavaScript and jq.
 *
 * # Examples
 *
 * Use `from` to create instances of this and `u64` to get the value out:
 *
 * ``` # use cosmwasm_std::Uint64; let a = Uint64::from(42u64); assert_eq!(a.u64(), 42);
 *
 * let b = Uint64::from(70u32); assert_eq!(b.u64(), 70); ```
 */
export type Uint64 = string;

export interface LidoCoreSchema {
<<<<<<< HEAD
  responses:
    | Config
    | ContractState
    | Decimal1
    | ArrayOfTupleOf_StringAnd_TupleOf_StringAnd_Uint128
    | ResponseHookMsg
    | ArrayOfNonNativeRewardsItem
    | String
    | ArrayOfTupleOf_StringAnd_TupleOf_StringAnd_Uint1281
    | UnbondBatch;
=======
  responses: Config | ContractState | Decimal1 | ResponseHookMsg | ArrayOfNonNativeRewardsItem | UnbondBatch;
>>>>>>> 8720bd90
  query: UnbondBatchArgs;
  execute: BondArgs | UpdateConfigArgs | UpdateNonNativeRewardsReceiversArgs | PuppeteerHookArgs | UpdateOwnershipArgs;
  [k: string]: unknown;
}
export interface Config {
  base_denom: string;
  channel: string;
  fee?: Decimal | null;
  fee_address?: string | null;
  idle_min_interval: number;
  ld_denom?: string | null;
  lsm_redeem_threshold: number;
  pump_address?: string | null;
  puppeteer_contract: string;
  puppeteer_timeout: number;
  remote_denom: string;
  strategy_contract: string;
  token_contract: string;
  unbond_batch_switch_time: number;
  unbonding_period: number;
  unbonding_safe_period: number;
  validators_set_contract: string;
  withdrawal_manager_contract: string;
  withdrawal_voucher_contract: string;
}
export interface ResponseHookSuccessMsg {
  answers: ResponseAnswer[];
  request: RequestPacket;
  request_id: number;
  transaction: Transaction;
}
export interface MsgDelegateResponse {}
export interface MsgUndelegateResponse {
  completion_time?: Timestamp | null;
}
export interface Timestamp {
  nanos: number;
  seconds: number;
}
export interface MsgBeginRedelegateResponse {
  completion_time?: Timestamp | null;
}
export interface MsgTokenizeSharesResponse {
  amount?: Coin | null;
}
export interface Coin {
  amount: Uint128;
  denom: string;
  [k: string]: unknown;
}
export interface MsgRedeemTokensforSharesResponse {
  amount?: Coin | null;
}
export interface MsgExecResponse {
  results: number[][];
}
export interface MsgIBCTransfer {}
export interface MsgSendResponse {}
export interface RequestPacket {
  data?: Binary | null;
  destination_channel?: string | null;
  destination_port?: string | null;
  sequence?: number | null;
  source_channel?: string | null;
  source_port?: string | null;
  timeout_height?: RequestPacketTimeoutHeight | null;
  timeout_timestamp?: number | null;
  [k: string]: unknown;
}
export interface RequestPacketTimeoutHeight {
  revision_height?: number | null;
  revision_number?: number | null;
  [k: string]: unknown;
}
export interface RedeemShareItem {
  amount: Uint128;
  local_denom: string;
  remote_denom: string;
}
export interface TransferReadyBatchMsg {
  amount: Uint128;
  batch_id: number;
  recipient: string;
}
export interface ResponseHookErrorMsg {
  details: string;
  request: RequestPacket;
  request_id: number;
  transaction: Transaction;
}
export interface NonNativeRewardsItem {
  address: string;
  denom: string;
  fee: Decimal;
  fee_address: string;
  min_amount: Uint128;
}
export interface UnbondBatch {
  created: number;
  expected_amount: Uint128;
  expected_release: number;
  slashing_effect?: Decimal | null;
  status: UnbondBatchStatus;
  total_amount: Uint128;
  unbond_items: UnbondItem[];
  unbonded_amount?: Uint128 | null;
  withdrawed_amount?: Uint128 | null;
}
export interface UnbondItem {
  amount: Uint128;
  expected_amount: Uint128;
  sender: string;
}
export interface UnbondBatchArgs {
  batch_id: Uint128;
}
export interface BondArgs {
  receiver?: string | null;
}
export interface UpdateConfigArgs {
  new_config: ConfigOptional;
}
export interface ConfigOptional {
  base_denom?: string | null;
  channel?: string | null;
  fee?: Decimal | null;
  fee_address?: string | null;
  idle_min_interval?: number | null;
  ld_denom?: string | null;
  lsm_redeem_threshold?: number | null;
  pump_address?: string | null;
  puppeteer_contract?: string | null;
  puppeteer_timeout?: number | null;
  remote_denom?: string | null;
  strategy_contract?: string | null;
  token_contract?: string | null;
  unbond_batch_switch_time?: number | null;
  unbonding_period?: number | null;
  unbonding_safe_period?: number | null;
  validators_set_contract?: string | null;
  withdrawal_manager_contract?: string | null;
  withdrawal_voucher_contract?: string | null;
}
export interface UpdateNonNativeRewardsReceiversArgs {
  items: NonNativeRewardsItem[];
}



function isSigningCosmWasmClient(
  client: CosmWasmClient | SigningCosmWasmClient
): client is SigningCosmWasmClient {
  return 'execute' in client;
}

export class Client {
  private readonly client: CosmWasmClient | SigningCosmWasmClient;
  contractAddress: string;
  constructor(client: CosmWasmClient | SigningCosmWasmClient, contractAddress: string) {
    this.client = client;
    this.contractAddress = contractAddress;
  }
  mustBeSigningClient() {
    return new Error("This client is not a SigningCosmWasmClient");
  }
  static async instantiate(
    client: SigningCosmWasmClient,
    sender: string,
    codeId: number,
    initMsg: InstantiateMsg,
    label: string,
    initCoins?: readonly Coin[],
    fees?: StdFee | 'auto' | number,
  ): Promise<InstantiateResult> {
    const res = await client.instantiate(sender, codeId, initMsg, label, fees, {
      ...(initCoins && initCoins.length && { funds: initCoins }),
    });
    return res;
  }
  queryConfig = async(): Promise<Config> => {
    return this.client.queryContractSmart(this.contractAddress, { config: {} });
  }
<<<<<<< HEAD
  queryOwner = async(): Promise<String> => {
    return this.client.queryContractSmart(this.contractAddress, { owner: {} });
  }
=======
>>>>>>> 8720bd90
  queryExchangeRate = async(): Promise<Decimal> => {
    return this.client.queryContractSmart(this.contractAddress, { exchange_rate: {} });
  }
  queryUnbondBatch = async(args: UnbondBatchArgs): Promise<UnbondBatch> => {
    return this.client.queryContractSmart(this.contractAddress, { unbond_batch: args });
  }
  queryContractState = async(): Promise<ContractState> => {
    return this.client.queryContractSmart(this.contractAddress, { contract_state: {} });
  }
  queryLastPuppeteerResponse = async(): Promise<ResponseHookMsg> => {
    return this.client.queryContractSmart(this.contractAddress, { last_puppeteer_response: {} });
  }
  queryNonNativeRewardsReceivers = async(): Promise<ArrayOfNonNativeRewardsItem> => {
    return this.client.queryContractSmart(this.contractAddress, { non_native_rewards_receivers: {} });
  }
<<<<<<< HEAD
  queryPendingLSMShares = async(): Promise<ArrayOfTupleOf_StringAnd_Tuple_of_String_and_Uint128> => {
    return this.client.queryContractSmart(this.contractAddress, { pending_l_s_m_shares: {} });
  }
  queryLSMSharesToRedeem = async(): Promise<ArrayOfTupleOf_StringAnd_Tuple_of_String_and_Uint128> => {
    return this.client.queryContractSmart(this.contractAddress, { l_s_m_shares_to_redeem: {} });
  }
=======
>>>>>>> 8720bd90
  bond = async(sender:string, args: BondArgs, fee?: number | StdFee | "auto", memo?: string, funds?: Coin[]): Promise<ExecuteResult> =>  {
          if (!isSigningCosmWasmClient(this.client)) { throw this.mustBeSigningClient(); }
    return this.client.execute(sender, this.contractAddress, { bond: args }, fee || "auto", memo, funds);
  }
  unbond = async(sender: string, fee?: number | StdFee | "auto", memo?: string, funds?: Coin[]): Promise<ExecuteResult> =>  {
          if (!isSigningCosmWasmClient(this.client)) { throw this.mustBeSigningClient(); }
    return this.client.execute(sender, this.contractAddress, { unbond: {} }, fee || "auto", memo, funds);
  }
  updateConfig = async(sender:string, args: UpdateConfigArgs, fee?: number | StdFee | "auto", memo?: string, funds?: Coin[]): Promise<ExecuteResult> =>  {
          if (!isSigningCosmWasmClient(this.client)) { throw this.mustBeSigningClient(); }
    return this.client.execute(sender, this.contractAddress, { update_config: args }, fee || "auto", memo, funds);
  }
  updateNonNativeRewardsReceivers = async(sender:string, args: UpdateNonNativeRewardsReceiversArgs, fee?: number | StdFee | "auto", memo?: string, funds?: Coin[]): Promise<ExecuteResult> =>  {
          if (!isSigningCosmWasmClient(this.client)) { throw this.mustBeSigningClient(); }
    return this.client.execute(sender, this.contractAddress, { update_non_native_rewards_receivers: args }, fee || "auto", memo, funds);
  }
<<<<<<< HEAD
  fakeProcessBatch = async(sender:string, args: FakeProcessBatchArgs, fee?: number | StdFee | "auto", memo?: string, funds?: Coin[]): Promise<ExecuteResult> =>  {
          if (!isSigningCosmWasmClient(this.client)) { throw this.mustBeSigningClient(); }
    return this.client.execute(sender, this.contractAddress, { fake_process_batch: args }, fee || "auto", memo, funds);
  }
=======
>>>>>>> 8720bd90
  tick = async(sender: string, fee?: number | StdFee | "auto", memo?: string, funds?: Coin[]): Promise<ExecuteResult> =>  {
          if (!isSigningCosmWasmClient(this.client)) { throw this.mustBeSigningClient(); }
    return this.client.execute(sender, this.contractAddress, { tick: {} }, fee || "auto", memo, funds);
  }
  puppeteerHook = async(sender:string, args: PuppeteerHookArgs, fee?: number | StdFee | "auto", memo?: string, funds?: Coin[]): Promise<ExecuteResult> =>  {
          if (!isSigningCosmWasmClient(this.client)) { throw this.mustBeSigningClient(); }
    return this.client.execute(sender, this.contractAddress, { puppeteer_hook: args }, fee || "auto", memo, funds);
  }
  updateOwnership = async(sender:string, args: UpdateOwnershipArgs, fee?: number | StdFee | "auto", memo?: string, funds?: Coin[]): Promise<ExecuteResult> =>  {
          if (!isSigningCosmWasmClient(this.client)) { throw this.mustBeSigningClient(); }
    return this.client.execute(sender, this.contractAddress, { update_ownership: args }, fee || "auto", memo, funds);
  }
}<|MERGE_RESOLUTION|>--- conflicted
+++ resolved
@@ -164,11 +164,8 @@
       };
     };
 export type ArrayOfNonNativeRewardsItem = NonNativeRewardsItem[];
-<<<<<<< HEAD
 export type String = string;
 export type ArrayOfTupleOf_StringAnd_TupleOf_StringAnd_Uint1281 = [string, [string, Uint128]][];
-export type UnbondBatchStatus = "new" | "unbond_requested" | "unbond_failed" | "unbonding" | "unbonded" | "withdrawn";
-=======
 export type UnbondBatchStatus =
   | "new"
   | "unbond_requested"
@@ -177,7 +174,6 @@
   | "unbonded"
   | "withdrawing"
   | "withdrawn";
->>>>>>> 8720bd90
 export type PuppeteerHookArgs =
   | {
       success: ResponseHookSuccessMsg;
@@ -236,7 +232,6 @@
 export type Uint64 = string;
 
 export interface LidoCoreSchema {
-<<<<<<< HEAD
   responses:
     | Config
     | ContractState
@@ -247,9 +242,6 @@
     | String
     | ArrayOfTupleOf_StringAnd_TupleOf_StringAnd_Uint1281
     | UnbondBatch;
-=======
-  responses: Config | ContractState | Decimal1 | ResponseHookMsg | ArrayOfNonNativeRewardsItem | UnbondBatch;
->>>>>>> 8720bd90
   query: UnbondBatchArgs;
   execute: BondArgs | UpdateConfigArgs | UpdateNonNativeRewardsReceiversArgs | PuppeteerHookArgs | UpdateOwnershipArgs;
   [k: string]: unknown;
@@ -398,7 +390,6 @@
 }
 
 
-
 function isSigningCosmWasmClient(
   client: CosmWasmClient | SigningCosmWasmClient
 ): client is SigningCosmWasmClient {
@@ -432,12 +423,9 @@
   queryConfig = async(): Promise<Config> => {
     return this.client.queryContractSmart(this.contractAddress, { config: {} });
   }
-<<<<<<< HEAD
   queryOwner = async(): Promise<String> => {
     return this.client.queryContractSmart(this.contractAddress, { owner: {} });
   }
-=======
->>>>>>> 8720bd90
   queryExchangeRate = async(): Promise<Decimal> => {
     return this.client.queryContractSmart(this.contractAddress, { exchange_rate: {} });
   }
@@ -453,15 +441,12 @@
   queryNonNativeRewardsReceivers = async(): Promise<ArrayOfNonNativeRewardsItem> => {
     return this.client.queryContractSmart(this.contractAddress, { non_native_rewards_receivers: {} });
   }
-<<<<<<< HEAD
   queryPendingLSMShares = async(): Promise<ArrayOfTupleOf_StringAnd_Tuple_of_String_and_Uint128> => {
     return this.client.queryContractSmart(this.contractAddress, { pending_l_s_m_shares: {} });
   }
   queryLSMSharesToRedeem = async(): Promise<ArrayOfTupleOf_StringAnd_Tuple_of_String_and_Uint128> => {
     return this.client.queryContractSmart(this.contractAddress, { l_s_m_shares_to_redeem: {} });
   }
-=======
->>>>>>> 8720bd90
   bond = async(sender:string, args: BondArgs, fee?: number | StdFee | "auto", memo?: string, funds?: Coin[]): Promise<ExecuteResult> =>  {
           if (!isSigningCosmWasmClient(this.client)) { throw this.mustBeSigningClient(); }
     return this.client.execute(sender, this.contractAddress, { bond: args }, fee || "auto", memo, funds);
@@ -478,13 +463,6 @@
           if (!isSigningCosmWasmClient(this.client)) { throw this.mustBeSigningClient(); }
     return this.client.execute(sender, this.contractAddress, { update_non_native_rewards_receivers: args }, fee || "auto", memo, funds);
   }
-<<<<<<< HEAD
-  fakeProcessBatch = async(sender:string, args: FakeProcessBatchArgs, fee?: number | StdFee | "auto", memo?: string, funds?: Coin[]): Promise<ExecuteResult> =>  {
-          if (!isSigningCosmWasmClient(this.client)) { throw this.mustBeSigningClient(); }
-    return this.client.execute(sender, this.contractAddress, { fake_process_batch: args }, fee || "auto", memo, funds);
-  }
-=======
->>>>>>> 8720bd90
   tick = async(sender: string, fee?: number | StdFee | "auto", memo?: string, funds?: Coin[]): Promise<ExecuteResult> =>  {
           if (!isSigningCosmWasmClient(this.client)) { throw this.mustBeSigningClient(); }
     return this.client.execute(sender, this.contractAddress, { tick: {} }, fee || "auto", memo, funds);
