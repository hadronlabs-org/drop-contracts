import {
  CosmWasmClient,
  SigningCosmWasmClient,
  ExecuteResult,
  InstantiateResult,
} from '@cosmjs/cosmwasm-stargate';
import { StdFee } from '@cosmjs/amino';
/**
 * A fixed-point decimal value with 18 fractional digits, i.e. Decimal(1_000_000_000_000_000_000) == 1.0
 *
 * The greatest possible value that can be represented is 340282366920938463463.374607431768211455 (which is (2^128 - 1) / 10^18)
 */
export type Decimal = string;

export interface InstantiateMsg {
  base_denom: string;
  fee?: Decimal | null;
  fee_address?: string | null;
  idle_min_interval: number;
  lsm_redeem_threshold: number;
  owner: string;
  pump_address?: string | null;
  puppeteer_contract: string;
  puppeteer_timeout: number;
  remote_denom: string;
  strategy_contract: string;
  token_contract: string;
  unbond_batch_switch_time: number;
  unbonding_period: number;
  unbonding_safe_period: number;
  validators_set_contract: string;
  withdrawal_manager_contract: string;
  withdrawal_voucher_contract: string;
}
/**
 * A fixed-point decimal value with 18 fractional digits, i.e. Decimal(1_000_000_000_000_000_000) == 1.0
 *
 * The greatest possible value that can be represented is 340282366920938463463.374607431768211455 (which is (2^128 - 1) / 10^18)
 */
export type Decimal = string;
<<<<<<< HEAD
/**
 * A thin wrapper around u128 that is using strings for JSON encoding/decoding, such that the full u128 range can be used for clients that convert JSON numbers to floats, like JavaScript and jq.
 *
 * # Examples
 *
 * Use `from` to create instances of this and `u128` to get the value out:
 *
 * ``` # use cosmwasm_std::Uint128; let a = Uint128::from(123u128); assert_eq!(a.u128(), 123);
 *
 * let b = Uint128::from(42u64); assert_eq!(b.u128(), 42);
 *
 * let c = Uint128::from(70u32); assert_eq!(c.u128(), 70); ```
 */
export type Uint128 = string;
export type ArrayOfTupleOf_StringAnd_TupleOf_StringAnd_Uint128 = [string, [string, Uint128]][];
=======
export type ContractState =
  | 'idle'
  | 'claiming'
  | 'unbonding'
  | 'staking'
  | 'transfering';
/**
 * A fixed-point decimal value with 18 fractional digits, i.e. Decimal(1_000_000_000_000_000_000) == 1.0
 *
 * The greatest possible value that can be represented is 340282366920938463463.374607431768211455 (which is (2^128 - 1) / 10^18)
 */
export type Decimal1 = string;
>>>>>>> ce3623e9
export type ResponseHookMsg =
  | {
      success: ResponseHookSuccessMsg;
    }
  | {
      error: ResponseHookErrorMsg;
    };
export type ResponseAnswer =
  | {
      delegate_response: MsgDelegateResponse;
    }
  | {
      undelegate_response: MsgUndelegateResponse;
    }
  | {
      begin_redelegate_response: MsgBeginRedelegateResponse;
    }
  | {
      tokenize_shares_response: MsgTokenizeSharesResponse;
    }
  | {
      redeem_tokensfor_shares_response: MsgRedeemTokensforSharesResponse;
    }
  | {
      authz_exec_response: MsgExecResponse;
    }
  | {
      i_b_c_transfer: MsgIBCTransfer;
    }
  | {
      transfer_response: MsgSendResponse;
    }
  | {
      unknown_response: {};
    };
/**
 * Binary is a wrapper around Vec<u8> to add base64 de/serialization with serde. It also adds some helper methods to help encode inline.
 *
 * This is only needed as serde-json-{core,wasm} has a horrible encoding for Vec<u8>. See also <https://github.com/CosmWasm/cosmwasm/blob/main/docs/MESSAGE_TYPES.md>.
 */
export type Binary = string;
export type Transaction =
  | {
      delegate: {
        denom: string;
        interchain_account_id: string;
        items: [string, Uint128][];
      };
    }
  | {
      undelegate: {
        batch_id: number;
        denom: string;
        interchain_account_id: string;
        items: [string, Uint128][];
      };
    }
  | {
      redelegate: {
        amount: number;
        denom: string;
        interchain_account_id: string;
        validator_from: string;
        validator_to: string;
      };
    }
  | {
      withdraw_reward: {
        interchain_account_id: string;
        validator: string;
      };
    }
  | {
      tokenize_share: {
        amount: number;
        denom: string;
        interchain_account_id: string;
        validator: string;
      };
    }
  | {
      redeem_shares: {
        interchain_account_id: string;
        items: RedeemShareItem[];
      };
    }
  | {
      claim_rewards_and_optionaly_transfer: {
        denom: string;
        interchain_account_id: string;
        transfer?: TransferReadyBatchMsg | null;
        validators: string[];
      };
    }
  | {
      i_b_c_transfer: {
        amount: number;
        denom: string;
        recipient: string;
      };
    }
  | {
      transfer: {
        interchain_account_id: string;
        items: [string, Coin][];
      };
    };
export type ArrayOfNonNativeRewardsItem = NonNativeRewardsItem[];
<<<<<<< HEAD
export type String = string;
export type ArrayOfTupleOf_StringAnd_TupleOf_StringAnd_Uint1281 = [string, [string, Uint128]][];
/**
 * A fixed-point decimal value with 18 fractional digits, i.e. Decimal(1_000_000_000_000_000_000) == 1.0
 *
 * The greatest possible value that can be represented is 340282366920938463463.374607431768211455 (which is (2^128 - 1) / 10^18)
 */
export type Decimal1 = string;
export type UnbondBatchStatus = "new" | "unbond_requested" | "unbond_failed" | "unbonding" | "unbonded" | "withdrawn";
=======
export type UnbondBatchStatus =
  | 'new'
  | 'unbond_requested'
  | 'unbond_failed'
  | 'unbonding'
  | 'unbonded'
  | 'withdrawn';
>>>>>>> ce3623e9
export type PuppeteerHookArgs =
  | {
      success: ResponseHookSuccessMsg;
    }
  | {
      error: ResponseHookErrorMsg;
    };
/**
 * Actions that can be taken to alter the contract's ownership
 */
export type UpdateOwnershipArgs =
  | {
      transfer_ownership: {
        expiry?: Expiration | null;
        new_owner: string;
      };
    }
  | 'accept_ownership'
  | 'renounce_ownership';
/**
 * Expiration represents a point in time when some event happens. It can compare with a BlockInfo and will return is_expired() == true once the condition is hit (and for every block in the future)
 */
export type Expiration =
  | {
      at_height: number;
    }
  | {
      at_time: Timestamp2;
    }
  | {
      never: {};
    };
/**
 * A point in time in nanosecond precision.
 *
 * This type can represent times from 1970-01-01T00:00:00Z to 2554-07-21T23:34:33Z.
 *
 * ## Examples
 *
 * ``` # use cosmwasm_std::Timestamp; let ts = Timestamp::from_nanos(1_000_000_202); assert_eq!(ts.nanos(), 1_000_000_202); assert_eq!(ts.seconds(), 1); assert_eq!(ts.subsec_nanos(), 202);
 *
 * let ts = ts.plus_seconds(2); assert_eq!(ts.nanos(), 3_000_000_202); assert_eq!(ts.seconds(), 3); assert_eq!(ts.subsec_nanos(), 202); ```
 */
export type Timestamp2 = Uint64;
/**
 * A thin wrapper around u64 that is using strings for JSON encoding/decoding, such that the full u64 range can be used for clients that convert JSON numbers to floats, like JavaScript and jq.
 *
 * # Examples
 *
 * Use `from` to create instances of this and `u64` to get the value out:
 *
 * ``` # use cosmwasm_std::Uint64; let a = Uint64::from(42u64); assert_eq!(a.u64(), 42);
 *
 * let b = Uint64::from(70u32); assert_eq!(b.u64(), 70); ```
 */
export type Uint64 = string;

export interface LidoCoreSchema {
  responses:
    | Config
    | ContractState
<<<<<<< HEAD
    | Decimal
    | ArrayOfTupleOf_StringAnd_TupleOf_StringAnd_Uint128
    | ResponseHookMsg
    | ArrayOfNonNativeRewardsItem
    | String
    | ArrayOfTupleOf_StringAnd_TupleOf_StringAnd_Uint1281
=======
    | Decimal1
    | ResponseHookMsg
    | ArrayOfNonNativeRewardsItem
>>>>>>> ce3623e9
    | UnbondBatch;
  query: UnbondBatchArgs;
  execute:
    | BondArgs
    | UpdateConfigArgs
    | UpdateNonNativeRewardsReceiversArgs
    | FakeProcessBatchArgs
    | PuppeteerHookArgs
    | UpdateOwnershipArgs;
  [k: string]: unknown;
}
export interface Config {
  base_denom: string;
  fee?: Decimal | null;
  fee_address?: string | null;
  idle_min_interval: number;
  ld_denom?: string | null;
  lsm_redeem_threshold: number;
  pump_address?: string | null;
  puppeteer_contract: string;
  puppeteer_timeout: number;
  remote_denom: string;
  strategy_contract: string;
  token_contract: string;
  unbond_batch_switch_time: number;
  unbonding_period: number;
  unbonding_safe_period: number;
  validators_set_contract: string;
  withdrawal_manager_contract: string;
  withdrawal_voucher_contract: string;
}
export interface ResponseHookSuccessMsg {
  answers: ResponseAnswer[];
  request: RequestPacket;
  request_id: number;
  transaction: Transaction;
}
export interface MsgDelegateResponse {}
export interface MsgUndelegateResponse {
  completion_time?: Timestamp | null;
}
export interface Timestamp {
  nanos: number;
  seconds: number;
}
export interface MsgBeginRedelegateResponse {
  completion_time?: Timestamp | null;
}
export interface MsgTokenizeSharesResponse {
  amount?: Coin | null;
}
export interface Coin {
  amount: Uint128;
  denom: string;
  [k: string]: unknown;
}
export interface MsgRedeemTokensforSharesResponse {
  amount?: Coin | null;
}
export interface MsgExecResponse {
  results: number[][];
}
export interface MsgIBCTransfer {}
export interface MsgSendResponse {}
export interface RequestPacket {
  data?: Binary | null;
  destination_channel?: string | null;
  destination_port?: string | null;
  sequence?: number | null;
  source_channel?: string | null;
  source_port?: string | null;
  timeout_height?: RequestPacketTimeoutHeight | null;
  timeout_timestamp?: number | null;
  [k: string]: unknown;
}
export interface RequestPacketTimeoutHeight {
  revision_height?: number | null;
  revision_number?: number | null;
  [k: string]: unknown;
}
export interface RedeemShareItem {
  amount: Uint128;
  local_denom: string;
  remote_denom: string;
}
export interface TransferReadyBatchMsg {
  amount: Uint128;
  batch_id: number;
  recipient: string;
}
export interface ResponseHookErrorMsg {
  details: string;
  request: RequestPacket;
  request_id: number;
  transaction: Transaction;
}
export interface NonNativeRewardsItem {
  address: string;
  denom: string;
  fee: Decimal;
  fee_address: string;
  min_amount: Uint128;
}
export interface UnbondBatch {
  created: number;
  expected_amount: Uint128;
  expected_release: number;
  slashing_effect?: Decimal | null;
  status: UnbondBatchStatus;
  total_amount: Uint128;
  unbond_items: UnbondItem[];
  unbonded_amount?: Uint128 | null;
  withdrawed_amount?: Uint128 | null;
}
export interface UnbondItem {
  amount: Uint128;
  expected_amount: Uint128;
  sender: string;
}
export interface UnbondBatchArgs {
  batch_id: Uint128;
}
export interface BondArgs {
  receiver?: string | null;
}
export interface UpdateConfigArgs {
  new_config: ConfigOptional;
}
export interface ConfigOptional {
  base_denom?: string | null;
  fee?: Decimal | null;
  fee_address?: string | null;
  idle_min_interval?: number | null;
  ld_denom?: string | null;
  lsm_redeem_threshold?: number | null;
  pump_address?: string | null;
  puppeteer_contract?: string | null;
  puppeteer_timeout?: number | null;
  remote_denom?: string | null;
  strategy_contract?: string | null;
  token_contract?: string | null;
  unbond_batch_switch_time?: number | null;
  unbonding_period?: number | null;
  unbonding_safe_period?: number | null;
  validators_set_contract?: string | null;
  withdrawal_manager_contract?: string | null;
  withdrawal_voucher_contract?: string | null;
}
export interface UpdateNonNativeRewardsReceiversArgs {
  items: NonNativeRewardsItem[];
}
export interface FakeProcessBatchArgs {
  batch_id: Uint128;
  unbonded_amount: Uint128;
}

function isSigningCosmWasmClient(
  client: CosmWasmClient | SigningCosmWasmClient,
): client is SigningCosmWasmClient {
  return 'execute' in client;
}

export class Client {
  private readonly client: CosmWasmClient | SigningCosmWasmClient;
  contractAddress: string;
  constructor(
    client: CosmWasmClient | SigningCosmWasmClient,
    contractAddress: string,
  ) {
    this.client = client;
    this.contractAddress = contractAddress;
  }
  mustBeSigningClient() {
    return new Error('This client is not a SigningCosmWasmClient');
  }
  static async instantiate(
    client: SigningCosmWasmClient,
    sender: string,
    codeId: number,
    initMsg: InstantiateMsg,
    label: string,
    initCoins?: readonly Coin[],
    fees?: StdFee | 'auto' | number,
  ): Promise<InstantiateResult> {
    const res = await client.instantiate(sender, codeId, initMsg, label, fees, {
      ...(initCoins && initCoins.length && { funds: initCoins }),
    });
    return res;
  }
<<<<<<< HEAD
  queryConfig = async(): Promise<Config> => {
    return this.client.queryContractSmart(this.contractAddress, { config: {} });
  }
  queryOwner = async(): Promise<String> => {
    return this.client.queryContractSmart(this.contractAddress, { owner: {} });
  }
  queryExchangeRate = async(): Promise<Decimal> => {
    return this.client.queryContractSmart(this.contractAddress, { exchange_rate: {} });
  }
  queryUnbondBatch = async(args: UnbondBatchArgs): Promise<UnbondBatch> => {
    return this.client.queryContractSmart(this.contractAddress, { unbond_batch: args });
  }
  queryContractState = async(): Promise<ContractState> => {
    return this.client.queryContractSmart(this.contractAddress, { contract_state: {} });
  }
  queryLastPuppeteerResponse = async(): Promise<ResponseHookMsg> => {
    return this.client.queryContractSmart(this.contractAddress, { last_puppeteer_response: {} });
  }
  queryNonNativeRewardsReceivers = async(): Promise<ArrayOfNonNativeRewardsItem> => {
    return this.client.queryContractSmart(this.contractAddress, { non_native_rewards_receivers: {} });
  }
  queryPendingLSMShares = async(): Promise<ArrayOfTupleOf_StringAnd_Tuple_of_String_and_Uint128> => {
    return this.client.queryContractSmart(this.contractAddress, { pending_l_s_m_shares: {} });
  }
  queryLSMSharesToRedeem = async(): Promise<ArrayOfTupleOf_StringAnd_Tuple_of_String_and_Uint128> => {
    return this.client.queryContractSmart(this.contractAddress, { l_s_m_shares_to_redeem: {} });
  }
  bond = async(sender:string, args: BondArgs, fee?: number | StdFee | "auto", memo?: string, funds?: Coin[]): Promise<ExecuteResult> =>  {
          if (!isSigningCosmWasmClient(this.client)) { throw this.mustBeSigningClient(); }
    return this.client.execute(sender, this.contractAddress, { bond: args }, fee || "auto", memo, funds);
  }
  unbond = async(sender: string, fee?: number | StdFee | "auto", memo?: string, funds?: Coin[]): Promise<ExecuteResult> =>  {
          if (!isSigningCosmWasmClient(this.client)) { throw this.mustBeSigningClient(); }
    return this.client.execute(sender, this.contractAddress, { unbond: {} }, fee || "auto", memo, funds);
  }
  updateConfig = async(sender:string, args: UpdateConfigArgs, fee?: number | StdFee | "auto", memo?: string, funds?: Coin[]): Promise<ExecuteResult> =>  {
          if (!isSigningCosmWasmClient(this.client)) { throw this.mustBeSigningClient(); }
    return this.client.execute(sender, this.contractAddress, { update_config: args }, fee || "auto", memo, funds);
  }
  updateNonNativeRewardsReceivers = async(sender:string, args: UpdateNonNativeRewardsReceiversArgs, fee?: number | StdFee | "auto", memo?: string, funds?: Coin[]): Promise<ExecuteResult> =>  {
          if (!isSigningCosmWasmClient(this.client)) { throw this.mustBeSigningClient(); }
    return this.client.execute(sender, this.contractAddress, { update_non_native_rewards_receivers: args }, fee || "auto", memo, funds);
  }
  fakeProcessBatch = async(sender:string, args: FakeProcessBatchArgs, fee?: number | StdFee | "auto", memo?: string, funds?: Coin[]): Promise<ExecuteResult> =>  {
          if (!isSigningCosmWasmClient(this.client)) { throw this.mustBeSigningClient(); }
    return this.client.execute(sender, this.contractAddress, { fake_process_batch: args }, fee || "auto", memo, funds);
  }
  tick = async(sender: string, fee?: number | StdFee | "auto", memo?: string, funds?: Coin[]): Promise<ExecuteResult> =>  {
          if (!isSigningCosmWasmClient(this.client)) { throw this.mustBeSigningClient(); }
    return this.client.execute(sender, this.contractAddress, { tick: {} }, fee || "auto", memo, funds);
  }
  puppeteerHook = async(sender:string, args: PuppeteerHookArgs, fee?: number | StdFee | "auto", memo?: string, funds?: Coin[]): Promise<ExecuteResult> =>  {
          if (!isSigningCosmWasmClient(this.client)) { throw this.mustBeSigningClient(); }
    return this.client.execute(sender, this.contractAddress, { puppeteer_hook: args }, fee || "auto", memo, funds);
  }
  updateOwnership = async(sender:string, args: UpdateOwnershipArgs, fee?: number | StdFee | "auto", memo?: string, funds?: Coin[]): Promise<ExecuteResult> =>  {
          if (!isSigningCosmWasmClient(this.client)) { throw this.mustBeSigningClient(); }
    return this.client.execute(sender, this.contractAddress, { update_ownership: args }, fee || "auto", memo, funds);
  }
=======
  queryConfig = async (): Promise<Config> =>
    this.client.queryContractSmart(this.contractAddress, { config: {} });
  queryExchangeRate = async (): Promise<Decimal> =>
    this.client.queryContractSmart(this.contractAddress, { exchange_rate: {} });
  queryUnbondBatch = async (args: UnbondBatchArgs): Promise<UnbondBatch> =>
    this.client.queryContractSmart(this.contractAddress, {
      unbond_batch: args,
    });
  queryContractState = async (): Promise<ContractState> =>
    this.client.queryContractSmart(this.contractAddress, {
      contract_state: {},
    });
  queryLastPuppeteerResponse = async (): Promise<ResponseHookMsg> =>
    this.client.queryContractSmart(this.contractAddress, {
      last_puppeteer_response: {},
    });
  queryNonNativeRewardsReceivers =
    async (): Promise<ArrayOfNonNativeRewardsItem> =>
      this.client.queryContractSmart(this.contractAddress, {
        non_native_rewards_receivers: {},
      });
  bond = async (
    sender: string,
    args: BondArgs,
    fee?: number | StdFee | 'auto',
    memo?: string,
    funds?: Coin[],
  ): Promise<ExecuteResult> => {
    if (!isSigningCosmWasmClient(this.client)) {
      throw this.mustBeSigningClient();
    }
    return this.client.execute(
      sender,
      this.contractAddress,
      { bond: args },
      fee || 'auto',
      memo,
      funds,
    );
  };
  unbond = async (
    sender: string,
    fee?: number | StdFee | 'auto',
    memo?: string,
    funds?: Coin[],
  ): Promise<ExecuteResult> => {
    if (!isSigningCosmWasmClient(this.client)) {
      throw this.mustBeSigningClient();
    }
    return this.client.execute(
      sender,
      this.contractAddress,
      { unbond: {} },
      fee || 'auto',
      memo,
      funds,
    );
  };
  updateConfig = async (
    sender: string,
    args: UpdateConfigArgs,
    fee?: number | StdFee | 'auto',
    memo?: string,
    funds?: Coin[],
  ): Promise<ExecuteResult> => {
    if (!isSigningCosmWasmClient(this.client)) {
      throw this.mustBeSigningClient();
    }
    return this.client.execute(
      sender,
      this.contractAddress,
      { update_config: args },
      fee || 'auto',
      memo,
      funds,
    );
  };
  updateNonNativeRewardsReceivers = async (
    sender: string,
    args: UpdateNonNativeRewardsReceiversArgs,
    fee?: number | StdFee | 'auto',
    memo?: string,
    funds?: Coin[],
  ): Promise<ExecuteResult> => {
    if (!isSigningCosmWasmClient(this.client)) {
      throw this.mustBeSigningClient();
    }
    return this.client.execute(
      sender,
      this.contractAddress,
      { update_non_native_rewards_receivers: args },
      fee || 'auto',
      memo,
      funds,
    );
  };
  fakeProcessBatch = async (
    sender: string,
    args: FakeProcessBatchArgs,
    fee?: number | StdFee | 'auto',
    memo?: string,
    funds?: Coin[],
  ): Promise<ExecuteResult> => {
    if (!isSigningCosmWasmClient(this.client)) {
      throw this.mustBeSigningClient();
    }
    return this.client.execute(
      sender,
      this.contractAddress,
      { fake_process_batch: args },
      fee || 'auto',
      memo,
      funds,
    );
  };
  tick = async (
    sender: string,
    fee?: number | StdFee | 'auto',
    memo?: string,
    funds?: Coin[],
  ): Promise<ExecuteResult> => {
    if (!isSigningCosmWasmClient(this.client)) {
      throw this.mustBeSigningClient();
    }
    return this.client.execute(
      sender,
      this.contractAddress,
      { tick: {} },
      fee || 'auto',
      memo,
      funds,
    );
  };
  puppeteerHook = async (
    sender: string,
    args: PuppeteerHookArgs,
    fee?: number | StdFee | 'auto',
    memo?: string,
    funds?: Coin[],
  ): Promise<ExecuteResult> => {
    if (!isSigningCosmWasmClient(this.client)) {
      throw this.mustBeSigningClient();
    }
    return this.client.execute(
      sender,
      this.contractAddress,
      { puppeteer_hook: args },
      fee || 'auto',
      memo,
      funds,
    );
  };
  updateOwnership = async (
    sender: string,
    args: UpdateOwnershipArgs,
    fee?: number | StdFee | 'auto',
    memo?: string,
    funds?: Coin[],
  ): Promise<ExecuteResult> => {
    if (!isSigningCosmWasmClient(this.client)) {
      throw this.mustBeSigningClient();
    }
    return this.client.execute(
      sender,
      this.contractAddress,
      { update_ownership: args },
      fee || 'auto',
      memo,
      funds,
    );
  };
>>>>>>> ce3623e9
}<|MERGE_RESOLUTION|>--- conflicted
+++ resolved
@@ -1,10 +1,5 @@
-import {
-  CosmWasmClient,
-  SigningCosmWasmClient,
-  ExecuteResult,
-  InstantiateResult,
-} from '@cosmjs/cosmwasm-stargate';
-import { StdFee } from '@cosmjs/amino';
+import { CosmWasmClient, SigningCosmWasmClient, ExecuteResult, InstantiateResult } from "@cosmjs/cosmwasm-stargate"; 
+import { StdFee } from "@cosmjs/amino";
 /**
  * A fixed-point decimal value with 18 fractional digits, i.e. Decimal(1_000_000_000_000_000_000) == 1.0
  *
@@ -14,6 +9,7 @@
 
 export interface InstantiateMsg {
   base_denom: string;
+  channel: string;
   fee?: Decimal | null;
   fee_address?: string | null;
   idle_min_interval: number;
@@ -38,7 +34,13 @@
  * The greatest possible value that can be represented is 340282366920938463463.374607431768211455 (which is (2^128 - 1) / 10^18)
  */
 export type Decimal = string;
-<<<<<<< HEAD
+export type ContractState = "idle" | "claiming" | "unbonding" | "staking" | "transfering";
+/**
+ * A fixed-point decimal value with 18 fractional digits, i.e. Decimal(1_000_000_000_000_000_000) == 1.0
+ *
+ * The greatest possible value that can be represented is 340282366920938463463.374607431768211455 (which is (2^128 - 1) / 10^18)
+ */
+export type Decimal1 = string;
 /**
  * A thin wrapper around u128 that is using strings for JSON encoding/decoding, such that the full u128 range can be used for clients that convert JSON numbers to floats, like JavaScript and jq.
  *
@@ -54,20 +56,6 @@
  */
 export type Uint128 = string;
 export type ArrayOfTupleOf_StringAnd_TupleOf_StringAnd_Uint128 = [string, [string, Uint128]][];
-=======
-export type ContractState =
-  | 'idle'
-  | 'claiming'
-  | 'unbonding'
-  | 'staking'
-  | 'transfering';
-/**
- * A fixed-point decimal value with 18 fractional digits, i.e. Decimal(1_000_000_000_000_000_000) == 1.0
- *
- * The greatest possible value that can be represented is 340282366920938463463.374607431768211455 (which is (2^128 - 1) / 10^18)
- */
-export type Decimal1 = string;
->>>>>>> ce3623e9
 export type ResponseHookMsg =
   | {
       success: ResponseHookSuccessMsg;
@@ -176,25 +164,9 @@
       };
     };
 export type ArrayOfNonNativeRewardsItem = NonNativeRewardsItem[];
-<<<<<<< HEAD
 export type String = string;
 export type ArrayOfTupleOf_StringAnd_TupleOf_StringAnd_Uint1281 = [string, [string, Uint128]][];
-/**
- * A fixed-point decimal value with 18 fractional digits, i.e. Decimal(1_000_000_000_000_000_000) == 1.0
- *
- * The greatest possible value that can be represented is 340282366920938463463.374607431768211455 (which is (2^128 - 1) / 10^18)
- */
-export type Decimal1 = string;
 export type UnbondBatchStatus = "new" | "unbond_requested" | "unbond_failed" | "unbonding" | "unbonded" | "withdrawn";
-=======
-export type UnbondBatchStatus =
-  | 'new'
-  | 'unbond_requested'
-  | 'unbond_failed'
-  | 'unbonding'
-  | 'unbonded'
-  | 'withdrawn';
->>>>>>> ce3623e9
 export type PuppeteerHookArgs =
   | {
       success: ResponseHookSuccessMsg;
@@ -212,8 +184,8 @@
         new_owner: string;
       };
     }
-  | 'accept_ownership'
-  | 'renounce_ownership';
+  | "accept_ownership"
+  | "renounce_ownership";
 /**
  * Expiration represents a point in time when some event happens. It can compare with a BlockInfo and will return is_expired() == true once the condition is hit (and for every block in the future)
  */
@@ -256,18 +228,12 @@
   responses:
     | Config
     | ContractState
-<<<<<<< HEAD
-    | Decimal
+    | Decimal1
     | ArrayOfTupleOf_StringAnd_TupleOf_StringAnd_Uint128
     | ResponseHookMsg
     | ArrayOfNonNativeRewardsItem
     | String
     | ArrayOfTupleOf_StringAnd_TupleOf_StringAnd_Uint1281
-=======
-    | Decimal1
-    | ResponseHookMsg
-    | ArrayOfNonNativeRewardsItem
->>>>>>> ce3623e9
     | UnbondBatch;
   query: UnbondBatchArgs;
   execute:
@@ -281,6 +247,7 @@
 }
 export interface Config {
   base_denom: string;
+  channel: string;
   fee?: Decimal | null;
   fee_address?: string | null;
   idle_min_interval: number;
@@ -398,6 +365,7 @@
 }
 export interface ConfigOptional {
   base_denom?: string | null;
+  channel?: string | null;
   fee?: Decimal | null;
   fee_address?: string | null;
   idle_min_interval?: number | null;
@@ -424,8 +392,9 @@
   unbonded_amount: Uint128;
 }
 
+
 function isSigningCosmWasmClient(
-  client: CosmWasmClient | SigningCosmWasmClient,
+  client: CosmWasmClient | SigningCosmWasmClient
 ): client is SigningCosmWasmClient {
   return 'execute' in client;
 }
@@ -433,15 +402,12 @@
 export class Client {
   private readonly client: CosmWasmClient | SigningCosmWasmClient;
   contractAddress: string;
-  constructor(
-    client: CosmWasmClient | SigningCosmWasmClient,
-    contractAddress: string,
-  ) {
+  constructor(client: CosmWasmClient | SigningCosmWasmClient, contractAddress: string) {
     this.client = client;
     this.contractAddress = contractAddress;
   }
   mustBeSigningClient() {
-    return new Error('This client is not a SigningCosmWasmClient');
+    return new Error("This client is not a SigningCosmWasmClient");
   }
   static async instantiate(
     client: SigningCosmWasmClient,
@@ -457,7 +423,6 @@
     });
     return res;
   }
-<<<<<<< HEAD
   queryConfig = async(): Promise<Config> => {
     return this.client.queryContractSmart(this.contractAddress, { config: {} });
   }
@@ -517,177 +482,4 @@
           if (!isSigningCosmWasmClient(this.client)) { throw this.mustBeSigningClient(); }
     return this.client.execute(sender, this.contractAddress, { update_ownership: args }, fee || "auto", memo, funds);
   }
-=======
-  queryConfig = async (): Promise<Config> =>
-    this.client.queryContractSmart(this.contractAddress, { config: {} });
-  queryExchangeRate = async (): Promise<Decimal> =>
-    this.client.queryContractSmart(this.contractAddress, { exchange_rate: {} });
-  queryUnbondBatch = async (args: UnbondBatchArgs): Promise<UnbondBatch> =>
-    this.client.queryContractSmart(this.contractAddress, {
-      unbond_batch: args,
-    });
-  queryContractState = async (): Promise<ContractState> =>
-    this.client.queryContractSmart(this.contractAddress, {
-      contract_state: {},
-    });
-  queryLastPuppeteerResponse = async (): Promise<ResponseHookMsg> =>
-    this.client.queryContractSmart(this.contractAddress, {
-      last_puppeteer_response: {},
-    });
-  queryNonNativeRewardsReceivers =
-    async (): Promise<ArrayOfNonNativeRewardsItem> =>
-      this.client.queryContractSmart(this.contractAddress, {
-        non_native_rewards_receivers: {},
-      });
-  bond = async (
-    sender: string,
-    args: BondArgs,
-    fee?: number | StdFee | 'auto',
-    memo?: string,
-    funds?: Coin[],
-  ): Promise<ExecuteResult> => {
-    if (!isSigningCosmWasmClient(this.client)) {
-      throw this.mustBeSigningClient();
-    }
-    return this.client.execute(
-      sender,
-      this.contractAddress,
-      { bond: args },
-      fee || 'auto',
-      memo,
-      funds,
-    );
-  };
-  unbond = async (
-    sender: string,
-    fee?: number | StdFee | 'auto',
-    memo?: string,
-    funds?: Coin[],
-  ): Promise<ExecuteResult> => {
-    if (!isSigningCosmWasmClient(this.client)) {
-      throw this.mustBeSigningClient();
-    }
-    return this.client.execute(
-      sender,
-      this.contractAddress,
-      { unbond: {} },
-      fee || 'auto',
-      memo,
-      funds,
-    );
-  };
-  updateConfig = async (
-    sender: string,
-    args: UpdateConfigArgs,
-    fee?: number | StdFee | 'auto',
-    memo?: string,
-    funds?: Coin[],
-  ): Promise<ExecuteResult> => {
-    if (!isSigningCosmWasmClient(this.client)) {
-      throw this.mustBeSigningClient();
-    }
-    return this.client.execute(
-      sender,
-      this.contractAddress,
-      { update_config: args },
-      fee || 'auto',
-      memo,
-      funds,
-    );
-  };
-  updateNonNativeRewardsReceivers = async (
-    sender: string,
-    args: UpdateNonNativeRewardsReceiversArgs,
-    fee?: number | StdFee | 'auto',
-    memo?: string,
-    funds?: Coin[],
-  ): Promise<ExecuteResult> => {
-    if (!isSigningCosmWasmClient(this.client)) {
-      throw this.mustBeSigningClient();
-    }
-    return this.client.execute(
-      sender,
-      this.contractAddress,
-      { update_non_native_rewards_receivers: args },
-      fee || 'auto',
-      memo,
-      funds,
-    );
-  };
-  fakeProcessBatch = async (
-    sender: string,
-    args: FakeProcessBatchArgs,
-    fee?: number | StdFee | 'auto',
-    memo?: string,
-    funds?: Coin[],
-  ): Promise<ExecuteResult> => {
-    if (!isSigningCosmWasmClient(this.client)) {
-      throw this.mustBeSigningClient();
-    }
-    return this.client.execute(
-      sender,
-      this.contractAddress,
-      { fake_process_batch: args },
-      fee || 'auto',
-      memo,
-      funds,
-    );
-  };
-  tick = async (
-    sender: string,
-    fee?: number | StdFee | 'auto',
-    memo?: string,
-    funds?: Coin[],
-  ): Promise<ExecuteResult> => {
-    if (!isSigningCosmWasmClient(this.client)) {
-      throw this.mustBeSigningClient();
-    }
-    return this.client.execute(
-      sender,
-      this.contractAddress,
-      { tick: {} },
-      fee || 'auto',
-      memo,
-      funds,
-    );
-  };
-  puppeteerHook = async (
-    sender: string,
-    args: PuppeteerHookArgs,
-    fee?: number | StdFee | 'auto',
-    memo?: string,
-    funds?: Coin[],
-  ): Promise<ExecuteResult> => {
-    if (!isSigningCosmWasmClient(this.client)) {
-      throw this.mustBeSigningClient();
-    }
-    return this.client.execute(
-      sender,
-      this.contractAddress,
-      { puppeteer_hook: args },
-      fee || 'auto',
-      memo,
-      funds,
-    );
-  };
-  updateOwnership = async (
-    sender: string,
-    args: UpdateOwnershipArgs,
-    fee?: number | StdFee | 'auto',
-    memo?: string,
-    funds?: Coin[],
-  ): Promise<ExecuteResult> => {
-    if (!isSigningCosmWasmClient(this.client)) {
-      throw this.mustBeSigningClient();
-    }
-    return this.client.execute(
-      sender,
-      this.contractAddress,
-      { update_ownership: args },
-      fee || 'auto',
-      memo,
-      funds,
-    );
-  };
->>>>>>> ce3623e9
 }