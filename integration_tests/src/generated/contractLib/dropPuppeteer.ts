import { CosmWasmClient, SigningCosmWasmClient, ExecuteResult, InstantiateResult } from "@cosmjs/cosmwasm-stargate"; 
import { StdFee } from "@cosmjs/amino";
/**
 * Binary is a wrapper around Vec<u8> to add base64 de/serialization with serde. It also adds some helper methods to help encode inline.
 *
 * This is only needed as serde-json-{core,wasm} has a horrible encoding for Vec<u8>. See also <https://github.com/CosmWasm/cosmwasm/blob/main/docs/MESSAGE_TYPES.md>.
 */
export type Binary = string;
export type IcaState =
  | ("none" | "in_progress" | "timeout")
  | {
      registered: {
        ica_address: string;
      };
    };
export type Transaction =
  | {
      delegate: {
        denom: string;
        interchain_account_id: string;
        items: [string, Uint128][];
      };
    }
  | {
      undelegate: {
        batch_id: number;
        denom: string;
        interchain_account_id: string;
        items: [string, Uint128][];
      };
    }
  | {
      redelegate: {
        amount: number;
        denom: string;
        interchain_account_id: string;
        validator_from: string;
        validator_to: string;
      };
    }
  | {
      withdraw_reward: {
        interchain_account_id: string;
        validator: string;
      };
    }
  | {
      tokenize_share: {
        amount: number;
        denom: string;
        interchain_account_id: string;
        validator: string;
      };
    }
  | {
      redeem_shares: {
        interchain_account_id: string;
        items: RedeemShareItem[];
      };
    }
  | {
      claim_rewards_and_optionaly_transfer: {
        denom: string;
        interchain_account_id: string;
        transfer?: TransferReadyBatchesMsg | null;
        validators: string[];
      };
    }
  | {
      i_b_c_transfer: {
        amount: number;
        denom: string;
        reason: IBCTransferReason;
        recipient: string;
      };
    }
  | {
      transfer: {
        interchain_account_id: string;
        items: [string, Coin][];
      };
    };
/**
 * A thin wrapper around u128 that is using strings for JSON encoding/decoding, such that the full u128 range can be used for clients that convert JSON numbers to floats, like JavaScript and jq.
 *
 * # Examples
 *
 * Use `from` to create instances of this and `u128` to get the value out:
 *
 * ``` # use cosmwasm_std::Uint128; let a = Uint128::from(123u128); assert_eq!(a.u128(), 123);
 *
 * let b = Uint128::from(42u64); assert_eq!(b.u128(), 42);
 *
 * let c = Uint128::from(70u32); assert_eq!(c.u128(), 70); ```
 */
export type Uint128 = string;
export type IBCTransferReason = "l_s_m_share" | "stake";
export type ArrayOfTransaction = Transaction[];
export type TxStateStatus = "idle" | "in_progress" | "waiting_for_ack";
export type QueryExtMsg =
  | {
      delegations: {};
    }
  | {
      balances: {};
    }
  | {
      non_native_rewards_balances: {};
    }
  | {
      fees: {};
    }
  | {
      unbonding_delegations: {};
    }
  | {
      ownership: {};
    };
/**
 * A human readable address.
 *
 * In Cosmos, this is typically bech32 encoded. But for multi-chain smart contracts no assumptions should be made other than being UTF-8 encoded and of reasonable length.
 *
 * This type represents a validated address. It can be created in the following ways 1. Use `Addr::unchecked(input)` 2. Use `let checked: Addr = deps.api.addr_validate(input)?` 3. Use `let checked: Addr = deps.api.addr_humanize(canonical_addr)?` 4. Deserialize from JSON. This must only be done from JSON that was validated before such as a contract's state. `Addr` must not be used in messages sent by the user because this would result in unvalidated instances.
 *
 * This type is immutable. If you really need to mutate it (Really? Are you sure?), create a mutable copy using `let mut mutable = Addr::to_string()` and operate on that `String` instance.
 */
export type Addr = string;
/**
 * Actions that can be taken to alter the contract's ownership
 */
export type UpdateOwnershipArgs =
  | {
      transfer_ownership: {
        expiry?: Expiration | null;
        new_owner: string;
      };
    }
  | "accept_ownership"
  | "renounce_ownership";
/**
 * Expiration represents a point in time when some event happens. It can compare with a BlockInfo and will return is_expired() == true once the condition is hit (and for every block in the future)
 */
export type Expiration =
  | {
      at_height: number;
    }
  | {
      at_time: Timestamp;
    }
  | {
      never: {};
    };
/**
 * A point in time in nanosecond precision.
 *
 * This type can represent times from 1970-01-01T00:00:00Z to 2554-07-21T23:34:33Z.
 *
 * ## Examples
 *
 * ``` # use cosmwasm_std::Timestamp; let ts = Timestamp::from_nanos(1_000_000_202); assert_eq!(ts.nanos(), 1_000_000_202); assert_eq!(ts.seconds(), 1); assert_eq!(ts.subsec_nanos(), 202);
 *
 * let ts = ts.plus_seconds(2); assert_eq!(ts.nanos(), 3_000_000_202); assert_eq!(ts.seconds(), 3); assert_eq!(ts.subsec_nanos(), 202); ```
 */
export type Timestamp = Uint64;
/**
 * A thin wrapper around u64 that is using strings for JSON encoding/decoding, such that the full u64 range can be used for clients that convert JSON numbers to floats, like JavaScript and jq.
 *
 * # Examples
 *
 * Use `from` to create instances of this and `u64` to get the value out:
 *
 * ``` # use cosmwasm_std::Uint64; let a = Uint64::from(42u64); assert_eq!(a.u64(), 42);
 *
 * let b = Uint64::from(70u32); assert_eq!(b.u64(), 70); ```
 */
export type Uint64 = string;

export interface DropPuppeteerSchema {
<<<<<<< HEAD
  responses: ConfigResponse | Binary | IcaState | ArrayOfTransaction;
  query: ExtensionArgs;
=======
  responses: ConfigResponse | Binary | IcaState | ArrayOfTransaction | TxState;
  query: ExtentionArgs;
>>>>>>> 4bc6a907
  execute:
    | RegisterBalanceAndDelegatorDelegationsQueryArgs
    | RegisterDelegatorUnbondingDelegationsQueryArgs
    | RegisterNonNativeRewardsBalancesQueryArgs
    | SetFeesArgs
    | DelegateArgs
    | UndelegateArgs
    | RedelegateArgs
    | TokenizeShareArgs
    | RedeemSharesArgs
    | IBCTransferArgs
    | TransferArgs
    | ClaimRewardsAndOptionalyTransferArgs
    | UpdateConfigArgs
    | UpdateOwnershipArgs;
  instantiate?: InstantiateMsg;
  [k: string]: unknown;
}
export interface ConfigResponse {
  connection_id: string;
  update_period: number;
}
export interface RedeemShareItem {
  amount: Uint128;
  local_denom: string;
  remote_denom: string;
}
export interface TransferReadyBatchesMsg {
  amount: Uint128;
  batch_ids: number[];
  emergency: boolean;
  recipient: string;
}
export interface Coin {
  amount: Uint128;
  denom: string;
  [k: string]: unknown;
}
<<<<<<< HEAD
export interface ExtensionArgs {
=======
export interface TxState {
  reply_to?: string | null;
  seq_id?: number | null;
  status: TxStateStatus;
  transaction?: Transaction | null;
}
export interface ExtentionArgs {
>>>>>>> 4bc6a907
  msg: QueryExtMsg;
}
export interface RegisterBalanceAndDelegatorDelegationsQueryArgs {
  validators: string[];
}
export interface RegisterDelegatorUnbondingDelegationsQueryArgs {
  validators: string[];
}
export interface RegisterNonNativeRewardsBalancesQueryArgs {
  denoms: string[];
}
export interface SetFeesArgs {
  ack_fee: Uint128;
  recv_fee: Uint128;
  register_fee: Uint128;
  timeout_fee: Uint128;
}
export interface DelegateArgs {
  items: [string, Uint128][];
  reply_to: string;
  timeout?: number | null;
}
export interface UndelegateArgs {
  batch_id: number;
  items: [string, Uint128][];
  reply_to: string;
  timeout?: number | null;
}
export interface RedelegateArgs {
  amount: Uint128;
  reply_to: string;
  timeout?: number | null;
  validator_from: string;
  validator_to: string;
}
export interface TokenizeShareArgs {
  amount: Uint128;
  reply_to: string;
  timeout?: number | null;
  validator: string;
}
export interface RedeemSharesArgs {
  items: RedeemShareItem[];
  reply_to: string;
  timeout?: number | null;
}
export interface IBCTransferArgs {
  reason: IBCTransferReason;
  reply_to: string;
  timeout: number;
}
export interface TransferArgs {
  items: [string, Coin][];
  reply_to: string;
  timeout?: number | null;
}
export interface ClaimRewardsAndOptionalyTransferArgs {
  reply_to: string;
  timeout?: number | null;
  transfer?: TransferReadyBatchesMsg | null;
  validators: string[];
}
export interface UpdateConfigArgs {
  new_config: ConfigOptional;
}
export interface ConfigOptional {
  allowed_senders?: Addr[] | null;
  connection_id?: string | null;
  port_id?: string | null;
  proxy_address?: Addr | null;
  remote_denom?: string | null;
  sdk_version?: string | null;
  transfer_channel_id?: string | null;
  update_period?: number | null;
}
export interface InstantiateMsg {
  allowed_senders: string[];
  connection_id: string;
  owner?: string | null;
  port_id: string;
  remote_denom: string;
  sdk_version: string;
  transfer_channel_id: string;
  update_period: number;
}


function isSigningCosmWasmClient(
  client: CosmWasmClient | SigningCosmWasmClient
): client is SigningCosmWasmClient {
  return 'execute' in client;
}

export class Client {
  private readonly client: CosmWasmClient | SigningCosmWasmClient;
  contractAddress: string;
  constructor(client: CosmWasmClient | SigningCosmWasmClient, contractAddress: string) {
    this.client = client;
    this.contractAddress = contractAddress;
  }
  mustBeSigningClient() {
    return new Error("This client is not a SigningCosmWasmClient");
  }
  static async instantiate(
    client: SigningCosmWasmClient,
    sender: string,
    codeId: number,
    initMsg: InstantiateMsg,
    label: string,
    fees: StdFee | 'auto' | number,
    initCoins?: readonly Coin[],
  ): Promise<InstantiateResult> {
    const res = await client.instantiate(sender, codeId, initMsg, label, fees, {
      ...(initCoins && initCoins.length && { funds: initCoins }),
    });
    return res;
  }
  static async instantiate2(
    client: SigningCosmWasmClient,
    sender: string,
    codeId: number,
    salt: number,
    initMsg: InstantiateMsg,
    label: string,
    fees: StdFee | 'auto' | number,
    initCoins?: readonly Coin[],
  ): Promise<InstantiateResult> {
    const res = await client.instantiate2(sender, codeId, new Uint8Array([salt]), initMsg, label, fees, {
      ...(initCoins && initCoins.length && { funds: initCoins }),
    });
    return res;
  }
  queryConfig = async(): Promise<ConfigResponse> => {
    return this.client.queryContractSmart(this.contractAddress, { config: {} });
  }
  queryIca = async(): Promise<IcaState> => {
    return this.client.queryContractSmart(this.contractAddress, { ica: {} });
  }
  queryTransactions = async(): Promise<ArrayOfTransaction> => {
    return this.client.queryContractSmart(this.contractAddress, { transactions: {} });
  }
  queryExtension = async(args: ExtensionArgs): Promise<Binary> => {
    return this.client.queryContractSmart(this.contractAddress, { extension: args });
  }
  queryTxState = async(): Promise<TxState> => {
    return this.client.queryContractSmart(this.contractAddress, { tx_state: {} });
  }
  registerICA = async(sender: string, fee?: number | StdFee | "auto", memo?: string, funds?: Coin[]): Promise<ExecuteResult> =>  {
          if (!isSigningCosmWasmClient(this.client)) { throw this.mustBeSigningClient(); }
    return this.client.execute(sender, this.contractAddress, { register_i_c_a: {} }, fee || "auto", memo, funds);
  }
  registerQuery = async(sender: string, fee?: number | StdFee | "auto", memo?: string, funds?: Coin[]): Promise<ExecuteResult> =>  {
          if (!isSigningCosmWasmClient(this.client)) { throw this.mustBeSigningClient(); }
    return this.client.execute(sender, this.contractAddress, { register_query: {} }, fee || "auto", memo, funds);
  }
  registerBalanceAndDelegatorDelegationsQuery = async(sender:string, args: RegisterBalanceAndDelegatorDelegationsQueryArgs, fee?: number | StdFee | "auto", memo?: string, funds?: Coin[]): Promise<ExecuteResult> =>  {
          if (!isSigningCosmWasmClient(this.client)) { throw this.mustBeSigningClient(); }
    return this.client.execute(sender, this.contractAddress, { register_balance_and_delegator_delegations_query: args }, fee || "auto", memo, funds);
  }
  registerDelegatorUnbondingDelegationsQuery = async(sender:string, args: RegisterDelegatorUnbondingDelegationsQueryArgs, fee?: number | StdFee | "auto", memo?: string, funds?: Coin[]): Promise<ExecuteResult> =>  {
          if (!isSigningCosmWasmClient(this.client)) { throw this.mustBeSigningClient(); }
    return this.client.execute(sender, this.contractAddress, { register_delegator_unbonding_delegations_query: args }, fee || "auto", memo, funds);
  }
  registerNonNativeRewardsBalancesQuery = async(sender:string, args: RegisterNonNativeRewardsBalancesQueryArgs, fee?: number | StdFee | "auto", memo?: string, funds?: Coin[]): Promise<ExecuteResult> =>  {
          if (!isSigningCosmWasmClient(this.client)) { throw this.mustBeSigningClient(); }
    return this.client.execute(sender, this.contractAddress, { register_non_native_rewards_balances_query: args }, fee || "auto", memo, funds);
  }
  setFees = async(sender:string, args: SetFeesArgs, fee?: number | StdFee | "auto", memo?: string, funds?: Coin[]): Promise<ExecuteResult> =>  {
          if (!isSigningCosmWasmClient(this.client)) { throw this.mustBeSigningClient(); }
    return this.client.execute(sender, this.contractAddress, { set_fees: args }, fee || "auto", memo, funds);
  }
  delegate = async(sender:string, args: DelegateArgs, fee?: number | StdFee | "auto", memo?: string, funds?: Coin[]): Promise<ExecuteResult> =>  {
          if (!isSigningCosmWasmClient(this.client)) { throw this.mustBeSigningClient(); }
    return this.client.execute(sender, this.contractAddress, { delegate: args }, fee || "auto", memo, funds);
  }
  undelegate = async(sender:string, args: UndelegateArgs, fee?: number | StdFee | "auto", memo?: string, funds?: Coin[]): Promise<ExecuteResult> =>  {
          if (!isSigningCosmWasmClient(this.client)) { throw this.mustBeSigningClient(); }
    return this.client.execute(sender, this.contractAddress, { undelegate: args }, fee || "auto", memo, funds);
  }
  redelegate = async(sender:string, args: RedelegateArgs, fee?: number | StdFee | "auto", memo?: string, funds?: Coin[]): Promise<ExecuteResult> =>  {
          if (!isSigningCosmWasmClient(this.client)) { throw this.mustBeSigningClient(); }
    return this.client.execute(sender, this.contractAddress, { redelegate: args }, fee || "auto", memo, funds);
  }
  tokenizeShare = async(sender:string, args: TokenizeShareArgs, fee?: number | StdFee | "auto", memo?: string, funds?: Coin[]): Promise<ExecuteResult> =>  {
          if (!isSigningCosmWasmClient(this.client)) { throw this.mustBeSigningClient(); }
    return this.client.execute(sender, this.contractAddress, { tokenize_share: args }, fee || "auto", memo, funds);
  }
  redeemShares = async(sender:string, args: RedeemSharesArgs, fee?: number | StdFee | "auto", memo?: string, funds?: Coin[]): Promise<ExecuteResult> =>  {
          if (!isSigningCosmWasmClient(this.client)) { throw this.mustBeSigningClient(); }
    return this.client.execute(sender, this.contractAddress, { redeem_shares: args }, fee || "auto", memo, funds);
  }
  iBCTransfer = async(sender:string, args: IBCTransferArgs, fee?: number | StdFee | "auto", memo?: string, funds?: Coin[]): Promise<ExecuteResult> =>  {
          if (!isSigningCosmWasmClient(this.client)) { throw this.mustBeSigningClient(); }
    return this.client.execute(sender, this.contractAddress, { i_b_c_transfer: args }, fee || "auto", memo, funds);
  }
  transfer = async(sender:string, args: TransferArgs, fee?: number | StdFee | "auto", memo?: string, funds?: Coin[]): Promise<ExecuteResult> =>  {
          if (!isSigningCosmWasmClient(this.client)) { throw this.mustBeSigningClient(); }
    return this.client.execute(sender, this.contractAddress, { transfer: args }, fee || "auto", memo, funds);
  }
  claimRewardsAndOptionalyTransfer = async(sender:string, args: ClaimRewardsAndOptionalyTransferArgs, fee?: number | StdFee | "auto", memo?: string, funds?: Coin[]): Promise<ExecuteResult> =>  {
          if (!isSigningCosmWasmClient(this.client)) { throw this.mustBeSigningClient(); }
    return this.client.execute(sender, this.contractAddress, { claim_rewards_and_optionaly_transfer: args }, fee || "auto", memo, funds);
  }
  updateConfig = async(sender:string, args: UpdateConfigArgs, fee?: number | StdFee | "auto", memo?: string, funds?: Coin[]): Promise<ExecuteResult> =>  {
          if (!isSigningCosmWasmClient(this.client)) { throw this.mustBeSigningClient(); }
    return this.client.execute(sender, this.contractAddress, { update_config: args }, fee || "auto", memo, funds);
  }
  updateOwnership = async(sender:string, args: UpdateOwnershipArgs, fee?: number | StdFee | "auto", memo?: string, funds?: Coin[]): Promise<ExecuteResult> =>  {
          if (!isSigningCosmWasmClient(this.client)) { throw this.mustBeSigningClient(); }
    return this.client.execute(sender, this.contractAddress, { update_ownership: args }, fee || "auto", memo, funds);
  }
}<|MERGE_RESOLUTION|>--- conflicted
+++ resolved
@@ -177,13 +177,8 @@
 export type Uint64 = string;
 
 export interface DropPuppeteerSchema {
-<<<<<<< HEAD
-  responses: ConfigResponse | Binary | IcaState | ArrayOfTransaction;
+  responses: ConfigResponse | Binary | IcaState | ArrayOfTransaction | TxState;
   query: ExtensionArgs;
-=======
-  responses: ConfigResponse | Binary | IcaState | ArrayOfTransaction | TxState;
-  query: ExtentionArgs;
->>>>>>> 4bc6a907
   execute:
     | RegisterBalanceAndDelegatorDelegationsQueryArgs
     | RegisterDelegatorUnbondingDelegationsQueryArgs
@@ -222,17 +217,13 @@
   denom: string;
   [k: string]: unknown;
 }
-<<<<<<< HEAD
-export interface ExtensionArgs {
-=======
 export interface TxState {
   reply_to?: string | null;
   seq_id?: number | null;
   status: TxStateStatus;
   transaction?: Transaction | null;
 }
-export interface ExtentionArgs {
->>>>>>> 4bc6a907
+export interface ExtensionArgs {
   msg: QueryExtMsg;
 }
 export interface RegisterBalanceAndDelegatorDelegationsQueryArgs {
@@ -350,21 +341,6 @@
     });
     return res;
   }
-  static async instantiate2(
-    client: SigningCosmWasmClient,
-    sender: string,
-    codeId: number,
-    salt: number,
-    initMsg: InstantiateMsg,
-    label: string,
-    fees: StdFee | 'auto' | number,
-    initCoins?: readonly Coin[],
-  ): Promise<InstantiateResult> {
-    const res = await client.instantiate2(sender, codeId, new Uint8Array([salt]), initMsg, label, fees, {
-      ...(initCoins && initCoins.length && { funds: initCoins }),
-    });
-    return res;
-  }
   queryConfig = async(): Promise<ConfigResponse> => {
     return this.client.queryContractSmart(this.contractAddress, { config: {} });
   }
