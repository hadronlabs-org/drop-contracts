--- conflicted
+++ resolved
@@ -235,13 +235,8 @@
     | Config
     | ContractState
     | Decimal1
-<<<<<<< HEAD
-    | ArrayOfTupleOf_StringAnd_TupleOf_StringAnd_Uint128
+    | ArrayOfTupleOfStringAndTupleOfStringAndUint128
     | LastPuppeteerResponse
-=======
-    | ArrayOfTupleOfStringAndTupleOfStringAndUint128
-    | ResponseHookMsg
->>>>>>> 14dbabe6
     | ArrayOfNonNativeRewardsItem
     | String
     | PauseInfoResponse
