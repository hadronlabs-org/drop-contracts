--- conflicted
+++ resolved
@@ -387,24 +387,6 @@
   });
 
   it('init', async () => {
-<<<<<<< HEAD
-    const { contractClient, neutronUserAddress, neutronIBCDenom } = context;
-    {
-      const res = await contractClient.init(context.neutronUserAddress, {
-        base_denom: context.neutronIBCDenom,
-        core_params: {
-          idle_min_interval: 1,
-          puppeteer_timeout: 60,
-          unbond_batch_switch_time: 6000,
-          unbonding_safe_period: 10,
-          unbonding_period: 60,
-          channel: 'channel-0',
-          lsm_redeem_threshold: 2,
-        },
-      });
-      expect(res.transactionHash).toHaveLength(64);
-    }
-=======
     const { factoryContractClient: contractClient } = context;
     const res = await contractClient.init(context.neutronUserAddress, {
       base_denom: context.neutronIBCDenom,
@@ -415,6 +397,7 @@
         unbonding_safe_period: 10,
         unbonding_period: 360,
         channel: 'channel-0',
+        lsm_redeem_threshold: 10,
       },
     });
     expect(res.transactionHash).toHaveLength(64);
@@ -422,7 +405,6 @@
 
   it('query factory state', async () => {
     const { factoryContractClient: contractClient, neutronClient } = context;
->>>>>>> 8720bd90
     const res = await contractClient.queryState();
     expect(res).toBeTruthy();
     const tokenContractInfo =
