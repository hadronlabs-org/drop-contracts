import { describe, expect, it, beforeAll, afterAll } from 'vitest';
import {
  DropAutoWithdrawer,
  DropCore,
  DropFactory,
  DropPump,
  DropPuppeteer,
  DropStrategy,
  DropStaker,
  DropWithdrawalManager,
  DropWithdrawalVoucher,
} from 'drop-ts-client';
import {
  QueryClient,
  StakingExtension,
  BankExtension,
  setupStakingExtension,
  setupBankExtension,
  SigningStargateClient,
} from '@cosmjs/stargate';
import { MsgTransfer } from 'cosmjs-types/ibc/applications/transfer/v1/tx';
import { join } from 'path';
import { Tendermint34Client } from '@cosmjs/tendermint-rpc';
import { SigningCosmWasmClient } from '@cosmjs/cosmwasm-stargate';
import { Client as NeutronClient } from '@neutron-org/client-ts';
import {
  AccountData,
  Coin,
  DirectSecp256k1HdWallet,
} from '@cosmjs/proto-signing';
import { GasPrice } from '@cosmjs/stargate';
import { setupPark } from '../testSuite';
import fs from 'fs';
import Cosmopark from '@neutron-org/cosmopark';
import { waitFor } from '../helpers/waitFor';
import { ResponseHookMsg } from 'drop-ts-client/lib/contractLib/dropCore';
import { stringToPath } from '@cosmjs/crypto';
import { sleep } from '../helpers/sleep';
import { waitForPuppeteerICQ } from '../helpers/waitForPuppeteerICQ';
import { instrumentCoreClass } from '../helpers/knot';

const DropFactoryClass = DropFactory.Client;
const DropCoreClass = DropCore.Client;
const DropPumpClass = DropPump.Client;
const DropPuppeteerClass = DropPuppeteer.Client;
const DropStrategyClass = DropStrategy.Client;
const DropStakerClass = DropStaker.Client;
const DropWithdrawalVoucherClass = DropWithdrawalVoucher.Client;
const DropWithdrawalManagerClass = DropWithdrawalManager.Client;
const DropAutoWithdrawerClass = DropAutoWithdrawer.Client;
const UNBONDING_TIME = 360;

describe('Auto withdrawer', () => {
  const context: {
    park?: Cosmopark;
    contractAddress?: string;
    wallet?: DirectSecp256k1HdWallet;
    gaiaWallet?: DirectSecp256k1HdWallet;
    gaiaWallet2?: DirectSecp256k1HdWallet;
    factoryContractClient?: InstanceType<typeof DropFactoryClass>;
    coreContractClient?: InstanceType<typeof DropCoreClass>;
    strategyContractClient?: InstanceType<typeof DropStrategyClass>;
    stakerContractClient?: InstanceType<typeof DropStakerClass>;
    pumpContractClient?: InstanceType<typeof DropPumpClass>;
    puppeteerContractClient?: InstanceType<typeof DropPuppeteerClass>;
    withdrawalVoucherContractClient?: InstanceType<
      typeof DropWithdrawalVoucherClass
    >;
    withdrawalManagerContractClient?: InstanceType<
      typeof DropWithdrawalManagerClass
    >;
    autoWithdrawerContractClient?: InstanceType<typeof DropAutoWithdrawerClass>;
    account?: AccountData;
    icaAddress?: string;
    stakerIcaAddress?: string;
    client?: SigningCosmWasmClient;
    gaiaClient?: SigningStargateClient;
    gaiaUserAddress?: string;
    gaiaUserAddress2?: string;
    gaiaQueryClient?: QueryClient & StakingExtension & BankExtension;
    neutronClient?: InstanceType<typeof NeutronClient>;
    neutronUserAddress?: string;
    neutronSecondUserAddress?: string;
    validatorAddress?: string;
    secondValidatorAddress?: string;
    tokenizedDenomOnNeutron?: string;
    codeIds: {
      core?: number;
      token?: number;
      withdrawalVoucher?: number;
      withdrawalManager?: number;
      strategy?: number;
      puppeteer?: number;
      staker?: number;
      validatorsSet?: number;
      distribution?: number;
      rewardsManager?: number;
    };
    exchangeRate?: number;
    tokenContractAddress?: string;
    neutronIBCDenom?: string;
    ldDenom?: string;
  } = { codeIds: {} };

  beforeAll(async (t) => {
    context.park = await setupPark(
      t,
      ['neutron', 'gaia'],
      {
        gaia: {
          genesis_opts: {
            'app_state.staking.params.unbonding_time': `${UNBONDING_TIME}s`,
          },
        },
      },
      {
        neutron: true,
        hermes: {
          config: {
            'chains.1.trusting_period': '2m0s',
          },
        },
      },
    );
    context.wallet = await DirectSecp256k1HdWallet.fromMnemonic(
      context.park.config.wallets.demowallet1.mnemonic,
      {
        prefix: 'neutron',
      },
    );
    context.gaiaWallet = await DirectSecp256k1HdWallet.fromMnemonic(
      context.park.config.wallets.demowallet1.mnemonic,
      {
        prefix: 'cosmos',
      },
    );
    context.gaiaWallet2 = await DirectSecp256k1HdWallet.fromMnemonic(
      context.park.config.wallets.demo1.mnemonic,
      {
        prefix: 'cosmos',
      },
    );
    context.account = (await context.wallet.getAccounts())[0];
    context.neutronClient = new NeutronClient({
      apiURL: `http://127.0.0.1:${context.park.ports.neutron.rest}`,
      rpcURL: `127.0.0.1:${context.park.ports.neutron.rpc}`,
      prefix: 'neutron',
    });
    context.client = await SigningCosmWasmClient.connectWithSigner(
      `http://127.0.0.1:${context.park.ports.neutron.rpc}`,
      context.wallet,
      {
        gasPrice: GasPrice.fromString('0.025untrn'),
      },
    );
    context.gaiaClient = await SigningStargateClient.connectWithSigner(
      `http://127.0.0.1:${context.park.ports.gaia.rpc}`,
      context.gaiaWallet,
      {
        gasPrice: GasPrice.fromString('0.025stake'),
      },
    );
    const tmClient = await Tendermint34Client.connect(
      `http://127.0.0.1:${context.park.ports.gaia.rpc}`,
    );
    context.gaiaQueryClient = QueryClient.withExtensions(
      tmClient,
      setupStakingExtension,
      setupBankExtension,
    );
    const secondWallet = await DirectSecp256k1HdWallet.fromMnemonic(
      context.park.config.wallets.demo2.mnemonic,
      {
        prefix: 'neutron',
      },
    );
    context.neutronSecondUserAddress = (
      await secondWallet.getAccounts()
    )[0].address;
  });

  afterAll(async () => {
    await context.park.stop();
  });

  it('transfer tokens to neutron', async () => {
    context.gaiaUserAddress = (
      await context.gaiaWallet.getAccounts()
    )[0].address;
    context.gaiaUserAddress2 = (
      await context.gaiaWallet2.getAccounts()
    )[0].address;
    context.neutronUserAddress = (
      await context.wallet.getAccounts()
    )[0].address;
    {
      const wallet = await DirectSecp256k1HdWallet.fromMnemonic(
        context.park.config.master_mnemonic,
        {
          prefix: 'cosmosvaloper',
          hdPaths: [stringToPath("m/44'/118'/1'/0/0") as any],
        },
      );
      context.validatorAddress = (await wallet.getAccounts())[0].address;
    }
    {
      const wallet = await DirectSecp256k1HdWallet.fromMnemonic(
        context.park.config.master_mnemonic,
        {
          prefix: 'cosmosvaloper',
          hdPaths: [stringToPath("m/44'/118'/2'/0/0") as any],
        },
      );
      context.secondValidatorAddress = (await wallet.getAccounts())[0].address;
    }

    const { gaiaClient, gaiaUserAddress, neutronUserAddress, neutronClient } =
      context;
    const res = await gaiaClient.signAndBroadcast(
      gaiaUserAddress,
      [
        {
          typeUrl: '/ibc.applications.transfer.v1.MsgTransfer',
          value: MsgTransfer.fromPartial({
            sender: gaiaUserAddress,
            sourceChannel: 'channel-0',
            sourcePort: 'transfer',
            receiver: neutronUserAddress,
            token: { denom: 'stake', amount: '2000000' },
            timeoutTimestamp: BigInt((Date.now() + 10 * 60 * 1000) * 1e6),
            timeoutHeight: {
              revisionHeight: BigInt(0),
              revisionNumber: BigInt(0),
            },
          }),
        },
      ],
      1.5,
    );
    expect(res.transactionHash).toHaveLength(64);
    await waitFor(async () => {
      const balances =
        await neutronClient.CosmosBankV1Beta1.query.queryAllBalances(
          neutronUserAddress,
        );
      context.neutronIBCDenom = balances.data.balances.find((b) =>
        b.denom.startsWith('ibc/'),
      )?.denom;
      return balances.data.balances.length > 1;
    }, 60_000);
    expect(context.neutronIBCDenom).toBeTruthy();
  });

  it('instantiate', async () => {
    const { client, account } = context;
    context.codeIds = {};
    {
      const res = await client.upload(
        account.address,
        fs.readFileSync(join(__dirname, '../../../artifacts/drop_core.wasm')),
        1.5,
      );
      expect(res.codeId).toBeGreaterThan(0);
      context.codeIds.core = res.codeId;
    }
    {
      const res = await client.upload(
        account.address,
        fs.readFileSync(join(__dirname, '../../../artifacts/drop_token.wasm')),
        1.5,
      );
      expect(res.codeId).toBeGreaterThan(0);
      context.codeIds.token = res.codeId;
    }
    {
      const res = await client.upload(
        account.address,
        fs.readFileSync(
          join(__dirname, '../../../artifacts/drop_withdrawal_voucher.wasm'),
        ),
        1.5,
      );
      expect(res.codeId).toBeGreaterThan(0);
      context.codeIds.withdrawalVoucher = res.codeId;
    }
    {
      const res = await client.upload(
        account.address,
        fs.readFileSync(
          join(__dirname, '../../../artifacts/drop_withdrawal_manager.wasm'),
        ),
        1.5,
      );
      expect(res.codeId).toBeGreaterThan(0);
      context.codeIds.withdrawalManager = res.codeId;
    }
    {
      const res = await client.upload(
        account.address,
        fs.readFileSync(
          join(__dirname, '../../../artifacts/drop_strategy.wasm'),
        ),
        1.5,
      );
      expect(res.codeId).toBeGreaterThan(0);
      context.codeIds.strategy = res.codeId;
    }
    {
      const res = await client.upload(
        account.address,
        fs.readFileSync(
          join(__dirname, '../../../artifacts/drop_distribution.wasm'),
        ),
        1.5,
      );
      expect(res.codeId).toBeGreaterThan(0);
      context.codeIds.distribution = res.codeId;
    }
    {
      const res = await client.upload(
        account.address,
        fs.readFileSync(
          join(__dirname, '../../../artifacts/drop_validators_set.wasm'),
        ),
        1.5,
      );
      expect(res.codeId).toBeGreaterThan(0);
      context.codeIds.validatorsSet = res.codeId;
    }
    {
      const res = await client.upload(
        account.address,
        fs.readFileSync(
          join(__dirname, '../../../artifacts/drop_puppeteer.wasm'),
        ),
        1.5,
      );
      expect(res.codeId).toBeGreaterThan(0);
      context.codeIds.puppeteer = res.codeId;
    }
    {
      const res = await client.upload(
        account.address,
        fs.readFileSync(
          join(__dirname, '../../../artifacts/drop_rewards_manager.wasm'),
        ),
        1.5,
      );
      expect(res.codeId).toBeGreaterThan(0);
      context.codeIds.rewardsManager = res.codeId;
    }
    {
      const res = await client.upload(
        account.address,
        fs.readFileSync(join(__dirname, '../../../artifacts/drop_staker.wasm')),
        1.5,
      );
      expect(res.codeId).toBeGreaterThan(0);
      context.codeIds.staker = res.codeId;
    }

    const res = await client.upload(
      account.address,
      fs.readFileSync(join(__dirname, '../../../artifacts/drop_factory.wasm')),
      1.5,
    );
    expect(res.codeId).toBeGreaterThan(0);
    const instantiateRes = await DropFactory.Client.instantiate(
      client,
      account.address,
      res.codeId,
      {
        sdk_version: process.env.SDK_VERSION || '0.46.0',
        code_ids: {
          core_code_id: context.codeIds.core,
          token_code_id: context.codeIds.token,
          withdrawal_voucher_code_id: context.codeIds.withdrawalVoucher,
          withdrawal_manager_code_id: context.codeIds.withdrawalManager,
          strategy_code_id: context.codeIds.strategy,
          distribution_code_id: context.codeIds.distribution,
          validators_set_code_id: context.codeIds.validatorsSet,
          puppeteer_code_id: context.codeIds.puppeteer,
          rewards_manager_code_id: context.codeIds.rewardsManager,
          staker_code_id: context.codeIds.staker,
        },
        remote_opts: {
          connection_id: 'connection-0',
          transfer_channel_id: 'channel-0',
          port_id: 'transfer',
          denom: 'stake',
          update_period: 2,
        },
        salt: 'salt',
        subdenom: 'drop',
        token_metadata: {
          description: 'Drop token',
          display: 'drop',
          exponent: 6,
          name: 'Drop liquid staking token',
          symbol: 'DROP',
          uri: null,
          uri_hash: null,
        },
        base_denom: context.neutronIBCDenom,
        core_params: {
          idle_min_interval: 40,
          unbond_batch_switch_time: 60,
          unbonding_safe_period: 10,
          unbonding_period: UNBONDING_TIME,
          lsm_redeem_threshold: 10,
          lsm_redeem_max_interval: 60_000,
          lsm_min_bond_amount: '1',
          min_stake_amount: '2',
          icq_update_delay: 5,
        },
        puppeteer_params: {
          timeout: 60,
        },
        staker_params: {
          timeout: 60,
          min_stake_amount: '10000',
          min_ibc_transfer: '10000',
        },
      },
      'drop-staking-factory',
      'auto',
      [],
    );
    expect(instantiateRes.contractAddress).toHaveLength(66);
    context.contractAddress = instantiateRes.contractAddress;
    context.factoryContractClient = new DropFactory.Client(
      client,
      context.contractAddress,
    );
  });

  it('query factory state', async () => {
    const { factoryContractClient: contractClient, neutronClient } = context;
    const res = await contractClient.queryState();
    expect(res).toBeTruthy();
    const tokenContractInfo =
      await neutronClient.CosmwasmWasmV1.query.queryContractInfo(
        res.token_contract,
      );
    expect(tokenContractInfo.data.contract_info.label).toBe(
      'drop-staking-token',
    );
    const coreContractInfo =
      await neutronClient.CosmwasmWasmV1.query.queryContractInfo(
        res.core_contract,
      );
    expect(coreContractInfo.data.contract_info.label).toBe('drop-staking-core');
    const withdrawalVoucherContractInfo =
      await neutronClient.CosmwasmWasmV1.query.queryContractInfo(
        res.withdrawal_voucher_contract,
      );
    expect(withdrawalVoucherContractInfo.data.contract_info.label).toBe(
      'drop-staking-withdrawal-voucher',
    );
    const withdrawalManagerContractInfo =
      await neutronClient.CosmwasmWasmV1.query.queryContractInfo(
        res.withdrawal_manager_contract,
      );
    expect(withdrawalManagerContractInfo.data.contract_info.label).toBe(
      'drop-staking-withdrawal-manager',
    );
    const puppeteerContractInfo =
      await neutronClient.CosmwasmWasmV1.query.queryContractInfo(
        res.puppeteer_contract,
      );
    expect(puppeteerContractInfo.data.contract_info.label).toBe(
      'drop-staking-puppeteer',
    );
    context.coreContractClient = instrumentCoreClass(
      new DropCore.Client(context.client, res.core_contract),
    );
    context.withdrawalVoucherContractClient = new DropWithdrawalVoucher.Client(
      context.client,
      res.withdrawal_voucher_contract,
    );
    context.withdrawalManagerContractClient = new DropWithdrawalManager.Client(
      context.client,
      res.withdrawal_manager_contract,
    );
    context.strategyContractClient = new DropStrategy.Client(
      context.client,
      res.strategy_contract,
    );
    context.tokenContractAddress = res.token_contract;
    context.puppeteerContractClient = new DropPuppeteer.Client(
      context.client,
      res.puppeteer_contract,
    );
    context.stakerContractClient = new DropStaker.Client(
      context.client,
      res.staker_contract,
    );
    context.ldDenom = `factory/${context.tokenContractAddress}/drop`;
  });

  it('register staker ICA', async () => {
    const { stakerContractClient, neutronUserAddress } = context;
    const res = await stakerContractClient.registerICA(
      neutronUserAddress,
      1.5,
      undefined,
      [{ amount: '1000000', denom: 'untrn' }],
    );
    expect(res.transactionHash).toHaveLength(64);
    let ica = '';
    await waitFor(async () => {
      const res = await stakerContractClient.queryIca();
      switch (res) {
        case 'none':
        case 'in_progress':
        case 'timeout':
          return false;
        default:
          ica = res.registered.ica_address;
          return true;
      }
    }, 100_000);
    expect(ica).toHaveLength(65);
    expect(ica.startsWith('cosmos')).toBeTruthy();
    context.stakerIcaAddress = ica;
  });

  it('register puppeteer ICA', async () => {
    const { puppeteerContractClient, neutronUserAddress } = context;
    const res = await puppeteerContractClient.registerICA(
      neutronUserAddress,
      1.5,
      undefined,
      [{ amount: '1000000', denom: 'untrn' }],
    );
    expect(res.transactionHash).toHaveLength(64);
    let ica = '';
    await waitFor(async () => {
      const res = await puppeteerContractClient.queryIca();
      switch (res) {
        case 'none':
        case 'in_progress':
        case 'timeout':
          return false;
        default:
          ica = res.registered.ica_address;
          return true;
      }
    }, 100_000);
    expect(ica).toHaveLength(65);
    expect(ica.startsWith('cosmos')).toBeTruthy();
    context.icaAddress = ica;
  });

  it('set puppeteer ICA to the staker', async () => {
    const res = await context.factoryContractClient.adminExecute(
      context.neutronUserAddress,
      {
        msgs: [
          {
            wasm: {
              execute: {
                contract_addr: context.stakerContractClient.contractAddress,
                msg: Buffer.from(
                  JSON.stringify({
                    update_config: {
                      new_config: {
                        puppeteer_ica: context.icaAddress,
                      },
                    },
                  }),
                ).toString('base64'),
                funds: [],
              },
            },
          },
        ],
      },
      1.5,
      undefined,
      [],
    );
    expect(res.transactionHash).toHaveLength(64);
  });
  it('grant staker to delegate funds from puppeteer ICA', async () => {
    const { neutronUserAddress } = context;
    const res = await context.factoryContractClient.adminExecute(
      neutronUserAddress,
      {
        msgs: [
          {
            wasm: {
              execute: {
                contract_addr: context.puppeteerContractClient.contractAddress,
                msg: Buffer.from(
                  JSON.stringify({
                    grant_delegate: {
                      grantee: context.stakerIcaAddress,
                    },
                  }),
                ).toString('base64'),
                funds: [
                  {
                    amount: '20000',
                    denom: 'untrn',
                  },
                ],
              },
            },
          },
        ],
      },
      1.5,
      undefined,
      [
        {
          amount: '20000',
          denom: 'untrn',
        },
      ],
    );
    expect(res.transactionHash).toHaveLength(64);
    const pupRes = await context.puppeteerContractClient.queryTxState();
    expect(pupRes.status).toBe('waiting_for_ack');
  });
  it('wait puppeteer response', async () => {
    const { puppeteerContractClient } = context;
    await waitFor(async () => {
      const res = await puppeteerContractClient.queryTxState();
      return res.status === 'idle';
    }, 100_000);
  });
  it('verify grant', async () => {
    const res = await context.park.executeInNetwork(
      'gaia',
      `${context.park.config.networks['gaia'].binary} query authz grants-by-grantee ${context.stakerIcaAddress} --output json`,
    );
    const out = JSON.parse(res.out);
    expect(out.grants).toHaveLength(1);
    const grant = out.grants[0];
    expect(grant.granter).toEqual(context.icaAddress);
    expect(grant.grantee).toEqual(context.stakerIcaAddress);
  });

  it('query exchange rate', async () => {
    const { coreContractClient } = context;
    context.exchangeRate = parseFloat(
      await coreContractClient.queryExchangeRate(),
    );
    expect(context.exchangeRate).toEqual(1);
  });

  it('add validators into validators set', async () => {
    const {
      neutronUserAddress,
      factoryContractClient,
      validatorAddress,
      secondValidatorAddress,
    } = context;
    const res = await factoryContractClient.proxy(
      neutronUserAddress,
      {
        validator_set: {
          update_validators: {
            validators: [
              {
                valoper_address: validatorAddress,
                weight: 1,
              },
              {
                valoper_address: secondValidatorAddress,
                weight: 1,
              },
            ],
          },
        },
      },
      1.5,
      undefined,
      [
        {
          amount: '1000000',
          denom: 'untrn',
        },
      ],
    );
    expect(res.transactionHash).toHaveLength(64);
  });

  it('setup auto withdrawer', async () => {
    const { client, account, ldDenom, neutronUserAddress, neutronIBCDenom } =
      context;
    {
      const res = await context.coreContractClient.bond(
        neutronUserAddress,
        {},
        1.6,
        undefined,
        [
          {
            amount: '1000000',
            denom: neutronIBCDenom,
          },
        ],
      );
      expect(res.transactionHash).toHaveLength(64);
    }
    {
      const res = await context.coreContractClient.unbond(
        neutronUserAddress,
        1.6,
        undefined,
        [
          {
            amount: Math.floor(500_000 / context.exchangeRate).toString(),
            denom: context.ldDenom,
          },
        ],
      );
      expect(res.transactionHash).toHaveLength(64);
    }
    const res = await client.upload(
      account.address,
      fs.readFileSync(
        join(__dirname, '../../../artifacts/drop_auto_withdrawer.wasm'),
      ),
      1.5,
    );
    expect(res.codeId).toBeGreaterThan(0);
    const instantiateRes = await DropAutoWithdrawer.Client.instantiate(
      client,
      account.address,
      res.codeId,
      {
        core_address: context.coreContractClient.contractAddress,
        withdrawal_voucher_address:
          context.withdrawalVoucherContractClient.contractAddress,
        withdrawal_manager_address:
          context.withdrawalManagerContractClient.contractAddress,
        ld_token: ldDenom,
      },
      'drop-auto-withdrawer',
      'auto',
      [],
    );
    expect(instantiateRes.contractAddress).toHaveLength(66);
    context.autoWithdrawerContractClient = new DropAutoWithdrawer.Client(
      client,
      instantiateRes.contractAddress,
    );
  });
  it('bond with ld assets', async () => {
    const { neutronUserAddress, ldDenom, autoWithdrawerContractClient } =
      context;
    const res = await autoWithdrawerContractClient.bond(
      neutronUserAddress,
      {
        with_ld_assets: {},
      },
      1.6,
      undefined,
      [
        {
          amount: String(20000),
          denom: ldDenom,
        },
        {
          amount: String(50000),
          denom: 'untrn',
        },
      ],
    );
    expect(res.transactionHash).toHaveLength(64);

    const bondings = await autoWithdrawerContractClient.queryBondings({
      user: neutronUserAddress,
    });
    expect(bondings).toEqual({
      bondings: [
        {
          bonder: neutronUserAddress,
          deposit: [
            {
              amount: '50000',
              denom: 'untrn',
            },
          ],
          token_id: `0_${autoWithdrawerContractClient.contractAddress}_2`,
        },
      ],
      next_page_key: null,
    });
  });
  it('unbond', async () => {
    const {
      neutronUserAddress,
      autoWithdrawerContractClient,
      withdrawalVoucherContractClient,
    } = context;
    const res = await autoWithdrawerContractClient.unbond(
      neutronUserAddress,
      {
        token_id: `0_${autoWithdrawerContractClient.contractAddress}_2`,
      },
      1.6,
      undefined,
      [],
    );
    expect(res.transactionHash).toHaveLength(64);

    const owner = await withdrawalVoucherContractClient.queryOwnerOf({
      token_id: `0_${autoWithdrawerContractClient.contractAddress}_2`,
    });
    expect(owner.owner).toEqual(neutronUserAddress);

    const bondings = await autoWithdrawerContractClient.queryBondings({
      user: neutronUserAddress,
    });
    expect(bondings).toEqual({
      bondings: [],
      next_page_key: null,
    });
  });
  it('bond with NFT', async () => {
    const {
      neutronUserAddress,
      autoWithdrawerContractClient,
      withdrawalVoucherContractClient,
    } = context;

    {
      const res = await withdrawalVoucherContractClient.approve(
        neutronUserAddress,
        {
          spender: autoWithdrawerContractClient.contractAddress,
          token_id: `0_${autoWithdrawerContractClient.contractAddress}_2`,
        },
        1.6,
        undefined,
        [],
      );
      expect(res.transactionHash).toHaveLength(64);
    }
    {
      const res = await autoWithdrawerContractClient.bond(
        neutronUserAddress,
        {
          with_n_f_t: {
            token_id: `0_${autoWithdrawerContractClient.contractAddress}_2`,
          },
        },
        1.6,
        undefined,
        [{ amount: '40000', denom: 'untrn' }],
      );
      expect(res.transactionHash).toHaveLength(64);
    }

    const bondings = await autoWithdrawerContractClient.queryBondings({
      user: neutronUserAddress,
    });
    expect(bondings).toEqual({
      bondings: [
        {
          bonder: neutronUserAddress,
          deposit: [
            {
              amount: '40000',
              denom: 'untrn',
            },
          ],
          token_id: `0_${autoWithdrawerContractClient.contractAddress}_2`,
        },
      ],
      next_page_key: null,
    });
  });

  describe('state machine', () => {
    const ica: { balance?: number } = {};
    describe('prepare', () => {
      it('get ICA balance', async () => {
        const { gaiaClient } = context;
        const res = await gaiaClient.getBalance(context.icaAddress, 'stake');
        ica.balance = parseInt(res.amount);
        expect(ica.balance).toEqual(0);
      });
      it('deploy pump', async () => {
        const { client, account, neutronUserAddress } = context;
        const resUpload = await client.upload(
          account.address,
          fs.readFileSync(join(__dirname, '../../../artifacts/drop_pump.wasm')),
          1.5,
        );
        expect(resUpload.codeId).toBeGreaterThan(0);
        const { codeId } = resUpload;
        const res = await DropPump.Client.instantiate(
          client,
          neutronUserAddress,
          codeId,
          {
            connection_id: 'connection-0',
            local_denom: 'untrn',
            timeout: {
              local: 60,
              remote: 60,
            },
            dest_address:
              context.withdrawalManagerContractClient.contractAddress,
            dest_port: 'transfer',
            dest_channel: 'channel-0',
            refundee: neutronUserAddress,
            owner: account.address,
          },
          'drop-staking-pump',
          1.5,
          [],
        );
        expect(res.contractAddress).toHaveLength(66);
        context.pumpContractClient = new DropPump.Client(
          client,
          res.contractAddress,
        );
        await context.pumpContractClient.registerICA(
          neutronUserAddress,
          1.5,
          undefined,
          [
            {
              amount: '1000000',
              denom: 'untrn',
            },
          ],
        );
        let ica = '';
        await waitFor(async () => {
          const res = await context.pumpContractClient.queryIca();
          switch (res) {
            case 'none':
            case 'in_progress':
            case 'timeout':
              return false;
            default:
              ica = res.registered.ica_address;
              return true;
          }
        }, 50_000);
        expect(ica).toHaveLength(65);
        expect(ica.startsWith('cosmos')).toBeTruthy();
        const resFactory = await context.factoryContractClient.updateConfig(
          neutronUserAddress,
          {
            core: {
              pump_ica_address: ica,
            },
          },
        );
        expect(resFactory.transactionHash).toHaveLength(64);
      });
      it('get machine state', async () => {
        const state = await context.coreContractClient.queryContractState();
        expect(state).toEqual('idle');
      });
    });
    describe('first cycle', () => {
      it('staker ibc transfer', async () => {
        const { neutronUserAddress } = context;
        const res = await context.stakerContractClient.iBCTransfer(
          neutronUserAddress,
          1.5,
          undefined,
          [{ amount: '20000', denom: 'untrn' }],
        );
        expect(res.transactionHash).toHaveLength(64);
        await waitFor(async () => {
          const res = await context.stakerContractClient.queryTxState();
          return res.status === 'idle';
        }, 80_000);
        const balances = await context.gaiaClient.getAllBalances(
          context.stakerIcaAddress,
        );
        expect(balances).toEqual([
          {
            amount: '1000000',
            denom: context.park.config.networks.gaia.denom,
          },
        ]);
      });
      it('tick', async () => {
        const {
          neutronUserAddress,
          client,
          coreContractClient,
          puppeteerContractClient,
        } = context;

        await waitForPuppeteerICQ(
          client,
          coreContractClient,
          puppeteerContractClient,
        );

        const res = await context.coreContractClient.tick(
          neutronUserAddress,
          1.5,
          undefined,
          [
            {
              amount: '1000000',
              denom: 'untrn',
            },
          ],
        );
        expect(res.transactionHash).toHaveLength(64);
        const state = await context.coreContractClient.queryContractState();
        expect(state).toEqual('staking_bond');
      });
      it('wait for response from staker', async () => {
        let response;
        await waitFor(async () => {
          try {
            response = (
              await context.coreContractClient.queryLastStakerResponse()
            ).response;
          } catch (e) {
            //
          }
          return !!response;
        }, 100_000);
      });
      it('get staker ICA zeroed balance', async () => {
        const { gaiaClient } = context;
        const res = await gaiaClient.getBalance(
          context.stakerIcaAddress,
          'stake',
        );
        const balance = parseInt(res.amount);
        expect(0).toEqual(ica.balance);
        ica.balance = balance;
      });
      it('wait for balances to come', async () => {
        let res;
        const [, currentHeight] =
          await context.puppeteerContractClient.queryExtension({
            msg: {
              balances: {},
            },
          });
        await waitFor(async () => {
          try {
            res = await context.puppeteerContractClient.queryExtension({
              msg: {
                balances: {},
              },
            });
            return res[1] !== currentHeight;
          } catch (e) {
            //
          }
        }, 100_000);
      });
      it('second tick goes to unbonding', async () => {
        const {
          neutronUserAddress,
          client,
          coreContractClient,
          puppeteerContractClient,
        } = context;

        await waitForPuppeteerICQ(
          client,
          coreContractClient,
          puppeteerContractClient,
        );

        const res = await context.coreContractClient.tick(
          neutronUserAddress,
          1.5,
          undefined,
          [
            {
              amount: '1000000',
              denom: 'untrn',
            },
          ],
        );
        expect(res.transactionHash).toHaveLength(64);
        const state = await context.coreContractClient.queryContractState();
        expect(state).toEqual('unbonding');
      });
      it('wait for response from puppeteer', async () => {
        let response: ResponseHookMsg;
        await waitFor(async () => {
          try {
            response = (
              await context.coreContractClient.queryLastPuppeteerResponse()
            ).response;
          } catch (e) {
            return false;
          }
          if (response === null) {
            return false;
          }
          if ('error' in response) {
            throw new Error(response.error.details);
          }
          return response && 'success' in response;
        }, 100_000);
      });
      it('next tick goes to idle', async () => {
        const {
          neutronUserAddress,
          client,
          coreContractClient,
          puppeteerContractClient,
        } = context;

        await waitForPuppeteerICQ(
          client,
          coreContractClient,
          puppeteerContractClient,
        );

        const res = await context.coreContractClient.tick(
          neutronUserAddress,
          1.5,
          undefined,
          [],
        );
        expect(res.transactionHash).toHaveLength(64);
        const state = await context.coreContractClient.queryContractState();
        expect(state).toEqual('idle');
      });
    });
    describe('second cycle', () => {
      let balance = 0;
      it('get ICA balance', async () => {
        const { gaiaClient } = context;
        const res = await gaiaClient.getBalance(context.icaAddress, 'stake');
        balance = parseInt(res.amount);
      });
      it('wait for 30 seconds', async () => {
        await sleep(30_000);
      });
      it('idle tick', async () => {
        const {
          neutronUserAddress,
          client,
          coreContractClient,
          puppeteerContractClient,
        } = context;

        await waitForPuppeteerICQ(
          client,
          coreContractClient,
          puppeteerContractClient,
        );

        const res = await context.coreContractClient.tick(
          neutronUserAddress,
          1.5,
          undefined,
          [],
        );
        expect(res.transactionHash).toHaveLength(64);
        const state = await context.coreContractClient.queryContractState();
        expect(state).toEqual('claiming');
      });
      it('wait for response from puppeteer', async () => {
        let response;
        await waitFor(async () => {
          try {
            response = (
              await context.coreContractClient.queryLastPuppeteerResponse()
            ).response;
          } catch (e) {
            //
          }
          return !!response;
        }, 100_000);
      });
      it('get ICA balance', async () => {
        const { gaiaClient } = context;
        const res = await gaiaClient.getBalance(context.icaAddress, 'stake');
        const newBalance = parseInt(res.amount);
        expect(newBalance).toBeGreaterThan(balance);
      });
      it('wait for balance to update', async () => {
        const [, currentHeight] =
          (await context.puppeteerContractClient.queryExtension({
            msg: {
              balances: {},
            },
          })) as any;
        await waitFor(async () => {
          const [, nowHeight] =
            (await context.puppeteerContractClient.queryExtension({
              msg: {
                balances: {},
              },
            })) as any;
          return nowHeight !== currentHeight;
        }, 30_000);
      });
      it('next tick goes to staking', async () => {
        const {
          neutronUserAddress,
          client,
          coreContractClient,
          puppeteerContractClient,
        } = context;

        await waitForPuppeteerICQ(
          client,
          coreContractClient,
          puppeteerContractClient,
        );

        const res = await context.coreContractClient.tick(
          neutronUserAddress,
          1.5,
          undefined,
          [],
        );
        expect(res.transactionHash).toHaveLength(64);
        const state = await context.coreContractClient.queryContractState();
        expect(state).toEqual('staking_rewards');
      });
      it('wait for response from puppeteer', async () => {
        let response;
        await waitFor(async () => {
          try {
            response = (
              await context.coreContractClient.queryLastPuppeteerResponse()
            ).response;
          } catch (e) {
            //
          }
          return !!response;
        }, 100_000);
      });
      it('next tick goes to idle', async () => {
        const {
          neutronUserAddress,
          client,
          coreContractClient,
          puppeteerContractClient,
        } = context;

        await waitForPuppeteerICQ(
          client,
          coreContractClient,
          puppeteerContractClient,
        );

        const res = await context.coreContractClient.tick(
          neutronUserAddress,
          1.5,
          undefined,
          [],
        );
        expect(res.transactionHash).toHaveLength(64);
        const state = await context.coreContractClient.queryContractState();
        expect(state).toEqual('idle');
      });
    });
    describe('third cycle', () => {
      let remoteNonNativeDenoms: string[] = [];
      it('generate two new tokenfactory tokens and send them to the remote zone', async () => {
        const { neutronUserAddress } = context;
        await context.park.executeInNetwork(
          'neutron',
          `neutrond tx tokenfactory create-denom test1 --from ${neutronUserAddress} --yes --chain-id ntrntest  --gas auto --gas-adjustment 1.6 --fees 10000untrn --home=/opt --keyring-backend=test --output json`,
        );
        await sleep(5_000);
        await context.park.executeInNetwork(
          'neutron',
          `neutrond tx tokenfactory create-denom test2 --from ${neutronUserAddress} --yes --chain-id ntrntest  --gas auto --gas-adjustment 1.6 --fees 10000untrn --home=/opt --keyring-backend=test --output json`,
        );
        await sleep(5_000);
        const denoms =
          await context.neutronClient.OsmosisTokenfactoryV1Beta1.query.queryDenomsFromCreator(
            neutronUserAddress,
          );
        expect(denoms.data.denoms.length).toEqual(2);
        await context.park.executeInNetwork(
          'neutron',
          `neutrond tx tokenfactory mint 1000000${denoms.data.denoms[0]} --from ${neutronUserAddress} --yes --chain-id ntrntest  --gas auto --gas-adjustment 1.6 --fees 10000untrn --home=/opt --keyring-backend=test --output json`,
        );
        await sleep(5_000);
        await context.park.executeInNetwork(
          'neutron',
          `neutrond tx tokenfactory mint 1000000${denoms.data.denoms[1]} --from ${neutronUserAddress} --yes --chain-id ntrntest  --gas auto --gas-adjustment 1.6 --fees 10000untrn --home=/opt --keyring-backend=test --output json`,
        );
        await sleep(5_000);
        const balances =
          await context.neutronClient.CosmosBankV1Beta1.query.queryAllBalances(
            neutronUserAddress,
          );
        const tokenFactoryDenoms = balances.data.balances.filter((b) =>
          b.denom.startsWith('factory/'),
        );
        await context.park.executeInNetwork(
          'neutron',
          `neutrond tx ibc-transfer transfer transfer channel-0 ${context.icaAddress} 66666${tokenFactoryDenoms[0].denom} --from ${neutronUserAddress} --yes --chain-id ntrntest  --gas auto --gas-adjustment 1.6 --fees 10000untrn --home=/opt --keyring-backend=test --output json`,
        );
        await sleep(5_000);
        await context.park.executeInNetwork(
          'neutron',
          `neutrond tx ibc-transfer transfer transfer channel-0 ${context.icaAddress} 2222${tokenFactoryDenoms[1].denom} --from ${neutronUserAddress} --yes --chain-id ntrntest  --gas auto --gas-adjustment 1.6 --fees 10000untrn --home=/opt --keyring-backend=test --output json`,
        );
        await sleep(5_000);
      });
      it('wait for balances to come', async () => {
        let res: readonly Coin[] = [];
        await waitFor(async () => {
          res = await context.gaiaClient.getAllBalances(context.icaAddress);
          return (
            res.some((b) => b.amount === '66666') &&
            res.some((b) => b.amount === '2222')
          );
        }, 100_000);
        remoteNonNativeDenoms = [
          res.find((b) => b.amount === '66666').denom,
          res.find((b) => b.amount === '2222').denom,
        ];
      });
      it('setup non-native receivers', async () => {
        const { factoryContractClient, neutronUserAddress } = context;
        const res = await factoryContractClient.proxy(
          neutronUserAddress,
          {
            core: {
              update_non_native_rewards_receivers: {
                items: remoteNonNativeDenoms.map((denom) => ({
                  denom,
                  address: context.gaiaUserAddress,
                  min_amount: '10000',
                  fee: '0.1',
                  fee_address: context.gaiaUserAddress2,
                })),
              },
            },
          },
          1.5,
          undefined,
          [
            {
              amount: '1000000',
              denom: 'untrn',
            },
          ],
        );
        expect(res.transactionHash).toHaveLength(64);
      });
      it('update idle interval', async () => {
        const { factoryContractClient, neutronUserAddress } = context;
        const res = await factoryContractClient.updateConfig(
          neutronUserAddress,
          {
            core: {
              idle_min_interval: 10000,
            },
          },
        );
        expect(res.transactionHash).toHaveLength(64);
      });
      it('wait for non-native balances to come', async () => {
        await waitFor(async () => {
          try {
            const res: any =
              await context.puppeteerContractClient.queryExtension({
                msg: {
                  non_native_rewards_balances: {},
                },
              });
            return res[0].coins.length == 2;
          } catch (e) {
            //
          }
        });
      });
      it('tick', async () => {
        const {
          neutronUserAddress,
          client,
          coreContractClient,
          puppeteerContractClient,
        } = context;

        await waitForPuppeteerICQ(
          client,
          coreContractClient,
          puppeteerContractClient,
        );

        const res = await context.coreContractClient.tick(
          neutronUserAddress,
          1.5,
          undefined,
          [],
        );
        expect(res.transactionHash).toHaveLength(64);
        const state = await context.coreContractClient.queryContractState();
        expect(state).toEqual('non_native_rewards_transfer');
      });
      it('wait for the response from puppeteer', async () => {
        let response: ResponseHookMsg;
        await waitFor(async () => {
          try {
            response = (
              await context.coreContractClient.queryLastPuppeteerResponse()
            ).response;
          } catch (e) {
            //
          }
          return !!response;
        }, 30_000);
        expect(response).toBeTruthy();
        expect<ResponseHookMsg>(response).toHaveProperty('success');
      });
      it('check balances', async () => {
        const { gaiaClient } = context;
        const receiverBalance = await gaiaClient.getBalance(
          context.gaiaUserAddress,
          remoteNonNativeDenoms[0],
        );
        expect(receiverBalance.amount).toEqual('60000');
        const feeBalance = await gaiaClient.getBalance(
          context.gaiaUserAddress2,
          remoteNonNativeDenoms[0],
        );
        expect(feeBalance.amount).toEqual('6666');
        // this one is still on ICA as amount is below min_amount
        const icaBalance = await gaiaClient.getBalance(
          context.icaAddress,
          remoteNonNativeDenoms[1],
        );
        expect(icaBalance.amount).toEqual('2222');
      });
      it('wait for balances to update', async () => {
        await waitFor(async () => {
          const res: any = await context.puppeteerContractClient.queryExtension(
            {
              msg: {
                non_native_rewards_balances: {},
              },
            },
          );
          return res[0].coins.length === 1;
        });
      }, 30_000);
      it('wait for balances and delegations to update', async () => {
        const [, currentBalancesHeight] =
          await context.puppeteerContractClient.queryExtension({
            msg: {
              balances: {},
            },
          });
        const [, currentDelegationsHeight] =
          await context.puppeteerContractClient.queryExtension({
            msg: {
              delegations: {},
            },
          });
        await waitFor(async () => {
          const [, nowBalancesHeight] =
            await context.puppeteerContractClient.queryExtension({
              msg: {
                balances: {},
              },
            });
          const [, nowDelegationsHeight] =
            await context.puppeteerContractClient.queryExtension({
              msg: {
                delegations: {},
              },
            });
          return (
            nowBalancesHeight !== currentBalancesHeight &&
            nowDelegationsHeight !== currentDelegationsHeight
          );
        }, 30_000);
      });
      it('tick', async () => {
        const { neutronUserAddress } = context;
        const res = await context.coreContractClient.tick(
          neutronUserAddress,
          1.5,
          undefined,
          [],
        );
        expect(res.transactionHash).toHaveLength(64);
        const state = await context.coreContractClient.queryContractState();
        expect(state).toEqual('idle');
      });
    });

    describe('fourth cycle', () => {
      it('update idle interval', async () => {
        const { factoryContractClient, neutronUserAddress } = context;
        const res = await factoryContractClient.updateConfig(
          neutronUserAddress,
          {
            core: {
              idle_min_interval: 10,
            },
          },
        );
        expect(res.transactionHash).toHaveLength(64);
        await sleep(10 * 1000);
      });
      it(`wait until unbonding period is finished`, async () => {
        const batchInfo = await context.coreContractClient.queryUnbondBatch({
          batch_id: '0',
        });
        const currentTime = Math.floor(Date.now() / 1000);
        if (batchInfo.expected_release_time > currentTime) {
          const diffMs =
            (batchInfo.expected_release_time - currentTime + 1) * 1000;
          await sleep(diffMs);
        }
      });
      it('wait for ICA balance', async () => {
        const { gaiaClient } = context;
        await waitFor(async () => {
          const res = await gaiaClient.getBalance(context.icaAddress, 'stake');
          return parseInt(res.amount) > 0;
        }, 60_000);
      });
      it('wait until fresh ICA balance is delivered', async () => {
        const batchInfo = await context.coreContractClient.queryUnbondBatch({
          batch_id: '0',
        });
        await waitFor(async () => {
          const res = (await context.puppeteerContractClient.queryExtension({
            msg: {
              balances: {},
            },
          })) as any;
          const icaTs = Math.floor(res[2] / 1e9);
          return icaTs > batchInfo.expected_release_time;
        }, 500_000);
      });
      it('tick', async () => {
        const { coreContractClient, neutronUserAddress } = context;
        await coreContractClient.tick(neutronUserAddress, 1.5, undefined, []);
        const state = await context.coreContractClient.queryContractState();
        expect(state).toEqual('claiming');
      });
      it('wait for the response from puppeteer', async () => {
        let response: ResponseHookMsg;
        await waitFor(async () => {
          try {
            response = (
              await context.coreContractClient.queryLastPuppeteerResponse()
            ).response;
          } catch (e) {
            //
          }
          return !!response;
        }, 200_000);
        expect(response).toBeTruthy();
        expect<ResponseHookMsg>(response).toHaveProperty('success');
      });
      it('wait for ICQ update', async () => {
        await waitForPuppeteerICQ(
          context.client,
          context.coreContractClient,
          context.puppeteerContractClient,
        );
      });
      it('tick', async () => {
        const {
          coreContractClient,
          neutronUserAddress,
          client,
          puppeteerContractClient,
        } = context;

        await waitForPuppeteerICQ(
          client,
          coreContractClient,
          puppeteerContractClient,
        );

        await coreContractClient.tick(neutronUserAddress, 1.5, undefined, []);
        const state = await context.coreContractClient.queryContractState();
        expect(state).toEqual('staking_rewards');
      });
      it('fund withdrawal manager', async () => {
        const { pumpContractClient, neutronUserAddress } = context;
        await pumpContractClient.push(
          neutronUserAddress,
          {
            coins: [{ amount: '500000', denom: 'stake' }],
          },
          1.5,
          undefined,
          [{ amount: '20000', denom: 'untrn' }],
        );
        await waitFor(async () => {
          const balances =
            await context.neutronClient.CosmosBankV1Beta1.query.queryAllBalances(
              context.withdrawalManagerContractClient.contractAddress,
            );
          return balances.data.balances.length > 0;
<<<<<<< HEAD
        }, 20_000);
=======
        }, 200_000);
>>>>>>> 14d84aa1
      });
      it('withdraw', async () => {
        const {
          neutronUserAddress,
          neutronClient,
          neutronIBCDenom,
          autoWithdrawerContractClient,
        } = context;
        const expectedWithdrawnAmount = '20000';

        const balanceBefore = parseInt(
          (
            await neutronClient.CosmosBankV1Beta1.query.queryBalance(
              neutronUserAddress,
              { denom: neutronIBCDenom },
            )
          ).data.balance.amount,
        );

        const res = await autoWithdrawerContractClient.withdraw(
          neutronUserAddress,
          {
            token_id: `0_${autoWithdrawerContractClient.contractAddress}_2`,
          },
          1.6,
          undefined,
          [],
        );
        expect(res.transactionHash).toHaveLength(64);

        const withdrawnBatch =
          await context.coreContractClient.queryUnbondBatch({
            batch_id: '0',
          });
        expect(withdrawnBatch.withdrawn_amount).eq(expectedWithdrawnAmount);

        const balance =
          await neutronClient.CosmosBankV1Beta1.query.queryBalance(
            neutronUserAddress,
            { denom: neutronIBCDenom },
          );
        expect(parseInt(balance.data.balance.amount) - balanceBefore).toBe(
          parseInt(expectedWithdrawnAmount),
        );

        const bondings = await autoWithdrawerContractClient.queryBondings({
          user: neutronUserAddress,
        });
        expect(bondings).toEqual({
          bondings: [],
          next_page_key: null,
        });
      });
    });
  });
});<|MERGE_RESOLUTION|>--- conflicted
+++ resolved
@@ -1605,11 +1605,7 @@
               context.withdrawalManagerContractClient.contractAddress,
             );
           return balances.data.balances.length > 0;
-<<<<<<< HEAD
-        }, 20_000);
-=======
         }, 200_000);
->>>>>>> 14d84aa1
       });
       it('withdraw', async () => {
         const {
