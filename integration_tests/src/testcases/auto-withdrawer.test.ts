import { describe, expect, it, beforeAll, afterAll } from 'vitest';
import {
  DropAutoWithdrawer,
  DropCore,
  DropFactory,
  DropPump,
  DropPuppeteer,
  DropStrategy,
  DropStaker,
  DropWithdrawalManager,
  DropWithdrawalVoucher,
  DropSplitter,
} from 'drop-ts-client';
import {
  QueryClient,
  StakingExtension,
  BankExtension,
  setupStakingExtension,
  setupBankExtension,
  SigningStargateClient,
} from '@cosmjs/stargate';
import { MsgTransfer } from 'cosmjs-types/ibc/applications/transfer/v1/tx';
import { join } from 'path';
import { Tendermint34Client } from '@cosmjs/tendermint-rpc';
import { SigningCosmWasmClient } from '@cosmjs/cosmwasm-stargate';
import { Client as NeutronClient } from '@neutron-org/client-ts';
import { AccountData, DirectSecp256k1HdWallet } from '@cosmjs/proto-signing';
import { GasPrice } from '@cosmjs/stargate';
import { setupPark } from '../testSuite';
import fs from 'fs';
import Cosmopark from '@neutron-org/cosmopark';
import { waitFor } from '../helpers/waitFor';
import { ResponseHookMsg } from 'drop-ts-client/lib/contractLib/dropCore';
import { stringToPath } from '@cosmjs/crypto';
import { sleep } from '../helpers/sleep';
import { waitForPuppeteerICQ } from '../helpers/waitForPuppeteerICQ';
import { instrumentCoreClass } from '../helpers/knot';
import { checkExchangeRate } from '../helpers/exchangeRate';

const DropFactoryClass = DropFactory.Client;
const DropCoreClass = DropCore.Client;
const DropPumpClass = DropPump.Client;
const DropPuppeteerClass = DropPuppeteer.Client;
const DropStrategyClass = DropStrategy.Client;
const DropStakerClass = DropStaker.Client;
const DropWithdrawalVoucherClass = DropWithdrawalVoucher.Client;
const DropWithdrawalManagerClass = DropWithdrawalManager.Client;
const DropAutoWithdrawerClass = DropAutoWithdrawer.Client;
const DropRewardsPumpClass = DropPump.Client;
const DropSplitterClass = DropSplitter.Client;
const UNBONDING_TIME = 360;

describe('Auto withdrawer', () => {
  const context: {
    park?: Cosmopark;
    contractAddress?: string;
    wallet?: DirectSecp256k1HdWallet;
    gaiaWallet?: DirectSecp256k1HdWallet;
    gaiaWallet2?: DirectSecp256k1HdWallet;
    factoryContractClient?: InstanceType<typeof DropFactoryClass>;
    coreContractClient?: InstanceType<typeof DropCoreClass>;
    strategyContractClient?: InstanceType<typeof DropStrategyClass>;
    stakerContractClient?: InstanceType<typeof DropStakerClass>;
    pumpContractClient?: InstanceType<typeof DropPumpClass>;
    splitterContractClient?: InstanceType<typeof DropSplitterClass>;
    rewardsPumpContractClient?: InstanceType<typeof DropRewardsPumpClass>;
    puppeteerContractClient?: InstanceType<typeof DropPuppeteerClass>;
    withdrawalVoucherContractClient?: InstanceType<
      typeof DropWithdrawalVoucherClass
    >;
    withdrawalManagerContractClient?: InstanceType<
      typeof DropWithdrawalManagerClass
    >;
    autoWithdrawerContractClient?: InstanceType<typeof DropAutoWithdrawerClass>;
    account?: AccountData;
    icaAddress?: string;
    rewardsPumpIcaAddress?: string;
    stakerIcaAddress?: string;
    client?: SigningCosmWasmClient;
    gaiaClient?: SigningStargateClient;
    gaiaUserAddress?: string;
    gaiaUserAddress2?: string;
    gaiaQueryClient?: QueryClient & StakingExtension & BankExtension;
    neutronRPCEndpoint?: string;
    neutronClient?: InstanceType<typeof NeutronClient>;
    neutronUserAddress?: string;
    neutronSecondUserAddress?: string;
    validatorAddress?: string;
    secondValidatorAddress?: string;
    tokenizedDenomOnNeutron?: string;
    codeIds: {
      core?: number;
      token?: number;
      withdrawalVoucher?: number;
      withdrawalManager?: number;
      strategy?: number;
      puppeteer?: number;
      staker?: number;
      validatorsSet?: number;
      distribution?: number;
      rewardsManager?: number;
      splitter?: number;
      pump?: number;
    };
    exchangeRate?: number;
    tokenContractAddress?: string;
    neutronIBCDenom?: string;
    ldDenom?: string;
  } = { codeIds: {} };

  beforeAll(async (t) => {
    context.park = await setupPark(
      t,
      ['neutron', 'gaia'],
      {
        gaia: {
          genesis_opts: {
            'app_state.staking.params.unbonding_time': `${UNBONDING_TIME}s`,
          },
        },
      },
      {
        neutron: true,
        hermes: {
          config: {
            'chains.1.trusting_period': '2m0s',
          },
        },
      },
    );
    context.wallet = await DirectSecp256k1HdWallet.fromMnemonic(
      context.park.config.wallets.demowallet1.mnemonic,
      {
        prefix: 'neutron',
      },
    );
    context.gaiaWallet = await DirectSecp256k1HdWallet.fromMnemonic(
      context.park.config.wallets.demowallet1.mnemonic,
      {
        prefix: 'cosmos',
      },
    );
    context.gaiaWallet2 = await DirectSecp256k1HdWallet.fromMnemonic(
      context.park.config.wallets.demo1.mnemonic,
      {
        prefix: 'cosmos',
      },
    );
    context.account = (await context.wallet.getAccounts())[0];
    context.neutronClient = new NeutronClient({
      apiURL: `http://127.0.0.1:${context.park.ports.neutron.rest}`,
      rpcURL: `127.0.0.1:${context.park.ports.neutron.rpc}`,
      prefix: 'neutron',
    });
    context.neutronRPCEndpoint = `http://127.0.0.1:${context.park.ports.neutron.rpc}`;
    context.client = await SigningCosmWasmClient.connectWithSigner(
      context.neutronRPCEndpoint,
      context.wallet,
      {
        gasPrice: GasPrice.fromString('0.025untrn'),
      },
    );
    context.gaiaClient = await SigningStargateClient.connectWithSigner(
      `http://127.0.0.1:${context.park.ports.gaia.rpc}`,
      context.gaiaWallet,
      {
        gasPrice: GasPrice.fromString('0.025stake'),
      },
    );
    const tmClient = await Tendermint34Client.connect(
      `http://127.0.0.1:${context.park.ports.gaia.rpc}`,
    );
    context.gaiaQueryClient = QueryClient.withExtensions(
      tmClient,
      setupStakingExtension,
      setupBankExtension,
    );
    const secondWallet = await DirectSecp256k1HdWallet.fromMnemonic(
      context.park.config.wallets.demo2.mnemonic,
      {
        prefix: 'neutron',
      },
    );
    context.neutronSecondUserAddress = (
      await secondWallet.getAccounts()
    )[0].address;
  });

  afterAll(async () => {
    await context.park.stop();
  });

  it('transfer tokens to neutron', async () => {
    context.gaiaUserAddress = (
      await context.gaiaWallet.getAccounts()
    )[0].address;
    context.gaiaUserAddress2 = (
      await context.gaiaWallet2.getAccounts()
    )[0].address;
    context.neutronUserAddress = (
      await context.wallet.getAccounts()
    )[0].address;
    {
      const wallet = await DirectSecp256k1HdWallet.fromMnemonic(
        context.park.config.master_mnemonic,
        {
          prefix: 'cosmosvaloper',
          hdPaths: [stringToPath("m/44'/118'/1'/0/0") as any],
        },
      );
      context.validatorAddress = (await wallet.getAccounts())[0].address;
    }
    {
      const wallet = await DirectSecp256k1HdWallet.fromMnemonic(
        context.park.config.master_mnemonic,
        {
          prefix: 'cosmosvaloper',
          hdPaths: [stringToPath("m/44'/118'/2'/0/0") as any],
        },
      );
      context.secondValidatorAddress = (await wallet.getAccounts())[0].address;
    }

    const { gaiaClient, gaiaUserAddress, neutronUserAddress, neutronClient } =
      context;
    const res = await gaiaClient.signAndBroadcast(
      gaiaUserAddress,
      [
        {
          typeUrl: '/ibc.applications.transfer.v1.MsgTransfer',
          value: MsgTransfer.fromPartial({
            sender: gaiaUserAddress,
            sourceChannel: 'channel-0',
            sourcePort: 'transfer',
            receiver: neutronUserAddress,
            token: { denom: 'stake', amount: '2000000' },
            timeoutTimestamp: BigInt((Date.now() + 10 * 60 * 1000) * 1e6),
            timeoutHeight: {
              revisionHeight: BigInt(0),
              revisionNumber: BigInt(0),
            },
          }),
        },
      ],
      1.5,
    );
    expect(res.transactionHash).toHaveLength(64);
    await waitFor(async () => {
      const balances =
        await neutronClient.CosmosBankV1Beta1.query.queryAllBalances(
          neutronUserAddress,
        );
      context.neutronIBCDenom = balances.data.balances.find((b) =>
        b.denom.startsWith('ibc/'),
      )?.denom;
      return balances.data.balances.length > 1;
    }, 60_000);
    expect(context.neutronIBCDenom).toBeTruthy();
  });

  it('instantiate', async () => {
    const { client, account } = context;
    context.codeIds = {};
    {
      const res = await client.upload(
        account.address,
        fs.readFileSync(join(__dirname, '../../../artifacts/drop_core.wasm')),
        1.5,
      );
      expect(res.codeId).toBeGreaterThan(0);
      context.codeIds.core = res.codeId;
    }
    {
      const res = await client.upload(
        account.address,
        fs.readFileSync(join(__dirname, '../../../artifacts/drop_token.wasm')),
        1.5,
      );
      expect(res.codeId).toBeGreaterThan(0);
      context.codeIds.token = res.codeId;
    }
    {
      const res = await client.upload(
        account.address,
        fs.readFileSync(
          join(__dirname, '../../../artifacts/drop_withdrawal_voucher.wasm'),
        ),
        1.5,
      );
      expect(res.codeId).toBeGreaterThan(0);
      context.codeIds.withdrawalVoucher = res.codeId;
    }
    {
      const res = await client.upload(
        account.address,
        fs.readFileSync(
          join(__dirname, '../../../artifacts/drop_withdrawal_manager.wasm'),
        ),
        1.5,
      );
      expect(res.codeId).toBeGreaterThan(0);
      context.codeIds.withdrawalManager = res.codeId;
    }
    {
      const res = await client.upload(
        account.address,
        fs.readFileSync(
          join(__dirname, '../../../artifacts/drop_strategy.wasm'),
        ),
        1.5,
      );
      expect(res.codeId).toBeGreaterThan(0);
      context.codeIds.strategy = res.codeId;
    }
    {
      const res = await client.upload(
        account.address,
        fs.readFileSync(
          join(__dirname, '../../../artifacts/drop_distribution.wasm'),
        ),
        1.5,
      );
      expect(res.codeId).toBeGreaterThan(0);
      context.codeIds.distribution = res.codeId;
    }
    {
      const res = await client.upload(
        account.address,
        fs.readFileSync(
          join(__dirname, '../../../artifacts/drop_validators_set.wasm'),
        ),
        1.5,
      );
      expect(res.codeId).toBeGreaterThan(0);
      context.codeIds.validatorsSet = res.codeId;
    }
    {
      const res = await client.upload(
        account.address,
        fs.readFileSync(
          join(__dirname, '../../../artifacts/drop_puppeteer.wasm'),
        ),
        1.5,
      );
      expect(res.codeId).toBeGreaterThan(0);
      context.codeIds.puppeteer = res.codeId;
    }
    {
      const res = await client.upload(
        account.address,
        fs.readFileSync(
          join(__dirname, '../../../artifacts/drop_rewards_manager.wasm'),
        ),
        1.5,
      );
      expect(res.codeId).toBeGreaterThan(0);
      context.codeIds.rewardsManager = res.codeId;
    }
    {
      const res = await client.upload(
        account.address,
        fs.readFileSync(join(__dirname, '../../../artifacts/drop_staker.wasm')),
        1.5,
      );
      expect(res.codeId).toBeGreaterThan(0);
      context.codeIds.staker = res.codeId;
    }
    {
      const res = await client.upload(
        account.address,
        fs.readFileSync(
          join(__dirname, '../../../artifacts/drop_splitter.wasm'),
        ),
        1.5,
      );
      expect(res.codeId).toBeGreaterThan(0);
      context.codeIds.splitter = res.codeId;
    }
    {
      const res = await client.upload(
        account.address,
        fs.readFileSync(join(__dirname, '../../../artifacts/drop_pump.wasm')),
        1.5,
      );
      expect(res.codeId).toBeGreaterThan(0);
      context.codeIds.pump = res.codeId;
    }
    const res = await client.upload(
      account.address,
      fs.readFileSync(join(__dirname, '../../../artifacts/drop_factory.wasm')),
      1.5,
    );
    expect(res.codeId).toBeGreaterThan(0);
    const instantiateRes = await DropFactory.Client.instantiate(
      client,
      account.address,
      res.codeId,
      {
        sdk_version: process.env.SDK_VERSION || '0.46.0',
        code_ids: {
          core_code_id: context.codeIds.core,
          token_code_id: context.codeIds.token,
          withdrawal_voucher_code_id: context.codeIds.withdrawalVoucher,
          withdrawal_manager_code_id: context.codeIds.withdrawalManager,
          strategy_code_id: context.codeIds.strategy,
          distribution_code_id: context.codeIds.distribution,
          validators_set_code_id: context.codeIds.validatorsSet,
          puppeteer_code_id: context.codeIds.puppeteer,
          rewards_manager_code_id: context.codeIds.rewardsManager,
          staker_code_id: context.codeIds.staker,
          splitter_code_id: context.codeIds.splitter,
          rewards_pump_code_id: context.codeIds.pump,
        },
        remote_opts: {
          connection_id: 'connection-0',
          transfer_channel_id: 'channel-0',
          reverse_transfer_channel_id: 'channel-0',
          port_id: 'transfer',
          denom: 'stake',
          update_period: 2,
          timeout: {
            local: 60,
            remote: 60,
          },
        },
        salt: 'salt',
        subdenom: 'drop',
        token_metadata: {
          description: 'Drop token',
          display: 'drop',
          exponent: 6,
          name: 'Drop liquid staking token',
          symbol: 'DROP',
          uri: null,
          uri_hash: null,
        },
        local_denom: 'untrn',
        base_denom: context.neutronIBCDenom,
        core_params: {
          idle_min_interval: 40,
          unbond_batch_switch_time: 60,
          unbonding_safe_period: 10,
          unbonding_period: UNBONDING_TIME,
          lsm_redeem_threshold: 10,
          lsm_redeem_max_interval: 60_000,
          lsm_min_bond_amount: '1',
          min_stake_amount: '2',
          icq_update_delay: 5,
        },
        staker_params: {
          min_stake_amount: '10000',
          min_ibc_transfer: '10000',
        },
      },
      'drop-staking-factory',
      'auto',
      [],
    );
    expect(instantiateRes.contractAddress).toHaveLength(66);
    context.contractAddress = instantiateRes.contractAddress;
    context.factoryContractClient = new DropFactory.Client(
      client,
      context.contractAddress,
    );
  });

  it('query factory state', async () => {
    const { factoryContractClient: contractClient, neutronClient } = context;
    const res = await contractClient.queryState();
    expect(res).toBeTruthy();
    const tokenContractInfo =
      await neutronClient.CosmwasmWasmV1.query.queryContractInfo(
        res.token_contract,
      );
    expect(tokenContractInfo.data.contract_info.label).toBe(
      'drop-staking-token',
    );
    const coreContractInfo =
      await neutronClient.CosmwasmWasmV1.query.queryContractInfo(
        res.core_contract,
      );
    expect(coreContractInfo.data.contract_info.label).toBe('drop-staking-core');
    const withdrawalVoucherContractInfo =
      await neutronClient.CosmwasmWasmV1.query.queryContractInfo(
        res.withdrawal_voucher_contract,
      );
    expect(withdrawalVoucherContractInfo.data.contract_info.label).toBe(
      'drop-staking-withdrawal-voucher',
    );
    const withdrawalManagerContractInfo =
      await neutronClient.CosmwasmWasmV1.query.queryContractInfo(
        res.withdrawal_manager_contract,
      );
    expect(withdrawalManagerContractInfo.data.contract_info.label).toBe(
      'drop-staking-withdrawal-manager',
    );
    const puppeteerContractInfo =
      await neutronClient.CosmwasmWasmV1.query.queryContractInfo(
        res.puppeteer_contract,
      );
    expect(puppeteerContractInfo.data.contract_info.label).toBe(
      'drop-staking-puppeteer',
    );
    context.coreContractClient = instrumentCoreClass(
      new DropCore.Client(context.client, res.core_contract),
    );
    context.withdrawalVoucherContractClient = new DropWithdrawalVoucher.Client(
      context.client,
      res.withdrawal_voucher_contract,
    );
    context.withdrawalManagerContractClient = new DropWithdrawalManager.Client(
      context.client,
      res.withdrawal_manager_contract,
    );
    context.strategyContractClient = new DropStrategy.Client(
      context.client,
      res.strategy_contract,
    );
    context.tokenContractAddress = res.token_contract;
    context.puppeteerContractClient = new DropPuppeteer.Client(
      context.client,
      res.puppeteer_contract,
    );
    context.stakerContractClient = new DropStaker.Client(
      context.client,
      res.staker_contract,
    );
    context.splitterContractClient = new DropSplitter.Client(
      context.client,
      res.splitter_contract,
    );
    context.rewardsPumpContractClient = new DropPump.Client(
      context.client,
      res.rewards_pump_contract,
    );
    context.ldDenom = `factory/${context.tokenContractAddress}/drop`;
  });

  it('setup ICA for rewards pump', async () => {
    const { rewardsPumpContractClient, neutronUserAddress } = context;
    const res = await rewardsPumpContractClient.registerICA(
      neutronUserAddress,
      1.5,
      undefined,
      [{ amount: '1000000', denom: 'untrn' }],
    );
    expect(res.transactionHash).toHaveLength(64);
    let ica = '';
    await waitFor(async () => {
      const res = await rewardsPumpContractClient.queryIca();
      switch (res) {
        case 'none':
        case 'in_progress':
        case 'timeout':
          return false;
        default:
          ica = res.registered.ica_address;
          return true;
      }
    }, 100_000);
    expect(ica).toHaveLength(65);
    expect(ica.startsWith('cosmos')).toBeTruthy();
    context.rewardsPumpIcaAddress = ica;
  });

  it('register staker ICA', async () => {
    const { stakerContractClient, neutronUserAddress } = context;
    const res = await stakerContractClient.registerICA(
      neutronUserAddress,
      1.5,
      undefined,
      [{ amount: '1000000', denom: 'untrn' }],
    );
    expect(res.transactionHash).toHaveLength(64);
    let ica = '';
    await waitFor(async () => {
      const res = await stakerContractClient.queryIca();
      switch (res) {
        case 'none':
        case 'in_progress':
        case 'timeout':
          return false;
        default:
          ica = res.registered.ica_address;
          return true;
      }
    }, 100_000);
    expect(ica).toHaveLength(65);
    expect(ica.startsWith('cosmos')).toBeTruthy();
    context.stakerIcaAddress = ica;
  });

  it('register puppeteer ICA', async () => {
    const { puppeteerContractClient, neutronUserAddress } = context;
    const res = await puppeteerContractClient.registerICA(
      neutronUserAddress,
      1.5,
      undefined,
      [{ amount: '1000000', denom: 'untrn' }],
    );
    expect(res.transactionHash).toHaveLength(64);
    let ica = '';
    await waitFor(async () => {
      const res = await puppeteerContractClient.queryIca();
      switch (res) {
        case 'none':
        case 'in_progress':
        case 'timeout':
          return false;
        default:
          ica = res.registered.ica_address;
          return true;
      }
    }, 100_000);
    expect(ica).toHaveLength(65);
    expect(ica.startsWith('cosmos')).toBeTruthy();
    context.icaAddress = ica;
  });

  it('set puppeteer ICA to the staker', async () => {
    const res = await context.factoryContractClient.adminExecute(
      context.neutronUserAddress,
      {
        msgs: [
          {
            wasm: {
              execute: {
                contract_addr: context.stakerContractClient.contractAddress,
                msg: Buffer.from(
                  JSON.stringify({
                    update_config: {
                      new_config: {
                        puppeteer_ica: context.icaAddress,
                      },
                    },
                  }),
                ).toString('base64'),
                funds: [],
              },
            },
          },
        ],
      },
      1.5,
      undefined,
      [],
    );
    expect(res.transactionHash).toHaveLength(64);
  });
  it('grant staker to delegate funds from puppeteer ICA and set up rewards receiver', async () => {
    const { neutronUserAddress } = context;
    const res = await context.factoryContractClient.adminExecute(
      neutronUserAddress,
      {
        msgs: [
          {
            wasm: {
              execute: {
                contract_addr: context.puppeteerContractClient.contractAddress,
                msg: Buffer.from(
                  JSON.stringify({
                    setup_protocol: {
                      delegate_grantee: context.stakerIcaAddress,
                      rewards_withdraw_address: context.rewardsPumpIcaAddress,
                    },
                  }),
                ).toString('base64'),
                funds: [
                  {
                    amount: '20000',
                    denom: 'untrn',
                  },
                ],
              },
            },
          },
        ],
      },
      1.5,
      undefined,
      [
        {
          amount: '20000',
          denom: 'untrn',
        },
      ],
    );
    expect(res.transactionHash).toHaveLength(64);
    const pupRes = await context.puppeteerContractClient.queryTxState();
    expect(pupRes.status).toBe('waiting_for_ack');
  });
  it('wait puppeteer response', async () => {
    const { puppeteerContractClient } = context;
    await waitFor(async () => {
      const res = await puppeteerContractClient.queryTxState();
      return res.status === 'idle';
    }, 100_000);
  });
  it('verify grant', async () => {
    const res = await context.park.executeInNetwork(
      'gaia',
      `${context.park.config.networks['gaia'].binary} query authz grants-by-grantee ${context.stakerIcaAddress} --output json`,
    );
    const out = JSON.parse(res.out);
    expect(out.grants).toHaveLength(1);
    const grant = out.grants[0];
    expect(grant.granter).toEqual(context.icaAddress);
    expect(grant.grantee).toEqual(context.stakerIcaAddress);
  });

  it('query exchange rate', async () => {
    const { coreContractClient } = context;
    context.exchangeRate = parseFloat(
      await coreContractClient.queryExchangeRate(),
    );
    expect(context.exchangeRate).toEqual(1);
    await checkExchangeRate(context);
  });

  it('add validators into validators set', async () => {
    const {
      neutronUserAddress,
      factoryContractClient,
      validatorAddress,
      secondValidatorAddress,
    } = context;
    const res = await factoryContractClient.proxy(
      neutronUserAddress,
      {
        validator_set: {
          update_validators: {
            validators: [
              {
                valoper_address: validatorAddress,
                weight: 1,
              },
              {
                valoper_address: secondValidatorAddress,
                weight: 1,
              },
            ],
          },
        },
      },
      1.5,
      undefined,
      [
        {
          amount: '1000000',
          denom: 'untrn',
        },
      ],
    );
    expect(res.transactionHash).toHaveLength(64);
  });

  it('setup auto withdrawer', async () => {
    const { client, account, ldDenom, neutronUserAddress, neutronIBCDenom } =
      context;
    {
      const res = await context.coreContractClient.bond(
        neutronUserAddress,
        {},
        1.6,
        undefined,
        [
          {
            amount: '1000000',
            denom: neutronIBCDenom,
          },
        ],
      );
      expect(res.transactionHash).toHaveLength(64);
    }
    {
      const res = await context.coreContractClient.unbond(
        neutronUserAddress,
        1.6,
        undefined,
        [
          {
            amount: Math.floor(500_000 / context.exchangeRate).toString(),
            denom: context.ldDenom,
          },
        ],
      );
      expect(res.transactionHash).toHaveLength(64);
    }
    const res = await client.upload(
      account.address,
      fs.readFileSync(
        join(__dirname, '../../../artifacts/drop_auto_withdrawer.wasm'),
      ),
      1.5,
    );
    expect(res.codeId).toBeGreaterThan(0);
    const instantiateRes = await DropAutoWithdrawer.Client.instantiate(
      client,
      account.address,
      res.codeId,
      {
        core_address: context.coreContractClient.contractAddress,
        withdrawal_voucher_address:
          context.withdrawalVoucherContractClient.contractAddress,
        withdrawal_manager_address:
          context.withdrawalManagerContractClient.contractAddress,
        ld_token: ldDenom,
      },
      'drop-auto-withdrawer',
      'auto',
      [],
    );
    expect(instantiateRes.contractAddress).toHaveLength(66);
    context.autoWithdrawerContractClient = new DropAutoWithdrawer.Client(
      client,
      instantiateRes.contractAddress,
    );
  });
  it('bond with ld assets', async () => {
    const { neutronUserAddress, ldDenom, autoWithdrawerContractClient } =
      context;
    const res = await autoWithdrawerContractClient.bond(
      neutronUserAddress,
      {
        with_ld_assets: {},
      },
      1.6,
      undefined,
      [
        {
          amount: String(20000),
          denom: ldDenom,
        },
        {
          amount: String(50000),
          denom: 'untrn',
        },
      ],
    );
    expect(res.transactionHash).toHaveLength(64);

    const bondings = await autoWithdrawerContractClient.queryBondings({
      user: neutronUserAddress,
    });
    expect(bondings).toEqual({
      bondings: [
        {
          bonder: neutronUserAddress,
          deposit: [
            {
              amount: '50000',
              denom: 'untrn',
            },
          ],
          token_id: `0_${autoWithdrawerContractClient.contractAddress}_2`,
        },
      ],
      next_page_key: null,
    });

    await checkExchangeRate(context);
  });
  it('unbond', async () => {
    const {
      neutronUserAddress,
      autoWithdrawerContractClient,
      withdrawalVoucherContractClient,
    } = context;
    const res = await autoWithdrawerContractClient.unbond(
      neutronUserAddress,
      {
        token_id: `0_${autoWithdrawerContractClient.contractAddress}_2`,
      },
      1.6,
      undefined,
      [],
    );
    expect(res.transactionHash).toHaveLength(64);

    const owner = await withdrawalVoucherContractClient.queryOwnerOf({
      token_id: `0_${autoWithdrawerContractClient.contractAddress}_2`,
    });
    expect(owner.owner).toEqual(neutronUserAddress);

    const bondings = await autoWithdrawerContractClient.queryBondings({
      user: neutronUserAddress,
    });
    expect(bondings).toEqual({
      bondings: [],
      next_page_key: null,
    });
    await checkExchangeRate(context);
  });
  it('bond with NFT', async () => {
    const {
      neutronUserAddress,
      autoWithdrawerContractClient,
      withdrawalVoucherContractClient,
    } = context;

    {
      const res = await withdrawalVoucherContractClient.approve(
        neutronUserAddress,
        {
          spender: autoWithdrawerContractClient.contractAddress,
          token_id: `0_${autoWithdrawerContractClient.contractAddress}_2`,
        },
        1.6,
        undefined,
        [],
      );
      expect(res.transactionHash).toHaveLength(64);
    }
    {
      const res = await autoWithdrawerContractClient.bond(
        neutronUserAddress,
        {
          with_n_f_t: {
            token_id: `0_${autoWithdrawerContractClient.contractAddress}_2`,
          },
        },
        1.6,
        undefined,
        [{ amount: '40000', denom: 'untrn' }],
      );
      expect(res.transactionHash).toHaveLength(64);
    }

    const bondings = await autoWithdrawerContractClient.queryBondings({
      user: neutronUserAddress,
    });
    expect(bondings).toEqual({
      bondings: [
        {
          bonder: neutronUserAddress,
          deposit: [
            {
              amount: '40000',
              denom: 'untrn',
            },
          ],
          token_id: `0_${autoWithdrawerContractClient.contractAddress}_2`,
        },
      ],
      next_page_key: null,
    });

    await checkExchangeRate(context);
  });

  describe('state machine', () => {
    const ica: { balance?: number } = {};
    describe('prepare', () => {
      it('get ICA balance', async () => {
        const { gaiaClient } = context;
        const res = await gaiaClient.getBalance(context.icaAddress, 'stake');
        ica.balance = parseInt(res.amount);
        expect(ica.balance).toEqual(0);
      });
      it('deploy pump', async () => {
        const { client, account, neutronUserAddress } = context;
        const resUpload = await client.upload(
          account.address,
          fs.readFileSync(join(__dirname, '../../../artifacts/drop_pump.wasm')),
          1.5,
        );
        expect(resUpload.codeId).toBeGreaterThan(0);
        const { codeId } = resUpload;
        const res = await DropPump.Client.instantiate(
          client,
          neutronUserAddress,
          codeId,
          {
            connection_id: 'connection-0',
            local_denom: 'untrn',
            timeout: {
              local: 60,
              remote: 60,
            },
            dest_address:
              context.withdrawalManagerContractClient.contractAddress,
            dest_port: 'transfer',
            dest_channel: 'channel-0',
            refundee: neutronUserAddress,
            owner: account.address,
          },
          'drop-staking-pump',
          1.5,
          [],
        );
        expect(res.contractAddress).toHaveLength(66);
        context.pumpContractClient = new DropPump.Client(
          client,
          res.contractAddress,
        );
        await context.pumpContractClient.registerICA(
          neutronUserAddress,
          1.5,
          undefined,
          [
            {
              amount: '1000000',
              denom: 'untrn',
            },
          ],
        );
        let ica = '';
        await waitFor(async () => {
          const res = await context.pumpContractClient.queryIca();
          switch (res) {
            case 'none':
            case 'in_progress':
            case 'timeout':
              return false;
            default:
              ica = res.registered.ica_address;
              return true;
          }
        }, 50_000);
        expect(ica).toHaveLength(65);
        expect(ica.startsWith('cosmos')).toBeTruthy();
        const resFactory = await context.factoryContractClient.updateConfig(
          neutronUserAddress,
          {
            core: {
              pump_ica_address: ica,
            },
          },
        );
        expect(resFactory.transactionHash).toHaveLength(64);
      });
      it('get machine state', async () => {
        const state = await context.coreContractClient.queryContractState();
        expect(state).toEqual('idle');
      });
    });
    describe('first cycle', () => {
      it('staker ibc transfer', async () => {
        const { neutronUserAddress } = context;
        const res = await context.stakerContractClient.iBCTransfer(
          neutronUserAddress,
          1.5,
          undefined,
          [{ amount: '20000', denom: 'untrn' }],
        );
        expect(res.transactionHash).toHaveLength(64);
        await waitFor(async () => {
          const res = await context.stakerContractClient.queryTxState();
          return res.status === 'idle';
        }, 80_000);
        const balances = await context.gaiaClient.getAllBalances(
          context.stakerIcaAddress,
        );
        expect(balances).toEqual([
          {
            amount: '1000000',
            denom: context.park.config.networks.gaia.denom,
          },
        ]);
      });
      it('tick', async () => {
        const {
          neutronUserAddress,
          gaiaClient,
          coreContractClient,
          puppeteerContractClient,
        } = context;

        await waitForPuppeteerICQ(
          gaiaClient,
          coreContractClient,
          puppeteerContractClient,
        );

        const res = await context.coreContractClient.tick(
          neutronUserAddress,
          1.5,
          undefined,
          [
            {
              amount: '1000000',
              denom: 'untrn',
            },
          ],
        );
        expect(res.transactionHash).toHaveLength(64);
        const state = await context.coreContractClient.queryContractState();
        expect(state).toEqual('staking_bond');
        await checkExchangeRate(context);
      });
      it('wait for response from staker', async () => {
        let response;
        await waitFor(async () => {
          try {
            response = (
              await context.coreContractClient.queryLastStakerResponse()
            ).response;
          } catch (e) {
            //
          }
          return !!response;
        }, 100_000);
      });
      it('get staker ICA zeroed balance', async () => {
        const { gaiaClient } = context;
        const res = await gaiaClient.getBalance(
          context.stakerIcaAddress,
          'stake',
        );
        const balance = parseInt(res.amount);
        expect(0).toEqual(ica.balance);
        ica.balance = balance;
      });
      it('wait for balances to come', async () => {
        let res;
        const { remote_height: currentHeight } =
          await context.puppeteerContractClient.queryExtension({
            msg: {
              balances: {},
            },
          });
        await waitFor(async () => {
          try {
            res = await context.puppeteerContractClient.queryExtension({
              msg: {
                balances: {},
              },
            });
            return res.remote_height !== currentHeight;
          } catch (e) {
            //
          }
        }, 100_000);
      });
      it('second tick goes to unbonding', async () => {
        const {
          neutronUserAddress,
          gaiaClient,
          coreContractClient,
          puppeteerContractClient,
        } = context;

        await waitForPuppeteerICQ(
          gaiaClient,
          coreContractClient,
          puppeteerContractClient,
        );

        const res = await context.coreContractClient.tick(
          neutronUserAddress,
          1.5,
          undefined,
          [
            {
              amount: '1000000',
              denom: 'untrn',
            },
          ],
        );
        expect(res.transactionHash).toHaveLength(64);
        const state = await context.coreContractClient.queryContractState();
        expect(state).toEqual('unbonding');
        await checkExchangeRate(context);
      });
      it('wait for response from puppeteer', async () => {
        let response: ResponseHookMsg;
        await waitFor(async () => {
          try {
            response = (
              await context.coreContractClient.queryLastPuppeteerResponse()
            ).response;
          } catch (e) {
            return false;
          }
          if (response === null) {
            return false;
          }
          if ('error' in response) {
            throw new Error(response.error.details);
          }
          return response && 'success' in response;
        }, 100_000);
      });
      it('next tick goes to idle', async () => {
        const {
          neutronUserAddress,
          gaiaClient,
          coreContractClient,
          puppeteerContractClient,
        } = context;

        await waitForPuppeteerICQ(
          gaiaClient,
          coreContractClient,
          puppeteerContractClient,
        );

        const res = await context.coreContractClient.tick(
          neutronUserAddress,
          1.5,
          undefined,
          [],
        );
        expect(res.transactionHash).toHaveLength(64);
        const state = await context.coreContractClient.queryContractState();
        expect(state).toEqual('idle');
        await checkExchangeRate(context);
      });
    });
    describe('second cycle', () => {
      let balance = 0;
      it('get ICA balance', async () => {
        const { gaiaClient } = context;
        const res = await gaiaClient.getBalance(context.icaAddress, 'stake');
        balance = parseInt(res.amount);
      });
      it('wait for 30 seconds', async () => {
        await sleep(30_000);
      });
      it('idle tick', async () => {
        const {
          neutronUserAddress,
          gaiaClient,
          coreContractClient,
          puppeteerContractClient,
        } = context;

        await waitForPuppeteerICQ(
          gaiaClient,
          coreContractClient,
          puppeteerContractClient,
        );

        const res = await context.coreContractClient.tick(
          neutronUserAddress,
          1.5,
          undefined,
          [],
        );
        expect(res.transactionHash).toHaveLength(64);
        const state = await context.coreContractClient.queryContractState();
        expect(state).toEqual('claiming');
        await checkExchangeRate(context);
      });
      it('wait for response from puppeteer', async () => {
        let response;
        await waitFor(async () => {
          try {
            response = (
              await context.coreContractClient.queryLastPuppeteerResponse()
            ).response;
          } catch (e) {
            //
          }
          return !!response;
        }, 100_000);
      });
      it('get ICA balance', async () => {
        const { gaiaClient } = context;
        const res = await gaiaClient.getBalance(
          context.rewardsPumpIcaAddress,
          'stake',
        );
        const newBalance = parseInt(res.amount);
        expect(newBalance).toBeGreaterThan(balance);
      });
      it('wait for balance to update', async () => {
        const { remote_height: currentHeight } =
          (await context.puppeteerContractClient.queryExtension({
            msg: {
              balances: {},
            },
          })) as any;
        await waitFor(async () => {
          const { remote_height: nowHeight } =
            (await context.puppeteerContractClient.queryExtension({
              msg: {
                balances: {},
              },
            })) as any;
          return nowHeight !== currentHeight;
        }, 30_000);
      });
<<<<<<< HEAD
      it('next tick goes to staking', async () => {
        const {
          neutronUserAddress,
          gaiaClient,
          coreContractClient,
          puppeteerContractClient,
        } = context;

        await waitForPuppeteerICQ(
          gaiaClient,
          coreContractClient,
          puppeteerContractClient,
        );

        const res = await context.coreContractClient.tick(
          neutronUserAddress,
          1.5,
          undefined,
          [],
        );
        expect(res.transactionHash).toHaveLength(64);
        const state = await context.coreContractClient.queryContractState();
        expect(state).toEqual('staking_rewards');
        await checkExchangeRate(context);
      });
      it('wait for response from puppeteer', async () => {
        let response;
        await waitFor(async () => {
          try {
            response = (
              await context.coreContractClient.queryLastPuppeteerResponse()
            ).response;
          } catch (e) {
            //
          }
          return !!response;
        }, 100_000);
      });
=======
>>>>>>> 186d729e
      it('next tick goes to idle', async () => {
        const {
          neutronUserAddress,
          gaiaClient,
          coreContractClient,
          puppeteerContractClient,
        } = context;

        await waitForPuppeteerICQ(
          gaiaClient,
          coreContractClient,
          puppeteerContractClient,
        );

        const res = await context.coreContractClient.tick(
          neutronUserAddress,
          1.5,
          undefined,
          [],
        );
        expect(res.transactionHash).toHaveLength(64);
        const state = await context.coreContractClient.queryContractState();
        expect(state).toEqual('idle');
        await checkExchangeRate(context);
      });
    });
    describe('third cycle', () => {
<<<<<<< HEAD
      let remoteNonNativeDenoms: string[] = [];
      it('generate two new tokenfactory tokens and send them to the remote zone', async () => {
        const { neutronUserAddress } = context;
        await context.park.executeInNetwork(
          'neutron',
          `neutrond tx tokenfactory create-denom test1 --from ${neutronUserAddress} --yes --chain-id ntrntest  --gas auto --gas-adjustment 1.6 --fees 10000untrn --home=/opt --keyring-backend=test --output json`,
        );
        await sleep(5_000);
        await context.park.executeInNetwork(
          'neutron',
          `neutrond tx tokenfactory create-denom test2 --from ${neutronUserAddress} --yes --chain-id ntrntest  --gas auto --gas-adjustment 1.6 --fees 10000untrn --home=/opt --keyring-backend=test --output json`,
        );
        await sleep(5_000);
        const denoms =
          await context.neutronClient.OsmosisTokenfactoryV1Beta1.query.queryDenomsFromCreator(
            neutronUserAddress,
          );
        expect(denoms.data.denoms.length).toEqual(2);
        await context.park.executeInNetwork(
          'neutron',
          `neutrond tx tokenfactory mint 1000000${denoms.data.denoms[0]} --from ${neutronUserAddress} --yes --chain-id ntrntest  --gas auto --gas-adjustment 1.6 --fees 10000untrn --home=/opt --keyring-backend=test --output json`,
        );
        await sleep(5_000);
        await context.park.executeInNetwork(
          'neutron',
          `neutrond tx tokenfactory mint 1000000${denoms.data.denoms[1]} --from ${neutronUserAddress} --yes --chain-id ntrntest  --gas auto --gas-adjustment 1.6 --fees 10000untrn --home=/opt --keyring-backend=test --output json`,
        );
        await sleep(5_000);
        const balances =
          await context.neutronClient.CosmosBankV1Beta1.query.queryAllBalances(
            neutronUserAddress,
          );
        const tokenFactoryDenoms = balances.data.balances.filter((b) =>
          b.denom.startsWith('factory/'),
        );
        await context.park.executeInNetwork(
          'neutron',
          `neutrond tx ibc-transfer transfer transfer channel-0 ${context.icaAddress} 66666${tokenFactoryDenoms[0].denom} --from ${neutronUserAddress} --yes --chain-id ntrntest  --gas auto --gas-adjustment 1.6 --fees 10000untrn --home=/opt --keyring-backend=test --output json`,
        );
        await sleep(5_000);
        await context.park.executeInNetwork(
          'neutron',
          `neutrond tx ibc-transfer transfer transfer channel-0 ${context.icaAddress} 2222${tokenFactoryDenoms[1].denom} --from ${neutronUserAddress} --yes --chain-id ntrntest  --gas auto --gas-adjustment 1.6 --fees 10000untrn --home=/opt --keyring-backend=test --output json`,
        );
        await sleep(5_000);
        await checkExchangeRate(context);
      });
      it('wait for balances to come', async () => {
        let res: readonly Coin[] = [];
        await waitFor(async () => {
          res = await context.gaiaClient.getAllBalances(context.icaAddress);
          return (
            res.some((b) => b.amount === '66666') &&
            res.some((b) => b.amount === '2222')
          );
        }, 100_000);
        remoteNonNativeDenoms = [
          res.find((b) => b.amount === '66666').denom,
          res.find((b) => b.amount === '2222').denom,
        ];
      });
      it('setup non-native receivers', async () => {
        const { factoryContractClient, neutronUserAddress } = context;
        const res = await factoryContractClient.proxy(
          neutronUserAddress,
          {
            core: {
              update_non_native_rewards_receivers: {
                items: remoteNonNativeDenoms.map((denom) => ({
                  denom,
                  address: context.gaiaUserAddress,
                  min_amount: '10000',
                  fee: '0.1',
                  fee_address: context.gaiaUserAddress2,
                })),
              },
            },
          },
          1.5,
          undefined,
          [
            {
              amount: '1000000',
              denom: 'untrn',
            },
          ],
        );
        expect(res.transactionHash).toHaveLength(64);
      });
      it('update idle interval', async () => {
        const { factoryContractClient, neutronUserAddress } = context;
        const res = await factoryContractClient.updateConfig(
          neutronUserAddress,
          {
            core: {
              idle_min_interval: 10000,
            },
          },
        );
        expect(res.transactionHash).toHaveLength(64);
      });
      it('wait for non-native balances to come', async () => {
        await waitFor(async () => {
          try {
            const res: any =
              await context.puppeteerContractClient.queryExtension({
                msg: {
                  non_native_rewards_balances: {},
                },
              });
            return res.balances.coins.length == 2;
          } catch (e) {
            //
          }
        });
      });
      it('tick', async () => {
        const {
          neutronUserAddress,
          gaiaClient,
          coreContractClient,
          puppeteerContractClient,
        } = context;

        await waitForPuppeteerICQ(
          gaiaClient,
          coreContractClient,
          puppeteerContractClient,
        );

        const res = await context.coreContractClient.tick(
          neutronUserAddress,
          1.5,
          undefined,
          [],
        );
        expect(res.transactionHash).toHaveLength(64);
        const state = await context.coreContractClient.queryContractState();
        expect(state).toEqual('non_native_rewards_transfer');
        await checkExchangeRate(context);
      });
      it('wait for the response from puppeteer', async () => {
        let response: ResponseHookMsg;
        await waitFor(async () => {
          try {
            response = (
              await context.coreContractClient.queryLastPuppeteerResponse()
            ).response;
          } catch (e) {
            //
          }
          return !!response;
        }, 30_000);
        expect(response).toBeTruthy();
        expect<ResponseHookMsg>(response).toHaveProperty('success');
      });
      it('check balances', async () => {
        const { gaiaClient } = context;
        const receiverBalance = await gaiaClient.getBalance(
          context.gaiaUserAddress,
          remoteNonNativeDenoms[0],
        );
        expect(receiverBalance.amount).toEqual('60000');
        const feeBalance = await gaiaClient.getBalance(
          context.gaiaUserAddress2,
          remoteNonNativeDenoms[0],
        );
        expect(feeBalance.amount).toEqual('6666');
        // this one is still on ICA as amount is below min_amount
        const icaBalance = await gaiaClient.getBalance(
          context.icaAddress,
          remoteNonNativeDenoms[1],
        );
        expect(icaBalance.amount).toEqual('2222');
      });
      it('wait for balances to update', async () => {
        await waitFor(async () => {
          const res: any = await context.puppeteerContractClient.queryExtension(
            {
              msg: {
                non_native_rewards_balances: {},
              },
            },
          );
          return res.balances.coins.length === 1;
        });
      }, 30_000);
      it('wait for balances and delegations to update', async () => {
        const { remote_height: currentBalancesHeight } =
          await context.puppeteerContractClient.queryExtension({
            msg: {
              balances: {},
            },
          });
        const { remote_height: currentDelegationsHeight } =
          await context.puppeteerContractClient.queryExtension({
            msg: {
              delegations: {},
            },
          });
        await waitFor(async () => {
          const { remote_height: nowBalancesHeight } =
            await context.puppeteerContractClient.queryExtension({
              msg: {
                balances: {},
              },
            });
          const { remote_height: nowDelegationsHeight } =
            await context.puppeteerContractClient.queryExtension({
              msg: {
                delegations: {},
              },
            });
          return (
            nowBalancesHeight !== currentBalancesHeight &&
            nowDelegationsHeight !== currentDelegationsHeight
          );
        }, 30_000);
      });
      it('tick', async () => {
        const {
          neutronUserAddress,
          gaiaClient,
          coreContractClient,
          puppeteerContractClient,
        } = context;

        await waitForPuppeteerICQ(
          gaiaClient,
          coreContractClient,
          puppeteerContractClient,
        );

        const res = await context.coreContractClient.tick(
          neutronUserAddress,
          1.5,
          undefined,
          [],
        );
        expect(res.transactionHash).toHaveLength(64);
        const state = await context.coreContractClient.queryContractState();
        expect(state).toEqual('idle');
        await checkExchangeRate(context);
      });
    });

    describe('fourth cycle', () => {
=======
>>>>>>> 186d729e
      it('update idle interval', async () => {
        const { factoryContractClient, neutronUserAddress } = context;
        const res = await factoryContractClient.updateConfig(
          neutronUserAddress,
          {
            core: {
              idle_min_interval: 10,
            },
          },
        );
        expect(res.transactionHash).toHaveLength(64);
        await sleep(10 * 1000);
      });
      it(`wait until unbonding period is finished`, async () => {
        const batchInfo = await context.coreContractClient.queryUnbondBatch({
          batch_id: '0',
        });
        const currentTime = Math.floor(Date.now() / 1000);
        if (batchInfo.expected_release_time > currentTime) {
          const diffMs =
            (batchInfo.expected_release_time - currentTime + 1) * 1000;
          await sleep(diffMs);
        }
      });
      it('wait for ICA balance', async () => {
        const { gaiaClient } = context;
        await waitFor(async () => {
          const res = await gaiaClient.getBalance(context.icaAddress, 'stake');
          return parseInt(res.amount) > 0;
        }, 60_000);
      });
      it('wait until fresh ICA balance is delivered', async () => {
        const batchInfo = await context.coreContractClient.queryUnbondBatch({
          batch_id: '0',
        });
        await waitFor(async () => {
          const res = (await context.puppeteerContractClient.queryExtension({
            msg: {
              balances: {},
            },
          })) as any;
          const icaTs = Math.floor(res.timestamp / 1e9);
          return icaTs > batchInfo.expected_release_time;
        }, 500_000);
      });
      it('tick', async () => {
        const { coreContractClient, neutronUserAddress } = context;
        await coreContractClient.tick(neutronUserAddress, 1.5, undefined, []);
        const state = await context.coreContractClient.queryContractState();
        expect(state).toEqual('claiming');
        await checkExchangeRate(context);
      });
      it('wait for the response from puppeteer', async () => {
        let response: ResponseHookMsg;
        await waitFor(async () => {
          try {
            response = (
              await context.coreContractClient.queryLastPuppeteerResponse()
            ).response;
          } catch (e) {
            //
          }
          return !!response;
        }, 200_000);
        expect(response).toBeTruthy();
        expect<ResponseHookMsg>(response).toHaveProperty('success');
      });
      it('wait for ICQ update', async () => {
        await waitForPuppeteerICQ(
          context.gaiaClient,
          context.coreContractClient,
          context.puppeteerContractClient,
        );
      });
      it('tick', async () => {
        const {
          coreContractClient,
          neutronUserAddress,
          gaiaClient,
          puppeteerContractClient,
        } = context;

        await waitForPuppeteerICQ(
          gaiaClient,
          coreContractClient,
          puppeteerContractClient,
        );

        await coreContractClient.tick(neutronUserAddress, 1.5, undefined, []);
        const state = await context.coreContractClient.queryContractState();
<<<<<<< HEAD
        expect(state).toEqual('staking_rewards');
        await checkExchangeRate(context);
=======
        expect(state).toEqual('idle');
>>>>>>> 186d729e
      });
      it('fund withdrawal manager', async () => {
        const { pumpContractClient, neutronUserAddress } = context;
        await pumpContractClient.push(
          neutronUserAddress,
          {
            coins: [{ amount: '500000', denom: 'stake' }],
          },
          1.5,
          undefined,
          [{ amount: '20000', denom: 'untrn' }],
        );
        await waitFor(async () => {
          const balances =
            await context.neutronClient.CosmosBankV1Beta1.query.queryAllBalances(
              context.withdrawalManagerContractClient.contractAddress,
            );
          return balances.data.balances.length > 0;
        }, 200_000);
      });
      it('withdraw', async () => {
        const {
          neutronUserAddress,
          neutronClient,
          neutronIBCDenom,
          autoWithdrawerContractClient,
        } = context;
        const expectedWithdrawnAmount = 20000;

        const balanceBefore = parseInt(
          (
            await neutronClient.CosmosBankV1Beta1.query.queryBalance(
              neutronUserAddress,
              { denom: neutronIBCDenom },
            )
          ).data.balance.amount,
        );

        const res = await autoWithdrawerContractClient.withdraw(
          neutronUserAddress,
          {
            token_id: `0_${autoWithdrawerContractClient.contractAddress}_2`,
          },
          1.6,
          undefined,
          [],
        );
        expect(res.transactionHash).toHaveLength(64);

        const withdrawnBatch =
          await context.coreContractClient.queryUnbondBatch({
            batch_id: '0',
          });
        expect(parseInt(withdrawnBatch.withdrawn_amount, 10)).toBeCloseTo(
          expectedWithdrawnAmount,
          -1,
        );

        const balance =
          await neutronClient.CosmosBankV1Beta1.query.queryBalance(
            neutronUserAddress,
            { denom: neutronIBCDenom },
          );
        expect(
          parseInt(balance.data.balance.amount, 10) - balanceBefore,
        ).toBeCloseTo(expectedWithdrawnAmount, -1);

        const bondings = await autoWithdrawerContractClient.queryBondings({
          user: neutronUserAddress,
        });
        expect(bondings).toEqual({
          bondings: [],
          next_page_key: null,
        });
        await checkExchangeRate(context);
      });
    });
  });
});<|MERGE_RESOLUTION|>--- conflicted
+++ resolved
@@ -1281,8 +1281,7 @@
           return nowHeight !== currentHeight;
         }, 30_000);
       });
-<<<<<<< HEAD
-      it('next tick goes to staking', async () => {
+      it('next tick goes to idle', async () => {
         const {
           neutronUserAddress,
           gaiaClient,
@@ -1304,301 +1303,11 @@
         );
         expect(res.transactionHash).toHaveLength(64);
         const state = await context.coreContractClient.queryContractState();
-        expect(state).toEqual('staking_rewards');
-        await checkExchangeRate(context);
-      });
-      it('wait for response from puppeteer', async () => {
-        let response;
-        await waitFor(async () => {
-          try {
-            response = (
-              await context.coreContractClient.queryLastPuppeteerResponse()
-            ).response;
-          } catch (e) {
-            //
-          }
-          return !!response;
-        }, 100_000);
-      });
-=======
->>>>>>> 186d729e
-      it('next tick goes to idle', async () => {
-        const {
-          neutronUserAddress,
-          gaiaClient,
-          coreContractClient,
-          puppeteerContractClient,
-        } = context;
-
-        await waitForPuppeteerICQ(
-          gaiaClient,
-          coreContractClient,
-          puppeteerContractClient,
-        );
-
-        const res = await context.coreContractClient.tick(
-          neutronUserAddress,
-          1.5,
-          undefined,
-          [],
-        );
-        expect(res.transactionHash).toHaveLength(64);
-        const state = await context.coreContractClient.queryContractState();
         expect(state).toEqual('idle');
         await checkExchangeRate(context);
       });
     });
     describe('third cycle', () => {
-<<<<<<< HEAD
-      let remoteNonNativeDenoms: string[] = [];
-      it('generate two new tokenfactory tokens and send them to the remote zone', async () => {
-        const { neutronUserAddress } = context;
-        await context.park.executeInNetwork(
-          'neutron',
-          `neutrond tx tokenfactory create-denom test1 --from ${neutronUserAddress} --yes --chain-id ntrntest  --gas auto --gas-adjustment 1.6 --fees 10000untrn --home=/opt --keyring-backend=test --output json`,
-        );
-        await sleep(5_000);
-        await context.park.executeInNetwork(
-          'neutron',
-          `neutrond tx tokenfactory create-denom test2 --from ${neutronUserAddress} --yes --chain-id ntrntest  --gas auto --gas-adjustment 1.6 --fees 10000untrn --home=/opt --keyring-backend=test --output json`,
-        );
-        await sleep(5_000);
-        const denoms =
-          await context.neutronClient.OsmosisTokenfactoryV1Beta1.query.queryDenomsFromCreator(
-            neutronUserAddress,
-          );
-        expect(denoms.data.denoms.length).toEqual(2);
-        await context.park.executeInNetwork(
-          'neutron',
-          `neutrond tx tokenfactory mint 1000000${denoms.data.denoms[0]} --from ${neutronUserAddress} --yes --chain-id ntrntest  --gas auto --gas-adjustment 1.6 --fees 10000untrn --home=/opt --keyring-backend=test --output json`,
-        );
-        await sleep(5_000);
-        await context.park.executeInNetwork(
-          'neutron',
-          `neutrond tx tokenfactory mint 1000000${denoms.data.denoms[1]} --from ${neutronUserAddress} --yes --chain-id ntrntest  --gas auto --gas-adjustment 1.6 --fees 10000untrn --home=/opt --keyring-backend=test --output json`,
-        );
-        await sleep(5_000);
-        const balances =
-          await context.neutronClient.CosmosBankV1Beta1.query.queryAllBalances(
-            neutronUserAddress,
-          );
-        const tokenFactoryDenoms = balances.data.balances.filter((b) =>
-          b.denom.startsWith('factory/'),
-        );
-        await context.park.executeInNetwork(
-          'neutron',
-          `neutrond tx ibc-transfer transfer transfer channel-0 ${context.icaAddress} 66666${tokenFactoryDenoms[0].denom} --from ${neutronUserAddress} --yes --chain-id ntrntest  --gas auto --gas-adjustment 1.6 --fees 10000untrn --home=/opt --keyring-backend=test --output json`,
-        );
-        await sleep(5_000);
-        await context.park.executeInNetwork(
-          'neutron',
-          `neutrond tx ibc-transfer transfer transfer channel-0 ${context.icaAddress} 2222${tokenFactoryDenoms[1].denom} --from ${neutronUserAddress} --yes --chain-id ntrntest  --gas auto --gas-adjustment 1.6 --fees 10000untrn --home=/opt --keyring-backend=test --output json`,
-        );
-        await sleep(5_000);
-        await checkExchangeRate(context);
-      });
-      it('wait for balances to come', async () => {
-        let res: readonly Coin[] = [];
-        await waitFor(async () => {
-          res = await context.gaiaClient.getAllBalances(context.icaAddress);
-          return (
-            res.some((b) => b.amount === '66666') &&
-            res.some((b) => b.amount === '2222')
-          );
-        }, 100_000);
-        remoteNonNativeDenoms = [
-          res.find((b) => b.amount === '66666').denom,
-          res.find((b) => b.amount === '2222').denom,
-        ];
-      });
-      it('setup non-native receivers', async () => {
-        const { factoryContractClient, neutronUserAddress } = context;
-        const res = await factoryContractClient.proxy(
-          neutronUserAddress,
-          {
-            core: {
-              update_non_native_rewards_receivers: {
-                items: remoteNonNativeDenoms.map((denom) => ({
-                  denom,
-                  address: context.gaiaUserAddress,
-                  min_amount: '10000',
-                  fee: '0.1',
-                  fee_address: context.gaiaUserAddress2,
-                })),
-              },
-            },
-          },
-          1.5,
-          undefined,
-          [
-            {
-              amount: '1000000',
-              denom: 'untrn',
-            },
-          ],
-        );
-        expect(res.transactionHash).toHaveLength(64);
-      });
-      it('update idle interval', async () => {
-        const { factoryContractClient, neutronUserAddress } = context;
-        const res = await factoryContractClient.updateConfig(
-          neutronUserAddress,
-          {
-            core: {
-              idle_min_interval: 10000,
-            },
-          },
-        );
-        expect(res.transactionHash).toHaveLength(64);
-      });
-      it('wait for non-native balances to come', async () => {
-        await waitFor(async () => {
-          try {
-            const res: any =
-              await context.puppeteerContractClient.queryExtension({
-                msg: {
-                  non_native_rewards_balances: {},
-                },
-              });
-            return res.balances.coins.length == 2;
-          } catch (e) {
-            //
-          }
-        });
-      });
-      it('tick', async () => {
-        const {
-          neutronUserAddress,
-          gaiaClient,
-          coreContractClient,
-          puppeteerContractClient,
-        } = context;
-
-        await waitForPuppeteerICQ(
-          gaiaClient,
-          coreContractClient,
-          puppeteerContractClient,
-        );
-
-        const res = await context.coreContractClient.tick(
-          neutronUserAddress,
-          1.5,
-          undefined,
-          [],
-        );
-        expect(res.transactionHash).toHaveLength(64);
-        const state = await context.coreContractClient.queryContractState();
-        expect(state).toEqual('non_native_rewards_transfer');
-        await checkExchangeRate(context);
-      });
-      it('wait for the response from puppeteer', async () => {
-        let response: ResponseHookMsg;
-        await waitFor(async () => {
-          try {
-            response = (
-              await context.coreContractClient.queryLastPuppeteerResponse()
-            ).response;
-          } catch (e) {
-            //
-          }
-          return !!response;
-        }, 30_000);
-        expect(response).toBeTruthy();
-        expect<ResponseHookMsg>(response).toHaveProperty('success');
-      });
-      it('check balances', async () => {
-        const { gaiaClient } = context;
-        const receiverBalance = await gaiaClient.getBalance(
-          context.gaiaUserAddress,
-          remoteNonNativeDenoms[0],
-        );
-        expect(receiverBalance.amount).toEqual('60000');
-        const feeBalance = await gaiaClient.getBalance(
-          context.gaiaUserAddress2,
-          remoteNonNativeDenoms[0],
-        );
-        expect(feeBalance.amount).toEqual('6666');
-        // this one is still on ICA as amount is below min_amount
-        const icaBalance = await gaiaClient.getBalance(
-          context.icaAddress,
-          remoteNonNativeDenoms[1],
-        );
-        expect(icaBalance.amount).toEqual('2222');
-      });
-      it('wait for balances to update', async () => {
-        await waitFor(async () => {
-          const res: any = await context.puppeteerContractClient.queryExtension(
-            {
-              msg: {
-                non_native_rewards_balances: {},
-              },
-            },
-          );
-          return res.balances.coins.length === 1;
-        });
-      }, 30_000);
-      it('wait for balances and delegations to update', async () => {
-        const { remote_height: currentBalancesHeight } =
-          await context.puppeteerContractClient.queryExtension({
-            msg: {
-              balances: {},
-            },
-          });
-        const { remote_height: currentDelegationsHeight } =
-          await context.puppeteerContractClient.queryExtension({
-            msg: {
-              delegations: {},
-            },
-          });
-        await waitFor(async () => {
-          const { remote_height: nowBalancesHeight } =
-            await context.puppeteerContractClient.queryExtension({
-              msg: {
-                balances: {},
-              },
-            });
-          const { remote_height: nowDelegationsHeight } =
-            await context.puppeteerContractClient.queryExtension({
-              msg: {
-                delegations: {},
-              },
-            });
-          return (
-            nowBalancesHeight !== currentBalancesHeight &&
-            nowDelegationsHeight !== currentDelegationsHeight
-          );
-        }, 30_000);
-      });
-      it('tick', async () => {
-        const {
-          neutronUserAddress,
-          gaiaClient,
-          coreContractClient,
-          puppeteerContractClient,
-        } = context;
-
-        await waitForPuppeteerICQ(
-          gaiaClient,
-          coreContractClient,
-          puppeteerContractClient,
-        );
-
-        const res = await context.coreContractClient.tick(
-          neutronUserAddress,
-          1.5,
-          undefined,
-          [],
-        );
-        expect(res.transactionHash).toHaveLength(64);
-        const state = await context.coreContractClient.queryContractState();
-        expect(state).toEqual('idle');
-        await checkExchangeRate(context);
-      });
-    });
-
-    describe('fourth cycle', () => {
-=======
->>>>>>> 186d729e
       it('update idle interval', async () => {
         const { factoryContractClient, neutronUserAddress } = context;
         const res = await factoryContractClient.updateConfig(
@@ -1689,12 +1398,8 @@
 
         await coreContractClient.tick(neutronUserAddress, 1.5, undefined, []);
         const state = await context.coreContractClient.queryContractState();
-<<<<<<< HEAD
-        expect(state).toEqual('staking_rewards');
+        expect(state).toEqual('idle');
         await checkExchangeRate(context);
-=======
-        expect(state).toEqual('idle');
->>>>>>> 186d729e
       });
       it('fund withdrawal manager', async () => {
         const { pumpContractClient, neutronUserAddress } = context;
