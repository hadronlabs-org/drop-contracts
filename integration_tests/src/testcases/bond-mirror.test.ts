--- conflicted
+++ resolved
@@ -34,12 +34,7 @@
 import { stringToPath } from '@cosmjs/crypto';
 import { instrumentCoreClass } from '../helpers/knot';
 import { sleep } from '../helpers/sleep';
-<<<<<<< HEAD
-import { sha256 } from '@cosmjs/crypto';
-import { toHex } from '@cosmjs/encoding';
-=======
 import { fromHex, toAscii } from '@cosmjs/encoding';
->>>>>>> d65cfbde
 
 const DropMirrorClass = DropMirror.Client;
 const DropFactoryClass = DropFactory.Client;
@@ -119,13 +114,7 @@
     exchangeRate?: number;
     neutronIBCDenom?: string;
     gaiaIBCDenom?: string;
-    ldDenom?: string;
-<<<<<<< HEAD
-    remoteLdDenom?: string;
-  } = { codeIds: {} };
-=======
   } = { codeIds: {}, predefinedContractAddresses: {} };
->>>>>>> d65cfbde
 
   beforeAll(async (t) => {
     context.park = await setupPark(
@@ -783,12 +772,6 @@
       context.client,
       res.token_contract,
     );
-    context.ldDenom = `factory/${res.token_contract}/drop`;
-
-    const te = new TextEncoder();
-    context.remoteLdDenom = `ibc/${toHex(
-      sha256(te.encode(`transfer/channel-0/${context.ldDenom}`)),
-    ).toUpperCase()}`;
   });
 
   it('register native bond provider in the core', async () => {
@@ -869,13 +852,7 @@
   });
 
   it('proper bond', async () => {
-    const {
-      remoteLdDenom,
-      neutronIBCDenom,
-      mirrorContractClient,
-      gaiaClient,
-      gaiaUserAddress,
-    } = context;
+    const { neutronIBCDenom, mirrorContractClient, gaiaUserAddress } = context;
     await mirrorContractClient.bond(
       context.neutronUserAddress,
       {
@@ -892,13 +869,8 @@
     );
     await waitFor(
       async () =>
-<<<<<<< HEAD
-        (await gaiaClient.getBalance(gaiaUserAddress, remoteLdDenom)).amount !==
-        '0',
-=======
         (await context.gaiaClient.getAllBalances(context.gaiaUserAddress))
           .length > 1,
->>>>>>> d65cfbde
       20000,
       1000,
     );
@@ -906,16 +878,12 @@
       await context.gaiaClient.getAllBalances(context.gaiaUserAddress)
     ).find((one) => one.denom.startsWith('ibc/')).denom;
     expect(
-<<<<<<< HEAD
-      (await gaiaClient.getBalance(gaiaUserAddress, remoteLdDenom)).amount,
-=======
       (
         await context.gaiaClient.getBalance(
           context.gaiaUserAddress,
           context.gaiaIBCDenom,
         )
       ).amount,
->>>>>>> d65cfbde
     ).toBe('1000');
   });
 
@@ -961,20 +929,6 @@
     });
 
     it("expect new assets to appear in contract's state", async () => {
-<<<<<<< HEAD
-      const { mirrorContractClient, gaiaUserAddress, ldDenom } = context;
-      expect(await mirrorContractClient.queryAllFailed()).toStrictEqual([
-        {
-          receiver: gaiaUserAddress,
-          failed_transfers: [
-            {
-              denom: ldDenom,
-              amount: '1000',
-            },
-          ],
-        },
-      ]);
-=======
       expect(await context.mirrorContractClient.queryAllFailed()).toStrictEqual(
         [
           {
@@ -988,7 +942,6 @@
           },
         ],
       );
->>>>>>> d65cfbde
     });
 
     describe('bond, timeout packet', () => {
@@ -1027,23 +980,15 @@
     });
 
     it("expect new assets to appear in contract's state", async () => {
-      const {
-        mirrorContractClient,
-        gaiaUserAddress,
-        gaiaUserAddress2,
-        ldDenom,
-      } = context;
+      const { mirrorContractClient, gaiaUserAddress, gaiaUserAddress2 } =
+        context;
       expect(await mirrorContractClient.queryAllFailed()).toEqual(
         expect.arrayContaining([
           {
             receiver: gaiaUserAddress2,
             failed_transfers: [
               {
-<<<<<<< HEAD
-                denom: ldDenom,
-=======
                 denom: `factory/${context.tokenContractClient.contractAddress}/drop`,
->>>>>>> d65cfbde
                 amount: '1000',
               },
             ],
@@ -1052,11 +997,7 @@
             receiver: gaiaUserAddress,
             failed_transfers: [
               {
-<<<<<<< HEAD
-                denom: ldDenom,
-=======
                 denom: `factory/${context.tokenContractClient.contractAddress}/drop`,
->>>>>>> d65cfbde
                 amount: '1000',
               },
             ],
@@ -1095,31 +1036,19 @@
     });
 
     it("expect new assets to appear in contract's state", async () => {
-      const {
-        mirrorContractClient,
-        gaiaUserAddress,
-        gaiaUserAddress2,
-        ldDenom,
-      } = context;
+      const { mirrorContractClient, gaiaUserAddress, gaiaUserAddress2 } =
+        context;
       expect(await mirrorContractClient.queryAllFailed()).toEqual(
         expect.arrayContaining([
           {
             receiver: gaiaUserAddress,
             failed_transfers: [
               {
-<<<<<<< HEAD
-                denom: ldDenom,
-                amount: '1000',
-              },
-              {
-                denom: ldDenom,
-=======
                 denom: `factory/${context.tokenContractClient.contractAddress}/drop`,
                 amount: '1000',
               },
               {
                 denom: `factory/${context.tokenContractClient.contractAddress}/drop`,
->>>>>>> d65cfbde
                 amount: '1000',
               },
             ],
@@ -1128,11 +1057,7 @@
             receiver: gaiaUserAddress2,
             failed_transfers: [
               {
-<<<<<<< HEAD
-                denom: ldDenom,
-=======
                 denom: `factory/${context.tokenContractClient.contractAddress}/drop`,
->>>>>>> d65cfbde
                 amount: '1000',
               },
             ],
@@ -1152,7 +1077,6 @@
           gaiaUserAddress,
           gaiaUserAddress2,
           neutronUserAddress,
-          ldDenom,
         } = context;
 
         await mirrorContractClient.retry(
@@ -1168,11 +1092,7 @@
               receiver: gaiaUserAddress,
               failed_transfers: [
                 {
-<<<<<<< HEAD
-                  denom: ldDenom,
-=======
                   denom: `factory/${context.tokenContractClient.contractAddress}/drop`,
->>>>>>> d65cfbde
                   amount: '1000',
                 },
               ],
@@ -1181,11 +1101,7 @@
               receiver: gaiaUserAddress2,
               failed_transfers: [
                 {
-<<<<<<< HEAD
-                  denom: ldDenom,
-=======
                   denom: `factory/${context.tokenContractClient.contractAddress}/drop`,
->>>>>>> d65cfbde
                   amount: '1000',
                 },
               ],
@@ -1201,12 +1117,8 @@
       });
 
       it('restored values after sudo-timeout', async () => {
-        const {
-          mirrorContractClient,
-          gaiaUserAddress,
-          gaiaUserAddress2,
-          ldDenom,
-        } = context;
+        const { mirrorContractClient, gaiaUserAddress, gaiaUserAddress2 } =
+          context;
 
         await waitFor(
           async () =>
@@ -1220,19 +1132,11 @@
               receiver: gaiaUserAddress,
               failed_transfers: [
                 {
-<<<<<<< HEAD
-                  denom: ldDenom,
-                  amount: '1000',
-                },
-                {
-                  denom: ldDenom,
-=======
                   denom: `factory/${context.tokenContractClient.contractAddress}/drop`,
                   amount: '1000',
                 },
                 {
                   denom: `factory/${context.tokenContractClient.contractAddress}/drop`,
->>>>>>> d65cfbde
                   amount: '1000',
                 },
               ],
@@ -1241,11 +1145,7 @@
               receiver: gaiaUserAddress2,
               failed_transfers: [
                 {
-<<<<<<< HEAD
-                  denom: ldDenom,
-=======
                   denom: `factory/${context.tokenContractClient.contractAddress}/drop`,
->>>>>>> d65cfbde
                   amount: '1000',
                 },
               ],
@@ -1261,9 +1161,6 @@
         gaiaUserAddress,
         gaiaUserAddress2,
         neutronUserAddress,
-        gaiaClient,
-        ldDenom,
-        remoteLdDenom,
       } = context;
 
       await mirrorContractClient.retry(
@@ -1275,17 +1172,12 @@
       );
       await waitFor(
         async () =>
-<<<<<<< HEAD
-          (await gaiaClient.getBalance(gaiaUserAddress, remoteLdDenom))
-            .amount !== '2000',
-=======
           (
             await context.gaiaClient.getBalance(
               context.gaiaUserAddress,
               context.gaiaIBCDenom,
             )
           ).amount !== '2000',
->>>>>>> d65cfbde
         20000,
         1000,
       );
@@ -1295,11 +1187,7 @@
             receiver: gaiaUserAddress,
             failed_transfers: [
               {
-<<<<<<< HEAD
-                denom: ldDenom,
-=======
                 denom: `factory/${context.tokenContractClient.contractAddress}/drop`,
->>>>>>> d65cfbde
                 amount: '1000',
               },
             ],
@@ -1308,11 +1196,7 @@
             receiver: gaiaUserAddress2,
             failed_transfers: [
               {
-<<<<<<< HEAD
-                denom: ldDenom,
-=======
                 denom: `factory/${context.tokenContractClient.contractAddress}/drop`,
->>>>>>> d65cfbde
                 amount: '1000',
               },
             ],
@@ -1327,9 +1211,6 @@
         gaiaUserAddress,
         gaiaUserAddress2,
         neutronUserAddress,
-        gaiaClient,
-        ldDenom,
-        remoteLdDenom,
       } = context;
 
       await mirrorContractClient.retry(
@@ -1341,17 +1222,12 @@
       );
       await waitFor(
         async () =>
-<<<<<<< HEAD
-          (await gaiaClient.getBalance(gaiaUserAddress2, remoteLdDenom))
-            .amount !== '1000',
-=======
           (
             await context.gaiaClient.getBalance(
               context.gaiaUserAddress2,
               context.gaiaIBCDenom,
             )
           ).amount !== '1000',
->>>>>>> d65cfbde
         20000,
         1000,
       );
@@ -1361,11 +1237,7 @@
             receiver: gaiaUserAddress,
             failed_transfers: [
               {
-<<<<<<< HEAD
-                denom: ldDenom,
-=======
                 denom: `factory/${context.tokenContractClient.contractAddress}/drop`,
->>>>>>> d65cfbde
                 amount: '1000',
               },
             ],
@@ -1375,13 +1247,8 @@
     });
 
     it('retry with the working relayer (3)', async () => {
-      const {
-        mirrorContractClient,
-        gaiaUserAddress,
-        neutronUserAddress,
-        gaiaClient,
-        remoteLdDenom,
-      } = context;
+      const { mirrorContractClient, gaiaUserAddress, neutronUserAddress } =
+        context;
 
       await mirrorContractClient.retry(
         neutronUserAddress,
@@ -1392,17 +1259,12 @@
       );
       await waitFor(
         async () =>
-<<<<<<< HEAD
-          (await gaiaClient.getBalance(gaiaUserAddress, remoteLdDenom))
-            .amount !== '3000',
-=======
           (
             await context.gaiaClient.getBalance(
               context.gaiaUserAddress,
               context.gaiaIBCDenom,
             )
           ).amount !== '3000',
->>>>>>> d65cfbde
         20000,
         1000,
       );
