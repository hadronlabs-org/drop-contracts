--- conflicted
+++ resolved
@@ -1709,7 +1709,6 @@
           return res[0].coins.length === 1;
         });
       }, 30_000);
-<<<<<<< HEAD
       it('wait for balances and delegations to update', async () => {
         const [, currentBalancesHeight] =
           await context.puppeteerContractClient.queryExtension({
@@ -1754,21 +1753,6 @@
         const state = await context.coreContractClient.queryContractState();
         expect(state).toEqual('idle');
       });
-=======
-      it('tick should fail', async () => {
-        const {
-          client,
-          neutronUserAddress,
-          coreContractClient,
-          puppeteerContractClient,
-        } = context;
-
-        await waitForPuppeteerICQ(
-          client,
-          coreContractClient,
-          puppeteerContractClient,
-        );
->>>>>>> a3090798
 
       it('tick should fail', async () => {
         const { neutronUserAddress } = context;
@@ -1992,12 +1976,9 @@
         });
         it('wait for ICQ update', async () => {
           await waitForPuppeteerICQ(
+            context.client,
             context.coreContractClient,
             context.puppeteerContractClient,
-            {
-              waitBalances: true,
-              waitDelegations: true,
-            },
           );
         });
         it('one lsm share is gone from the contract balance', async () => {
@@ -2022,7 +2003,6 @@
             return !!pending && pending.length === 1;
           }, 60_000);
         });
-<<<<<<< HEAD
         it('tick to idle', async () => {
           const { neutronUserAddress } = context;
           const res = await context.coreContractClient.tick(
@@ -2030,20 +2010,6 @@
             1.5,
             undefined,
             [],
-=======
-        it('tick', async () => {
-          const {
-            client,
-            neutronUserAddress,
-            coreContractClient,
-            puppeteerContractClient,
-          } = context;
-
-          await waitForPuppeteerICQ(
-            client,
-            coreContractClient,
-            puppeteerContractClient,
->>>>>>> a3090798
           );
           expect(res.transactionHash).toHaveLength(64);
           const state = await context.coreContractClient.queryContractState();
@@ -2078,12 +2044,9 @@
         });
         it('wait for ICQ update', async () => {
           await waitForPuppeteerICQ(
+            context.client,
             context.coreContractClient,
             context.puppeteerContractClient,
-            {
-              waitBalances: true,
-              waitDelegations: true,
-            },
           );
         });
         it('second lsm share is gone from the contract balance', async () => {
@@ -2140,10 +2103,6 @@
             client,
             coreContractClient,
             puppeteerContractClient,
-            {
-              waitBalances: true,
-              waitDelegations: false,
-            },
           );
           const res = await context.coreContractClient.tick(
             neutronUserAddress,
@@ -2418,7 +2377,6 @@
           return icaTs > batchInfo.expected_release;
         }, 50_000);
       });
-<<<<<<< HEAD
       it('tick to idle', async () => {
         const { coreContractClient, neutronUserAddress } = context;
         await coreContractClient.tick(neutronUserAddress, 1.5, undefined, []);
@@ -2427,27 +2385,6 @@
       });
       it('tick to claiming', async () => {
         const { coreContractClient, neutronUserAddress } = context;
-=======
-      it('tick', async () => {
-        const {
-          neutronUserAddress,
-          client,
-          coreContractClient,
-          puppeteerContractClient,
-        } = context;
-        await waitForPuppeteerICQ(
-          client,
-          coreContractClient,
-          puppeteerContractClient,
-        );
-
-        previousResponse = (
-          (await coreContractClient.queryLastPuppeteerResponse()).response as {
-            success: ResponseHookSuccessMsg;
-          }
-        ).success;
-
->>>>>>> a3090798
         await coreContractClient.tick(neutronUserAddress, 1.5, undefined, []);
         const state = await context.coreContractClient.queryContractState();
         expect(state).toEqual('claiming');
@@ -2483,25 +2420,8 @@
           return nowHeight !== currentHeight;
         }, 30_000);
       });
-<<<<<<< HEAD
       it('tick to staking_rewards', async () => {
         const { coreContractClient, neutronUserAddress } = context;
-=======
-      it('tick', async () => {
-        const {
-          neutronUserAddress,
-          client,
-          coreContractClient,
-          puppeteerContractClient,
-        } = context;
-
-        await waitForPuppeteerICQ(
-          client,
-          coreContractClient,
-          puppeteerContractClient,
-        );
-
->>>>>>> a3090798
         await coreContractClient.tick(neutronUserAddress, 1.5, undefined, []);
         const state = await context.coreContractClient.queryContractState();
         expect(state).toEqual('staking_rewards');
