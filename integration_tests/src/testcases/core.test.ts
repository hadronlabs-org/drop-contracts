--- conflicted
+++ resolved
@@ -1565,8 +1565,7 @@
           return nowHeight !== currentHeight;
         }, 30_000);
       });
-<<<<<<< HEAD
-      it('next tick goes to staking', async () => {
+      it('next tick goes to idle', async () => {
         const {
           neutronUserAddress,
           gaiaClient,
@@ -1588,260 +1587,6 @@
         );
         expect(res.transactionHash).toHaveLength(64);
         const state = await context.coreContractClient.queryContractState();
-        expect(state).toEqual('staking_rewards');
-        await checkExchangeRate(context);
-      });
-      it('wait for response from puppeteer', async () => {
-        let response;
-        await waitFor(async () => {
-          try {
-            response = (
-              await context.coreContractClient.queryLastPuppeteerResponse()
-            ).response;
-          } catch (e) {
-            //
-          }
-          return !!response;
-        }, 100_000);
-      });
-      it('next tick goes to idle', async () => {
-        const {
-          gaiaClient,
-          neutronUserAddress,
-          coreContractClient,
-          puppeteerContractClient,
-        } = context;
-
-        await waitForPuppeteerICQ(
-          gaiaClient,
-          coreContractClient,
-          puppeteerContractClient,
-        );
-
-        const res = await context.coreContractClient.tick(
-          neutronUserAddress,
-          1.5,
-          undefined,
-          [],
-        );
-        expect(res.transactionHash).toHaveLength(64);
-        const state = await context.coreContractClient.queryContractState();
-        expect(state).toEqual('idle');
-        await checkExchangeRate(context);
-      });
-    });
-    describe('third cycle (non-native rewards)', () => {
-      let remoteNonNativeDenoms: string[] = [];
-      it('generate two new tokenfactory tokens and send them to the remote zone', async () => {
-        const { neutronUserAddress } = context;
-        await context.park.executeInNetwork(
-          'neutron',
-          `neutrond tx tokenfactory create-denom test1 --from ${neutronUserAddress} --yes --chain-id ntrntest  --gas auto --gas-adjustment 1.6 --fees 10000untrn --home=/opt --keyring-backend=test --output json`,
-        );
-        await sleep(8_000);
-        await context.park.executeInNetwork(
-          'neutron',
-          `neutrond tx tokenfactory create-denom test2 --from ${neutronUserAddress} --yes --chain-id ntrntest  --gas auto --gas-adjustment 1.6 --fees 10000untrn --home=/opt --keyring-backend=test --output json`,
-        );
-        await sleep(8_000);
-        const denoms =
-          await context.neutronClient.OsmosisTokenfactoryV1Beta1.query.queryDenomsFromCreator(
-            neutronUserAddress,
-          );
-        expect(denoms.data.denoms.length).toEqual(2);
-        await context.park.executeInNetwork(
-          'neutron',
-          `neutrond tx tokenfactory mint 1000000${denoms.data.denoms[0]} --from ${neutronUserAddress} --yes --chain-id ntrntest  --gas auto --gas-adjustment 1.6 --fees 10000untrn --home=/opt --keyring-backend=test --output json`,
-        );
-        await sleep(8_000);
-        await context.park.executeInNetwork(
-          'neutron',
-          `neutrond tx tokenfactory mint 1000000${denoms.data.denoms[1]} --from ${neutronUserAddress} --yes --chain-id ntrntest  --gas auto --gas-adjustment 1.6 --fees 10000untrn --home=/opt --keyring-backend=test --output json`,
-        );
-        await sleep(8_000);
-        const balances =
-          await context.neutronClient.CosmosBankV1Beta1.query.queryAllBalances(
-            neutronUserAddress,
-          );
-        const tokenFactoryDenoms = balances.data.balances.filter((b) =>
-          b.denom.startsWith('factory/'),
-        );
-        await context.park.executeInNetwork(
-          'neutron',
-          `neutrond tx ibc-transfer transfer transfer channel-0 ${context.icaAddress} 66666${tokenFactoryDenoms[0].denom} --from ${neutronUserAddress} --yes --chain-id ntrntest  --gas auto --gas-adjustment 1.6 --fees 10000untrn --home=/opt --keyring-backend=test --output json`,
-        );
-        await sleep(8_000);
-        await context.park.executeInNetwork(
-          'neutron',
-          `neutrond tx ibc-transfer transfer transfer channel-0 ${context.icaAddress} 2222${tokenFactoryDenoms[1].denom} --from ${neutronUserAddress} --yes --chain-id ntrntest  --gas auto --gas-adjustment 1.6 --fees 10000untrn --home=/opt --keyring-backend=test --output json`,
-        );
-        await sleep(8_000);
-        await checkExchangeRate(context);
-      });
-      it('wait for balances to come', async () => {
-        let res: readonly Coin[] = [];
-        await waitFor(async () => {
-          res = await context.gaiaClient.getAllBalances(context.icaAddress);
-          return (
-            res.some((b) => b.amount === '66666') &&
-            res.some((b) => b.amount === '2222')
-          );
-        }, 500_000);
-        remoteNonNativeDenoms = [
-          res.find((b) => b.amount === '66666').denom,
-          res.find((b) => b.amount === '2222').denom,
-        ];
-      });
-      it('setup non-native receivers', async () => {
-        const { factoryContractClient, neutronUserAddress } = context;
-        const res = await factoryContractClient.proxy(
-          neutronUserAddress,
-          {
-            core: {
-              update_non_native_rewards_receivers: {
-                items: remoteNonNativeDenoms.map((denom) => ({
-                  denom,
-                  address: context.gaiaUserAddress,
-                  min_amount: '10000',
-                  fee: '0.1',
-                  fee_address: context.gaiaUserAddress2,
-                })),
-              },
-            },
-          },
-          1.5,
-          undefined,
-          [
-            {
-              amount: '1000000',
-              denom: 'untrn',
-            },
-          ],
-        );
-        expect(res.transactionHash).toHaveLength(64);
-      });
-      it('update idle interval', async () => {
-        const { factoryContractClient, neutronUserAddress } = context;
-        const res = await factoryContractClient.updateConfig(
-          neutronUserAddress,
-          {
-            core: {
-              idle_min_interval: 10000,
-            },
-          },
-        );
-        expect(res.transactionHash).toHaveLength(64);
-      });
-      it('wait for non-native balances to come', async () => {
-        await waitFor(async () => {
-          try {
-            const res: any =
-              await context.puppeteerContractClient.queryExtension({
-                msg: {
-                  non_native_rewards_balances: {},
-                },
-              });
-            return res.balances.coins.length == 2;
-          } catch (e) {
-            //
-          }
-        });
-      });
-      it('tick', async () => {
-        const {
-=======
-      it('next tick goes to idle', async () => {
-        const {
->>>>>>> 186d729e
-          neutronUserAddress,
-          gaiaClient,
-          coreContractClient,
-          puppeteerContractClient,
-        } = context;
-
-        await waitForPuppeteerICQ(
-          gaiaClient,
-          coreContractClient,
-          puppeteerContractClient,
-        );
-
-        const res = await context.coreContractClient.tick(
-          neutronUserAddress,
-          1.5,
-          undefined,
-          [],
-        );
-        expect(res.transactionHash).toHaveLength(64);
-        const state = await context.coreContractClient.queryContractState();
-<<<<<<< HEAD
-        expect(state).toEqual('non_native_rewards_transfer');
-        await checkExchangeRate(context);
-      });
-      it('wait for the response from puppeteer', async () => {
-        let response: ResponseHookMsg;
-        await waitFor(async () => {
-          try {
-            response = (
-              await context.coreContractClient.queryLastPuppeteerResponse()
-            ).response;
-          } catch (e) {
-            //
-          }
-          return !!response;
-        }, 30_000);
-        expect(response).toBeTruthy();
-        expect<ResponseHookMsg>(response).toHaveProperty('success');
-      });
-      it('check balances', async () => {
-        const { gaiaClient } = context;
-        const receiverBalance = await gaiaClient.getBalance(
-          context.gaiaUserAddress,
-          remoteNonNativeDenoms[0],
-        );
-        expect(receiverBalance.amount).toEqual('60000');
-        const feeBalance = await gaiaClient.getBalance(
-          context.gaiaUserAddress2,
-          remoteNonNativeDenoms[0],
-        );
-        expect(feeBalance.amount).toEqual('6666');
-        // this one is still on ICA as amount is below min_amount
-        const icaBalance = await gaiaClient.getBalance(
-          context.icaAddress,
-          remoteNonNativeDenoms[1],
-        );
-        expect(icaBalance.amount).toEqual('2222');
-      });
-      it('wait for balances to update', async () => {
-        await waitFor(async () => {
-          const res: any = await context.puppeteerContractClient.queryExtension(
-            {
-              msg: {
-                non_native_rewards_balances: {},
-              },
-            },
-          );
-          return res.balances.coins.length === 1;
-        });
-      }, 30_000);
-      it('wait for balances and delegations to update', async () => {
-        await waitForPuppeteerICQ(
-          context.gaiaClient,
-          context.coreContractClient,
-          context.puppeteerContractClient,
-        );
-      });
-      it('tick to idle', async () => {
-        const { neutronUserAddress } = context;
-        const res = await context.coreContractClient.tick(
-          neutronUserAddress,
-          1.5,
-          undefined,
-          [],
-        );
-        expect(res.transactionHash).toHaveLength(64);
-        const state = await context.coreContractClient.queryContractState();
-=======
->>>>>>> 186d729e
         expect(state).toEqual('idle');
         await checkExchangeRate(context);
       });
@@ -2272,14 +2017,8 @@
         it('verify exchange rate', async () => {
           const newExchangeRate =
             await context.coreContractClient.queryExchangeRate();
-<<<<<<< HEAD
-          expect(parseFloat(newExchangeRate)).toBeGreaterThan(
-            parseFloat(exchangeRate),
-          );
+          expect(parseFloat(newExchangeRate)).toEqual(1);
           await checkExchangeRate(context);
-=======
-          expect(parseFloat(newExchangeRate)).toEqual(1);
->>>>>>> 186d729e
         });
       });
     });
@@ -2514,10 +2253,6 @@
 
         await coreContractClient.tick(neutronUserAddress, 1.5, undefined, []);
         const state = await context.coreContractClient.queryContractState();
-<<<<<<< HEAD
-        expect(state).toEqual('staking_rewards');
-        await checkExchangeRate(context);
-=======
         expect(state).toEqual('idle');
       });
       it('validate rewards pump ICA balance', async () => {
@@ -2525,7 +2260,7 @@
         const res = await gaiaClient.getBalance(rewardsPumpIcaAddress, 'stake');
         const newBalance = parseInt(res.amount);
         expect(newBalance).toBeGreaterThan(0);
->>>>>>> 186d729e
+        await checkExchangeRate(context);
       });
       it('validate unbonding batch', async () => {
         const batch = await context.coreContractClient.queryUnbondBatch({
@@ -2578,12 +2313,8 @@
               context.withdrawalManagerContractClient.contractAddress,
             );
           return balances.data.balances.length > 0;
-<<<<<<< HEAD
-        }, 20_000);
+        }, 40_000);
         await checkExchangeRate(context);
-=======
-        }, 40_000);
->>>>>>> 186d729e
       });
       it('withdraw', async () => {
         const {
@@ -2660,18 +2391,7 @@
       });
     });
 
-<<<<<<< HEAD
-    describe('sixth cycle (unbond before delegation)', () => {
-      it('tick to idle', async () => {
-        const { coreContractClient, neutronUserAddress } = context;
-        await coreContractClient.tick(neutronUserAddress, 1.5, undefined, []);
-        const state = await context.coreContractClient.queryContractState();
-        expect(state).toEqual('idle');
-        await checkExchangeRate(context);
-      });
-=======
     describe('fifth cycle (unbond before delegation)', () => {
->>>>>>> 186d729e
       it('tick to claiming', async () => {
         const {
           coreContractClient,
@@ -2718,12 +2438,8 @@
 
         await coreContractClient.tick(neutronUserAddress, 1.5, undefined, []);
         const state = await context.coreContractClient.queryContractState();
-<<<<<<< HEAD
-        expect(state).toEqual('staking_rewards');
+        expect(state).toEqual('idle');
         await checkExchangeRate(context);
-=======
-        expect(state).toEqual('idle');
->>>>>>> 186d729e
       });
       it('bond and unbond ibc coins', async () => {
         const {
@@ -2797,13 +2513,6 @@
           undefined,
           [{ amount: '20000', denom: 'untrn' }],
         );
-<<<<<<< HEAD
-
-        await coreContractClient.tick(neutronUserAddress, 1.5, undefined, []);
-        const state = await context.coreContractClient.queryContractState();
-        expect(state).toEqual('idle');
-        await checkExchangeRate(context);
-=======
         await waitFor(async () => {
           const balances =
             await context.neutronClient.CosmosBankV1Beta1.query.queryAllBalances(
@@ -2863,7 +2572,6 @@
             denom: context.park.config.networks.gaia.denom,
           },
         ]);
->>>>>>> 186d729e
       });
     });
   });
