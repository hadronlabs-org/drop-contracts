use std::borrow::BorrowMut;

use cosmwasm_schema::cw_serde;
use cosmwasm_std::{
    attr, coins, from_json,
    testing::{mock_env, mock_info, MockApi},
    to_json_binary, Addr, Coin, Decimal, Decimal256, Event, MemoryStorage, OwnedDeps, Response,
    SubMsg, Timestamp, Uint128,
};
use cw_ownable::{Action, Ownership};
use cw_utils::PaymentError;
use drop_helpers::{
    ica::IcaState,
<<<<<<< HEAD
    pause::PauseError,
    testing::{mock_dependencies, WasmMockQuerier},
=======
    testing::{mock_dependencies, mock_state_query, WasmMockQuerier},
>>>>>>> 0c33d98f
};
use drop_staking_base::{
    error::lsm_share_bond_provider::ContractError,
    msg::puppeteer::DelegationsResponse,
    state::{
        lsm_share_bond_provider::{
            Config, ConfigOptional, ReplyMsg, TxState, CONFIG, LAST_LSM_REDEEM, PAUSE,
            PENDING_LSM_SHARES, TOTAL_LSM_SHARES_REAL_AMOUNT, TX_STATE,
        },
        puppeteer::{Delegations, DropDelegation},
    },
};
use neutron_sdk::{
    bindings::{
        msg::{IbcFee, NeutronMsg},
        query::NeutronQuery,
    },
    query::min_ibc_fee::MinIbcFeeResponse,
    sudo::msg::RequestPacketTimeoutHeight,
};

use crate::contract::check_denom::{DenomTrace, QueryDenomTraceResponse};

use prost::Message;

fn get_default_config(lsm_redeem_threshold: u64, lsm_redeem_maximum_interval: u64) -> Config {
    Config {
        factory_contract: Addr::unchecked("factory_contract"),
        port_id: "port_id".to_string(),
        transfer_channel_id: "transfer_channel_id".to_string(),
        timeout: 100u64,
        lsm_min_bond_amount: 100u128.into(),
        lsm_redeem_threshold,
        lsm_redeem_maximum_interval,
    }
}

#[cw_serde]
pub struct QueryDenomTraceRequest {
    pub hash: String,
}

fn lsm_denom_query_config(
    deps: &mut OwnedDeps<MemoryStorage, MockApi, WasmMockQuerier, NeutronQuery>,
    unknown_validator: bool,
) {
    deps.querier.add_stargate_query_response(
        "/ibc.applications.transfer.v1.Query/DenomTrace",
        |request| {
            let request =
                cosmos_sdk_proto::ibc::applications::transfer::v1::QueryDenomTraceRequest::decode(
                    request.as_slice(),
                )
                .unwrap();
            if request.hash == "lsm_denom_1" {
                to_json_binary(&QueryDenomTraceResponse {
                    denom_trace: DenomTrace {
                        base_denom: "valoper12345/1".to_string(),
                        path: "transfer/transfer_channel_id".to_string(),
                    },
                })
                .unwrap()
            } else {
                to_json_binary(&QueryDenomTraceResponse {
                    denom_trace: DenomTrace {
                        base_denom: "valoper12345/1".to_string(),
                        path: "wrong_denom".to_string(),
                    },
                })
                .unwrap()
            }
        },
    );

    deps.querier
        .add_wasm_query_response("validators_set_contract", move |request| {
            let request =
                from_json::<drop_staking_base::msg::validatorset::QueryMsg>(request).unwrap();
            if let drop_staking_base::msg::validatorset::QueryMsg::Validator { valoper } = request {
                assert_eq!(valoper, "valoper12345");
                if unknown_validator {
                    to_json_binary(&drop_staking_base::msg::validatorset::ValidatorResponse {
                        validator: None,
                    })
                    .unwrap()
                } else {
                    to_json_binary(&drop_staking_base::msg::validatorset::ValidatorResponse {
                        validator: Some(drop_staking_base::state::validatorset::ValidatorInfo {
                            valoper_address: "valoper12345".to_string(),
                            weight: 1u64,
                            last_processed_remote_height: None,
                            last_processed_local_height: None,
                            last_validated_height: None,
                            last_commission_in_range: None,
                            uptime: Decimal::one(),
                            tombstone: false,
                            jailed_number: None,
                            init_proposal: None,
                            total_passed_proposals: 0u64,
                            total_voted_proposals: 0u64,
                            on_top: Uint128::zero(),
                        }),
                    })
                    .unwrap()
                }
            } else {
                unimplemented!()
            }
        });

    deps.querier
        .add_wasm_query_response("puppeteer_contract", |_| {
            to_json_binary(&DelegationsResponse {
                delegations: Delegations {
                    delegations: vec![DropDelegation {
                        delegator: Addr::unchecked("delegator"),
                        validator: "valoper12345".to_string(),
                        amount: Coin::new(1000, "remote_denom".to_string()),
                        share_ratio: Decimal256::one(),
                    }],
                },
                remote_height: 10u64,
                local_height: 10u64,
                timestamp: Timestamp::from_seconds(90001),
            })
            .unwrap()
        });
}

#[test]
fn test_instantiate() {
    let mut deps = mock_dependencies(&[]);
    let response = crate::contract::instantiate(
        deps.as_mut(),
        mock_env(),
        mock_info("admin", &[]),
        drop_staking_base::msg::lsm_share_bond_provider::InstantiateMsg {
            owner: "owner".to_string(),
            factory_contract: "factory_contract".to_string(),
            port_id: "port_id".to_string(),
            transfer_channel_id: "transfer_channel_id".to_string(),
            timeout: 100u64,
            lsm_min_bond_amount: Uint128::from(100u64),
            lsm_redeem_threshold: 100u64,
            lsm_redeem_maximum_interval: 200u64,
        },
    )
    .unwrap();

    let config = drop_staking_base::state::lsm_share_bond_provider::CONFIG
        .load(deps.as_ref().storage)
        .unwrap();

    assert_eq!(config, get_default_config(100u64, 200u64));

    assert_eq!(response.messages.len(), 0);
    assert_eq!(
        response.events,
        vec![
            Event::new("crates.io:drop-staking__drop-lsm-share-bond-provider-instantiate")
                .add_attributes([
                    ("factory_contract", "factory_contract"),
                    ("port_id", "port_id"),
                    ("transfer_channel_id", "transfer_channel_id"),
                    ("timeout", "100"),
                    ("lsm_min_bond_amount", "100"),
                    ("lsm_redeem_threshold", "100"),
                    ("lsm_redeem_maximum_interval", "200")
                ])
        ]
    );
    assert!(response.attributes.is_empty());
}

#[test]
fn test_update_config_wrong_owner() {
    let mut deps = mock_dependencies(&[]);

    let deps_mut = deps.as_mut();

    drop_staking_base::state::lsm_share_bond_provider::CONFIG
        .save(deps_mut.storage, &get_default_config(100u64, 200u64))
        .unwrap();

    let _result = cw_ownable::initialize_owner(
        deps_mut.storage,
        deps_mut.api,
        Some(Addr::unchecked("core").as_ref()),
    );

    let error = crate::contract::execute(
        deps.as_mut(),
        mock_env(),
        mock_info("core1", &[]),
        drop_staking_base::msg::lsm_share_bond_provider::ExecuteMsg::UpdateConfig {
            new_config: ConfigOptional {
                factory_contract: Some(Addr::unchecked("factory_contract_1")),
                port_id: Some("port_id_1".to_string()),
                transfer_channel_id: Some("transfer_channel_id_1".to_string()),
                timeout: Some(200u64),
                lsm_min_bond_amount: Some(Uint128::from(300u64)),
                lsm_redeem_threshold: Some(300u64),
                lsm_redeem_maximum_interval: Some(400u64),
            },
        },
    )
    .unwrap_err();
    assert_eq!(
        error,
        drop_staking_base::error::lsm_share_bond_provider::ContractError::OwnershipError(
            cw_ownable::OwnershipError::NotOwner
        )
    );
}

#[test]
fn test_update_config_ok() {
    let mut deps = mock_dependencies(&[]);

    let deps_mut = deps.as_mut();

    let _result = cw_ownable::initialize_owner(
        deps_mut.storage,
        deps_mut.api,
        Some(Addr::unchecked("core").as_ref()),
    );

    drop_staking_base::state::lsm_share_bond_provider::CONFIG
        .save(deps.as_mut().storage, &get_default_config(100u64, 200u64))
        .unwrap();

    let response = crate::contract::execute(
        deps.as_mut(),
        mock_env(),
        mock_info("core", &[]),
        drop_staking_base::msg::lsm_share_bond_provider::ExecuteMsg::UpdateConfig {
            new_config: ConfigOptional {
                factory_contract: Some(Addr::unchecked("factory_contract_1")),
                port_id: Some("port_id_1".to_string()),
                transfer_channel_id: Some("transfer_channel_id_1".to_string()),
                timeout: Some(200u64),
                lsm_min_bond_amount: Some(Uint128::from(300u64)),
                lsm_redeem_threshold: Some(300u64),
                lsm_redeem_maximum_interval: Some(400u64),
            },
        },
    )
    .unwrap();
    assert_eq!(response.messages.len(), 0);

    assert_eq!(
        response.events,
        vec![
            Event::new("crates.io:drop-staking__drop-lsm-share-bond-provider-update_config")
                .add_attributes([
                    ("factory_contract", "factory_contract_1"),
                    ("port_id", "port_id_1"),
                    ("transfer_channel_id", "transfer_channel_id_1"),
                    ("timeout", "200"),
                    ("lsm_min_bond_amount", "300"),
                    ("lsm_redeem_threshold", "300"),
                    ("lsm_redeem_maximum_interval", "400")
                ])
        ]
    );
    assert!(response.attributes.is_empty());

    let config = crate::contract::query(
        deps.as_ref(),
        mock_env(),
        drop_staking_base::msg::lsm_share_bond_provider::QueryMsg::Config {},
    )
    .unwrap();

    assert_eq!(
        config,
        to_json_binary(&drop_staking_base::state::lsm_share_bond_provider::Config {
            factory_contract: Addr::unchecked("factory_contract_1"),
            port_id: "port_id_1".to_string(),
            transfer_channel_id: "transfer_channel_id_1".to_string(),
            timeout: 200u64,
            lsm_min_bond_amount: 300u128.into(),
            lsm_redeem_threshold: 300u64,
            lsm_redeem_maximum_interval: 400u64,
        })
        .unwrap()
    );
}

#[test]
fn test_update_ownership() {
    let mut deps = mock_dependencies(&[]);

    let deps_mut = deps.as_mut();

    let _result = cw_ownable::initialize_owner(
        deps_mut.storage,
        deps_mut.api,
        Some(Addr::unchecked("core").as_ref()),
    );

    crate::contract::execute(
        deps.as_mut(),
        mock_env(),
        mock_info("core", &[]),
        drop_staking_base::msg::lsm_share_bond_provider::ExecuteMsg::UpdateOwnership(
            Action::TransferOwnership {
                new_owner: "new_owner".to_string(),
                expiry: None,
            },
        ),
    )
    .unwrap();

    let response = crate::contract::query(
        deps.as_ref(),
        mock_env(),
        drop_staking_base::msg::lsm_share_bond_provider::QueryMsg::Ownership {},
    )
    .unwrap();

    assert_eq!(
        response,
        to_json_binary(&Ownership {
            owner: Some(Addr::unchecked("core")),
            pending_owner: Some(Addr::unchecked("new_owner")),
            pending_expiry: None
        })
        .unwrap()
    );
}

#[test]
fn execute_set_pause() {
    let mut deps = mock_dependencies(&[]);
<<<<<<< HEAD
    let deps_mut = deps.as_mut();
    cw_ownable::initialize_owner(deps_mut.storage, deps_mut.api, Some("core")).unwrap();
    PAUSE.save(deps.as_mut().storage, &false).unwrap();

    let res = crate::contract::execute(
        deps.as_mut(),
        mock_env(),
        mock_info("core", &[]),
        drop_staking_base::msg::lsm_share_bond_provider::ExecuteMsg::SetPause(true),
    )
    .unwrap();
    assert_eq!(
        res,
        cosmwasm_std::Response::new().add_event(
            Event::new("crates.io:drop-staking__drop-lsm-share-bond-provider-execute-set-pause")
                .add_attributes(vec![attr("process_on_idle", "true")])
        )
    );
    assert!(PAUSE.load(deps.as_ref().storage).unwrap());
}

#[test]
fn process_on_idle_paused() {
    let mut deps = mock_dependencies(&[]);
    PAUSE.save(deps.as_mut().storage, &true).unwrap();

    let error = crate::contract::execute(
        deps.as_mut(),
        mock_env(),
        mock_info("not_core_contract", &[]),
        drop_staking_base::msg::lsm_share_bond_provider::ExecuteMsg::ProcessOnIdle {},
    )
    .unwrap_err();
=======
    mock_state_query(&mut deps);
>>>>>>> 0c33d98f

    assert_eq!(
        error,
        drop_staking_base::error::lsm_share_bond_provider::ContractError::PauseError(
            PauseError::Paused {}
        )
    );
}

#[test]
fn process_on_idle_not_core_contract() {
    let mut deps = mock_dependencies(&[]);
    PAUSE.save(deps.as_mut().storage, &false).unwrap();
    CONFIG
        .save(deps.as_mut().storage, &get_default_config(100u64, 200u64))
        .unwrap();

    let error = crate::contract::execute(
        deps.as_mut(),
        mock_env(),
        mock_info("not_core_contract", &[]),
        drop_staking_base::msg::lsm_share_bond_provider::ExecuteMsg::ProcessOnIdle {},
    )
    .unwrap_err();

    assert_eq!(
        error,
        drop_staking_base::error::lsm_share_bond_provider::ContractError::Unauthorized {}
    );
}

#[test]
fn test_process_on_idle_lsm_share_not_ready() {
    let mut deps = mock_dependencies(&[]);
    mock_state_query(&mut deps);
    let deps_mut = deps.as_mut();
    PAUSE.save(deps_mut.storage, &false).unwrap();
    CONFIG
        .save(deps_mut.storage, &get_default_config(100u64, 200u64))
        .unwrap();

    LAST_LSM_REDEEM.save(deps_mut.storage, &0).unwrap();

    TX_STATE
        .save(deps_mut.storage, &TxState::default())
        .unwrap();

    let error = crate::contract::execute(
        deps_mut,
        mock_env(),
        mock_info("core_contract", &[]),
        drop_staking_base::msg::lsm_share_bond_provider::ExecuteMsg::ProcessOnIdle {},
    )
    .unwrap_err();

    assert_eq!(
        error,
        drop_staking_base::error::lsm_share_bond_provider::ContractError::LSMSharesIsNotReady {}
    );
}

#[test]
fn test_process_on_idle_supported() {
    let mut deps = mock_dependencies(&[]);
<<<<<<< HEAD
    PAUSE.save(deps.as_mut().storage, &false).unwrap();
=======
    mock_state_query(&mut deps);
>>>>>>> 0c33d98f
    deps.querier.add_custom_query_response(|_| {
        to_json_binary(&MinIbcFeeResponse {
            min_fee: IbcFee {
                recv_fee: vec![],
                ack_fee: coins(100, "local_denom"),
                timeout_fee: coins(200, "local_denom"),
            },
        })
        .unwrap()
    });

    deps.querier
        .add_wasm_query_response("puppeteer_contract", |_| {
            to_json_binary(&IcaState::Registered {
                ica_address: "ica_address".to_string(),
                port_id: "port_id".to_string(),
                channel_id: "channel_id".to_string(),
            })
            .unwrap()
        });

    let deps_mut = deps.as_mut();

    CONFIG
        .save(deps_mut.storage, &get_default_config(100u64, 200u64))
        .unwrap();
    LAST_LSM_REDEEM.save(deps_mut.storage, &0).unwrap();

    TX_STATE
        .save(deps_mut.storage, &TxState::default())
        .unwrap();

    PENDING_LSM_SHARES
        .save(
            deps_mut.storage,
            "lsm_denom_1".to_string(),
            &("lsm_denom_1".to_string(), Uint128::one(), Uint128::one()),
        )
        .unwrap();

    let mocked_env = mock_env();

    let response = crate::contract::execute(
        deps_mut,
        mocked_env.clone(),
        mock_info("core_contract", &[]),
        drop_staking_base::msg::lsm_share_bond_provider::ExecuteMsg::ProcessOnIdle {},
    )
    .unwrap();

    assert_eq!(
        response,
        Response::new()
            .add_event(Event::new(
                "crates.io:drop-staking__drop-lsm-share-bond-provider-process_on_idle"
            ))
            .add_attributes(vec![attr("action", "process_on_idle"),])
            .add_submessage(SubMsg::reply_always(
                NeutronMsg::IbcTransfer {
                    source_port: "port_id".to_string(),
                    source_channel: "transfer_channel_id".to_string(),
                    token: Coin::new(1u128, "lsm_denom_1"),
                    sender: "cosmos2contract".to_string(),
                    receiver: "ica_address".to_string(),
                    timeout_height: RequestPacketTimeoutHeight {
                        revision_number: None,
                        revision_height: None,
                    },
                    timeout_timestamp: mocked_env.block.time.plus_seconds(100u64).nanos(),
                    memo: "".to_string(),
                    fee: IbcFee {
                        recv_fee: vec![],
                        ack_fee: vec![],
                        timeout_fee: vec![]
                    },
                },
                ReplyMsg::IbcTransfer.to_reply_id()
            ))
    );
}

#[test]
fn test_execute_bond() {
    let mut deps = mock_dependencies(&[]);
    mock_state_query(&mut deps);
    lsm_denom_query_config(deps.borrow_mut(), false);

    let deps_mut = deps.as_mut();

    CONFIG
        .save(deps_mut.storage, &get_default_config(100u64, 200u64))
        .unwrap();

    TOTAL_LSM_SHARES_REAL_AMOUNT
        .save(deps_mut.storage, &0)
        .unwrap();

    let pending_lsm_shares = crate::contract::query(
        deps.as_ref(),
        mock_env(),
        drop_staking_base::msg::lsm_share_bond_provider::QueryMsg::PendingLSMShares {},
    )
    .unwrap();

    assert_eq!(
        pending_lsm_shares,
        to_json_binary::<Vec<(String, (String, Uint128, Uint128))>>(&vec![]).unwrap()
    );

    let response = crate::contract::execute(
        deps.as_mut(),
        mock_env(),
        mock_info("core", &[Coin::new(100u128, "lsm_denom_1")]),
        drop_staking_base::msg::lsm_share_bond_provider::ExecuteMsg::Bond {},
    )
    .unwrap();
    assert_eq!(response.messages.len(), 0);

    assert_eq!(
        response,
        Response::new().add_event(
            Event::new("crates.io:drop-staking__drop-lsm-share-bond-provider-bond").add_attributes(
                vec![
                    ("received_funds", "100lsm_denom_1"),
                    ("bonded_funds", "100valoper12345/1")
                ]
            )
        )
    );

    let pending_lsm_shares = crate::contract::query(
        deps.as_ref(),
        mock_env(),
        drop_staking_base::msg::lsm_share_bond_provider::QueryMsg::PendingLSMShares {},
    )
    .unwrap();

    let total_lsm_shares = TOTAL_LSM_SHARES_REAL_AMOUNT
        .load(deps.as_ref().storage)
        .unwrap();
    assert_eq!(total_lsm_shares, 100u128);

    assert_eq!(
        pending_lsm_shares,
        to_json_binary::<Vec<(String, (String, Uint128, Uint128))>>(&vec![(
            "lsm_denom_1".to_string(),
            (
                "valoper12345/1".to_string(),
                Uint128::from(100u64),
                Uint128::from(100u64)
            )
        )])
        .unwrap()
    );
}

#[test]
fn test_execute_bond_wrong_denom() {
    let mut deps = mock_dependencies(&[]);
    mock_state_query(&mut deps);
    lsm_denom_query_config(deps.borrow_mut(), false);

    drop_staking_base::state::lsm_share_bond_provider::CONFIG
        .save(deps.as_mut().storage, &get_default_config(100u64, 200u64))
        .unwrap();

    let error = crate::contract::execute(
        deps.as_mut(),
        mock_env(),
        mock_info("core", &[Coin::new(100u128, "wrong_denom")]),
        drop_staking_base::msg::lsm_share_bond_provider::ExecuteMsg::Bond {},
    )
    .unwrap_err();

    assert_eq!(
        error,
        drop_staking_base::error::lsm_share_bond_provider::ContractError::InvalidDenom {}
    );
}

#[test]
fn test_execute_bond_no_funds() {
    let mut deps = mock_dependencies(&[]);
    mock_state_query(&mut deps);

    drop_staking_base::state::lsm_share_bond_provider::CONFIG
        .save(deps.as_mut().storage, &get_default_config(100u64, 200u64))
        .unwrap();

    let error = crate::contract::execute(
        deps.as_mut(),
        mock_env(),
        mock_info("core", &[]),
        drop_staking_base::msg::lsm_share_bond_provider::ExecuteMsg::Bond {},
    )
    .unwrap_err();

    assert_eq!(
        error,
        drop_staking_base::error::lsm_share_bond_provider::ContractError::PaymentError(
            PaymentError::NoFunds {}
        )
    );
}

#[test]
fn test_bond_lsm_share_wrong_validator() {
    let mut deps = mock_dependencies(&[]);
    mock_state_query(&mut deps);
    lsm_denom_query_config(deps.borrow_mut(), true);

    drop_staking_base::state::lsm_share_bond_provider::CONFIG
        .save(deps.as_mut().storage, &get_default_config(100u64, 200u64))
        .unwrap();

    let error = crate::contract::execute(
        deps.as_mut(),
        mock_env(),
        mock_info("core", &[Coin::new(1000u128, "wrong_lsm_share")]),
        drop_staking_base::msg::lsm_share_bond_provider::ExecuteMsg::Bond {},
    )
    .unwrap_err();

    assert_eq!(error, ContractError::InvalidDenom {});
}

#[test]
fn test_execute_bond_multiple_denoms() {
    let mut deps = mock_dependencies(&[]);
    mock_state_query(&mut deps);

    drop_staking_base::state::lsm_share_bond_provider::CONFIG
        .save(
            deps.as_mut().storage,
            &drop_staking_base::state::lsm_share_bond_provider::Config {
                factory_contract: Addr::unchecked("factory_contract"),
                port_id: "port_id".to_string(),
                transfer_channel_id: "transfer_channel_id".to_string(),
                timeout: 100u64,
                lsm_min_bond_amount: 100u128.into(),
                lsm_redeem_threshold: 100u64,
                lsm_redeem_maximum_interval: 200u64,
            },
        )
        .unwrap();

    let error = crate::contract::execute(
        deps.as_mut(),
        mock_env(),
        mock_info(
            "core",
            &[
                Coin::new(100u128, "base_denom"),
                Coin::new(100u128, "second_denom"),
            ],
        ),
        drop_staking_base::msg::lsm_share_bond_provider::ExecuteMsg::Bond {},
    )
    .unwrap_err();

    assert_eq!(
        error,
        drop_staking_base::error::lsm_share_bond_provider::ContractError::PaymentError(
            PaymentError::MultipleDenoms {}
        )
    );
}

mod query {
    use drop_staking_base::state::lsm_share_bond_provider::{TxState, TX_STATE};

    use super::*;

    #[test]
    fn test_config() {
        let mut deps = mock_dependencies(&[]);
        drop_staking_base::state::lsm_share_bond_provider::CONFIG
            .save(deps.as_mut().storage, &get_default_config(100u64, 200u64))
            .unwrap();

        let response = crate::contract::query(
            deps.as_ref(),
            mock_env(),
            drop_staking_base::msg::lsm_share_bond_provider::QueryMsg::Config {},
        )
        .unwrap();
        assert_eq!(
            response,
            to_json_binary(&get_default_config(100u64, 200u64)).unwrap()
        );
    }

    #[test]
    fn test_token_amount_wrong_denom() {
        let mut deps = mock_dependencies(&[]);
        mock_state_query(&mut deps);
        lsm_denom_query_config(deps.borrow_mut(), false);

        drop_staking_base::state::lsm_share_bond_provider::CONFIG
            .save(
                deps.as_mut().storage,
                &drop_staking_base::state::lsm_share_bond_provider::Config {
                    factory_contract: Addr::unchecked("factory_contract"),
                    port_id: "port_id".to_string(),
                    transfer_channel_id: "transfer_channel_id".to_string(),
                    timeout: 100u64,
                    lsm_min_bond_amount: 100u128.into(),
                    lsm_redeem_threshold: 100u64,
                    lsm_redeem_maximum_interval: 200u64,
                },
            )
            .unwrap();

        let error = crate::contract::query(
            deps.as_ref(),
            mock_env(),
            drop_staking_base::msg::lsm_share_bond_provider::QueryMsg::TokensAmount {
                coin: Coin {
                    denom: "wrong_denom".to_string(),
                    amount: 100u128.into(),
                },
                exchange_rate: Decimal::one(),
            },
        )
        .unwrap_err();

        assert_eq!(
            error,
            drop_staking_base::error::lsm_share_bond_provider::ContractError::InvalidDenom {}
        );
    }

    #[test]
    fn test_can_process_idle_with_enough_interval() {
        let mut deps = mock_dependencies(&[]);
        mock_state_query(&mut deps);
        let deps_mut = deps.as_mut();

        let env = mock_env();
        let lsm_redeem_maximum_interval = 100;

        drop_staking_base::state::lsm_share_bond_provider::CONFIG
            .save(
                deps_mut.storage,
                &get_default_config(2u64, lsm_redeem_maximum_interval),
            )
            .unwrap();

        LAST_LSM_REDEEM
            .save(
                deps_mut.storage,
                &(env.block.time.seconds() - lsm_redeem_maximum_interval * 2),
            )
            .unwrap();
        TX_STATE
            .save(deps_mut.storage, &TxState::default())
            .unwrap();

        drop_staking_base::state::lsm_share_bond_provider::LSM_SHARES_TO_REDEEM
            .save(
                deps_mut.storage,
                "lsm_denom_1".to_string(),
                &("lsm_denom_1".to_string(), Uint128::one(), Uint128::one()),
            )
            .unwrap();

        let response = crate::contract::query(
            deps.as_ref(),
            env,
            drop_staking_base::msg::lsm_share_bond_provider::QueryMsg::CanProcessOnIdle {},
        )
        .unwrap();
        assert_eq!(response, to_json_binary(&true).unwrap());
    }

    #[test]
    fn test_can_process_false_below_threshold() {
        let mut deps = mock_dependencies(&[]);
        mock_state_query(&mut deps);
        let deps_mut = deps.as_mut();

        let env = mock_env();

        drop_staking_base::state::lsm_share_bond_provider::CONFIG
            .save(deps_mut.storage, &get_default_config(100u64, 200u64))
            .unwrap();

        LAST_LSM_REDEEM
            .save(deps_mut.storage, &(env.block.time.seconds()))
            .unwrap();
        TX_STATE
            .save(deps_mut.storage, &TxState::default())
            .unwrap();

        drop_staking_base::state::lsm_share_bond_provider::LSM_SHARES_TO_REDEEM
            .save(
                deps_mut.storage,
                "lsm_denom_1".to_string(),
                &("lsm_denom_1".to_string(), Uint128::one(), Uint128::one()),
            )
            .unwrap();

        let response = crate::contract::query(
            deps.as_ref(),
            env,
            drop_staking_base::msg::lsm_share_bond_provider::QueryMsg::CanProcessOnIdle {},
        )
        .unwrap();
        assert_eq!(response, to_json_binary(&false).unwrap());
    }

    #[test]
    fn test_ownership() {
        let mut deps = mock_dependencies(&[]);

        let deps_mut = deps.as_mut();

        cw_ownable::initialize_owner(
            deps_mut.storage,
            deps_mut.api,
            Some(Addr::unchecked("core").as_ref()),
        )
        .unwrap();

        let response = crate::contract::query(
            deps.as_ref(),
            mock_env(),
            drop_staking_base::msg::lsm_share_bond_provider::QueryMsg::Ownership {},
        )
        .unwrap();

        assert_eq!(
            response,
            to_json_binary(&Ownership {
                owner: Some(Addr::unchecked("core")),
                pending_owner: None,
                pending_expiry: None
            })
            .unwrap()
        );
    }

    #[test]
    fn test_can_bond_ok() {
        let mut deps = mock_dependencies(&[]);
        lsm_denom_query_config(deps.borrow_mut(), false);

        drop_staking_base::state::lsm_share_bond_provider::CONFIG
            .save(
                deps.as_mut().storage,
                &drop_staking_base::state::lsm_share_bond_provider::Config {
                    factory_contract: Addr::unchecked("factory_contract"),
                    port_id: "port_id".to_string(),
                    transfer_channel_id: "transfer_channel_id".to_string(),
                    timeout: 100u64,
                    lsm_min_bond_amount: 100u128.into(),
                    lsm_redeem_threshold: 100u64,
                    lsm_redeem_maximum_interval: 200u64,
                },
            )
            .unwrap();

        let can_bond = crate::contract::query(
            deps.as_ref(),
            mock_env(),
            drop_staking_base::msg::lsm_share_bond_provider::QueryMsg::CanBond {
                denom: "lsm_denom_1".to_string(),
            },
        )
        .unwrap();

        assert_eq!(can_bond, to_json_binary(&true).unwrap());
    }

    #[test]
    fn test_can_bond_false() {
        let mut deps = mock_dependencies(&[]);
        lsm_denom_query_config(deps.borrow_mut(), false);

        drop_staking_base::state::lsm_share_bond_provider::CONFIG
            .save(
                deps.as_mut().storage,
                &drop_staking_base::state::lsm_share_bond_provider::Config {
                    factory_contract: Addr::unchecked("factory_contract"),
                    port_id: "port_id".to_string(),
                    transfer_channel_id: "transfer_channel_id".to_string(),
                    timeout: 100u64,
                    lsm_min_bond_amount: 100u128.into(),
                    lsm_redeem_threshold: 100u64,
                    lsm_redeem_maximum_interval: 200u64,
                },
            )
            .unwrap();

        let can_bond = crate::contract::query(
            deps.as_ref(),
            mock_env(),
            drop_staking_base::msg::lsm_share_bond_provider::QueryMsg::CanBond {
                denom: "wrong_denom".to_string(),
            },
        )
        .unwrap();

        assert_eq!(can_bond, to_json_binary(&false).unwrap());
    }

    #[test]
    fn test_pending_lsm_shares() {
        let mut deps = mock_dependencies(&[]);

        let deps_mut = deps.as_mut();

        drop_staking_base::state::lsm_share_bond_provider::PENDING_LSM_SHARES
            .save(
                deps_mut.storage,
                "lsm_denom_1".to_string(),
                &("lsm_denom_1".to_string(), Uint128::one(), Uint128::one()),
            )
            .unwrap();

        let pending_lsm_shares = crate::contract::query(
            deps.as_ref(),
            mock_env(),
            drop_staking_base::msg::lsm_share_bond_provider::QueryMsg::PendingLSMShares {},
        )
        .unwrap();

        assert_eq!(
            pending_lsm_shares,
            to_json_binary(&vec![(
                "lsm_denom_1".to_string(),
                ("lsm_denom_1".to_string(), Uint128::one(), Uint128::one())
            )])
            .unwrap()
        );
    }

    #[test]
    fn test_lsm_shares_to_redeem() {
        let mut deps = mock_dependencies(&[]);

        let deps_mut = deps.as_mut();

        drop_staking_base::state::lsm_share_bond_provider::LSM_SHARES_TO_REDEEM
            .save(
                deps_mut.storage,
                "lsm_denom_1".to_string(),
                &("lsm_denom_1".to_string(), Uint128::one(), Uint128::one()),
            )
            .unwrap();

        let lsm_shares_to_redeem = crate::contract::query(
            deps.as_ref(),
            mock_env(),
            drop_staking_base::msg::lsm_share_bond_provider::QueryMsg::LSMSharesToRedeem {},
        )
        .unwrap();

        assert_eq!(
            lsm_shares_to_redeem,
            to_json_binary(&vec![(
                "lsm_denom_1".to_string(),
                ("lsm_denom_1".to_string(), Uint128::one(), Uint128::one())
            )])
            .unwrap()
        );
    }

    #[test]
    fn test_total_lsm_shares() {
        let mut deps = mock_dependencies(&[]);

        let deps_mut = deps.as_mut();

        drop_staking_base::state::lsm_share_bond_provider::TOTAL_LSM_SHARES_REAL_AMOUNT
            .save(deps_mut.storage, &100u128)
            .unwrap();

        let can_bond = crate::contract::query(
            deps.as_ref(),
            mock_env(),
            drop_staking_base::msg::lsm_share_bond_provider::QueryMsg::AsyncTokensAmount {},
        )
        .unwrap();

        assert_eq!(can_bond, to_json_binary(&100u128).unwrap());
    }

    #[test]
    fn test_can_process_idle_false_without_shares() {
        let mut deps = mock_dependencies(&[]);
        let deps_mut = deps.as_mut();

        CONFIG
            .save(deps_mut.storage, &get_default_config(100u64, 200u64))
            .unwrap();

        LAST_LSM_REDEEM.save(deps_mut.storage, &0).unwrap();
        TX_STATE
            .save(deps_mut.storage, &TxState::default())
            .unwrap();

        let response = crate::contract::query(
            deps.as_ref(),
            mock_env(),
            drop_staking_base::msg::lsm_share_bond_provider::QueryMsg::CanProcessOnIdle {},
        )
        .unwrap();
        assert_eq!(response, to_json_binary(&false).unwrap());
    }

    #[test]
    fn test_can_process_idle_with_pending_shares() {
        let mut deps = mock_dependencies(&[]);
        let deps_mut = deps.as_mut();

        drop_staking_base::state::lsm_share_bond_provider::CONFIG
            .save(deps_mut.storage, &get_default_config(100u64, 200u64))
            .unwrap();
        TX_STATE
            .save(deps_mut.storage, &TxState::default())
            .unwrap();

        drop_staking_base::state::lsm_share_bond_provider::PENDING_LSM_SHARES
            .save(
                deps_mut.storage,
                "lsm_denom_1".to_string(),
                &("lsm_denom_1".to_string(), Uint128::one(), Uint128::one()),
            )
            .unwrap();

        let response = crate::contract::query(
            deps.as_ref(),
            mock_env(),
            drop_staking_base::msg::lsm_share_bond_provider::QueryMsg::CanProcessOnIdle {},
        )
        .unwrap();
        assert_eq!(response, to_json_binary(&true).unwrap());
    }

    #[test]
    fn test_can_process_idle_with_enough_redeem_shares() {
        let mut deps = mock_dependencies(&[]);
        let deps_mut = deps.as_mut();

        drop_staking_base::state::lsm_share_bond_provider::CONFIG
            .save(deps_mut.storage, &get_default_config(2u64, 200u64))
            .unwrap();

        LAST_LSM_REDEEM.save(deps_mut.storage, &0).unwrap();
        TX_STATE
            .save(deps_mut.storage, &TxState::default())
            .unwrap();

        drop_staking_base::state::lsm_share_bond_provider::LSM_SHARES_TO_REDEEM
            .save(
                deps_mut.storage,
                "lsm_denom_1".to_string(),
                &("lsm_denom_1".to_string(), Uint128::one(), Uint128::one()),
            )
            .unwrap();

        drop_staking_base::state::lsm_share_bond_provider::LSM_SHARES_TO_REDEEM
            .save(
                deps_mut.storage,
                "lsm_denom_2".to_string(),
                &("lsm_denom_2".to_string(), Uint128::one(), Uint128::one()),
            )
            .unwrap();

        let response = crate::contract::query(
            deps.as_ref(),
            mock_env(),
            drop_staking_base::msg::lsm_share_bond_provider::QueryMsg::CanProcessOnIdle {},
        )
        .unwrap();
        assert_eq!(response, to_json_binary(&true).unwrap());
    }

    #[test]
    fn test_token_amount() {
        let mut deps = mock_dependencies(&[]);
        lsm_denom_query_config(deps.borrow_mut(), false);

        CONFIG
            .save(deps.as_mut().storage, &get_default_config(100u64, 200u64))
            .unwrap();

        let token_amount = crate::contract::query(
            deps.as_ref(),
            mock_env(),
            drop_staking_base::msg::lsm_share_bond_provider::QueryMsg::TokensAmount {
                coin: Coin {
                    denom: "lsm_denom_1".to_string(),
                    amount: 100u128.into(),
                },
                exchange_rate: Decimal::one(),
            },
        )
        .unwrap();

        assert_eq!(token_amount, to_json_binary(&100u128).unwrap());
    }

    #[test]
    fn test_token_amount_half() {
        let mut deps = mock_dependencies(&[]);
        mock_state_query(&mut deps);
        lsm_denom_query_config(deps.borrow_mut(), false);

        CONFIG
            .save(deps.as_mut().storage, &get_default_config(100u64, 200u64))
            .unwrap();

        let token_amount = crate::contract::query(
            deps.as_ref(),
            mock_env(),
            drop_staking_base::msg::lsm_share_bond_provider::QueryMsg::TokensAmount {
                coin: Coin {
                    denom: "lsm_denom_1".to_string(),
                    amount: 100u128.into(),
                },
                exchange_rate: Decimal::from_atomics(Uint128::from(5u64), 1).unwrap(),
            },
        )
        .unwrap();

        assert_eq!(token_amount, to_json_binary(&200u128).unwrap());
    }

    #[test]
    fn test_token_amount_above_one() {
        let mut deps = mock_dependencies(&[]);
        mock_state_query(&mut deps);
        lsm_denom_query_config(deps.borrow_mut(), false);

        CONFIG
            .save(deps.as_mut().storage, &get_default_config(100u64, 200u64))
            .unwrap();

        let token_amount = crate::contract::query(
            deps.as_ref(),
            mock_env(),
            drop_staking_base::msg::lsm_share_bond_provider::QueryMsg::TokensAmount {
                coin: Coin {
                    denom: "lsm_denom_1".to_string(),
                    amount: 100u128.into(),
                },
                exchange_rate: Decimal::from_atomics(Uint128::from(11u64), 1).unwrap(),
            },
        )
        .unwrap();

        assert_eq!(token_amount, to_json_binary(&90u128).unwrap());
    }
}

mod check_denom {

    use drop_staking_base::error::lsm_share_bond_provider::ContractError;

    use crate::contract::check_denom::{DenomData, DenomTrace, QueryDenomTraceResponse};

    use super::*;

    #[test]
    fn test_invalid_port() {
        let mut deps = mock_dependencies(&[]);
        mock_state_query(&mut deps);
        deps.querier.add_stargate_query_response(
            "/ibc.applications.transfer.v1.Query/DenomTrace",
            |_| {
                to_json_binary(&QueryDenomTraceResponse {
                    denom_trace: DenomTrace {
                        base_denom: "valoper12345/1".to_string(),
                        path: "icahost/transfer_channel_id".to_string(),
                    },
                })
                .unwrap()
            },
        );
        let err = crate::contract::check_denom::check_denom(
            &deps.as_ref(),
            "ibc/12345678",
            &get_default_config(100, 200),
        )
        .unwrap_err();
        assert_eq!(err, ContractError::InvalidDenom {});
    }

    #[test]
    fn test_invalid_channel() {
        let mut deps = mock_dependencies(&[]);
        mock_state_query(&mut deps);
        deps.querier.add_stargate_query_response(
            "/ibc.applications.transfer.v1.Query/DenomTrace",
            |_| {
                to_json_binary(&QueryDenomTraceResponse {
                    denom_trace: DenomTrace {
                        base_denom: "valoper12345/1".to_string(),
                        path: "transfer/unknown_channel".to_string(),
                    },
                })
                .unwrap()
            },
        );
        let err = crate::contract::check_denom::check_denom(
            &deps.as_ref(),
            "ibc/12345678",
            &get_default_config(100, 200),
        )
        .unwrap_err();
        assert_eq!(err, ContractError::InvalidDenom {});
    }

    #[test]
    fn test_invalid_port_and_channel() {
        let mut deps = mock_dependencies(&[]);
        mock_state_query(&mut deps);
        deps.querier.add_stargate_query_response(
            "/ibc.applications.transfer.v1.Query/DenomTrace",
            |_| {
                to_json_binary(&QueryDenomTraceResponse {
                    denom_trace: DenomTrace {
                        base_denom: "valoper12345/1".to_string(),
                        path: "icahost/unknown_channel".to_string(),
                    },
                })
                .unwrap()
            },
        );
        let err = crate::contract::check_denom::check_denom(
            &deps.as_ref(),
            "ibc/12345678",
            &get_default_config(100, 200),
        )
        .unwrap_err();
        assert_eq!(err, ContractError::InvalidDenom {});
    }

    #[test]
    fn test_not_an_lsm_share() {
        let mut deps = mock_dependencies(&[]);
        mock_state_query(&mut deps);
        deps.querier.add_stargate_query_response(
            "/ibc.applications.transfer.v1.Query/DenomTrace",
            |_| {
                to_json_binary(&QueryDenomTraceResponse {
                    denom_trace: DenomTrace {
                        base_denom: "unknown_denom".to_string(),
                        path: "transfer/transfer_channel_id".to_string(),
                    },
                })
                .unwrap()
            },
        );
        let err = crate::contract::check_denom::check_denom(
            &deps.as_ref(),
            "ibc/12345678",
            &get_default_config(100, 200),
        )
        .unwrap_err();
        assert_eq!(err, ContractError::InvalidDenom {});
    }

    #[test]
    fn test_unknown_validator() {
        let mut deps = mock_dependencies(&[]);
        mock_state_query(&mut deps);
        deps.querier.add_stargate_query_response(
            "/ibc.applications.transfer.v1.Query/DenomTrace",
            |_| {
                to_json_binary(&QueryDenomTraceResponse {
                    denom_trace: DenomTrace {
                        base_denom: "valoper98765/1".to_string(),
                        path: "transfer/transfer_channel_id".to_string(),
                    },
                })
                .unwrap()
            },
        );
        let query_called = std::rc::Rc::new(std::cell::RefCell::new(false));
        let query_called_cb = std::rc::Rc::clone(&query_called);
        deps.querier
            .add_wasm_query_response("validators_set_contract", move |request| {
                let request =
                    from_json::<drop_staking_base::msg::validatorset::QueryMsg>(request).unwrap();
                if let drop_staking_base::msg::validatorset::QueryMsg::Validator { valoper } =
                    request
                {
                    assert_eq!(valoper, "valoper98765");

                    query_called_cb.replace(true);
                    to_json_binary(&drop_staking_base::msg::validatorset::ValidatorResponse {
                        validator: None,
                    })
                    .unwrap()
                } else {
                    unimplemented!()
                }
            });
        let err = crate::contract::check_denom::check_denom(
            &deps.as_ref(),
            "ibc/12345678",
            &get_default_config(100, 200),
        )
        .unwrap_err();
        assert_eq!(err, ContractError::InvalidDenom {});
        assert!(*query_called.borrow());
    }

    #[test]
    fn test_invalid_validator_index() {
        let mut deps = mock_dependencies(&[]);
        mock_state_query(&mut deps);
        deps.querier.add_stargate_query_response(
            "/ibc.applications.transfer.v1.Query/DenomTrace",
            |_| {
                to_json_binary(&QueryDenomTraceResponse {
                    denom_trace: DenomTrace {
                        base_denom: "valoper12345/1/2".to_string(),
                        path: "transfer/transfer_channel_id".to_string(),
                    },
                })
                .unwrap()
            },
        );
        let err = crate::contract::check_denom::check_denom(
            &deps.as_ref(),
            "ibc/12345678",
            &get_default_config(100, 200),
        )
        .unwrap_err();
        assert_eq!(err, ContractError::InvalidDenom {});
    }

    #[test]
    fn test_known_validator() {
        let mut deps = mock_dependencies(&[]);
        mock_state_query(&mut deps);
        deps.querier.add_stargate_query_response(
            "/ibc.applications.transfer.v1.Query/DenomTrace",
            |_| {
                to_json_binary(&QueryDenomTraceResponse {
                    denom_trace: DenomTrace {
                        base_denom: "valoper12345/1".to_string(),
                        path: "transfer/transfer_channel_id".to_string(),
                    },
                })
                .unwrap()
            },
        );
        deps.querier
            .add_wasm_query_response("validators_set_contract", |request| {
                let request =
                    from_json::<drop_staking_base::msg::validatorset::QueryMsg>(request).unwrap();
                if let drop_staking_base::msg::validatorset::QueryMsg::Validator { valoper } =
                    request
                {
                    assert_eq!(valoper, "valoper12345");
                    to_json_binary(&drop_staking_base::msg::validatorset::ValidatorResponse {
                        validator: Some(drop_staking_base::state::validatorset::ValidatorInfo {
                            valoper_address: "valoper12345".to_string(),
                            weight: 1u64,
                            last_processed_remote_height: None,
                            last_processed_local_height: None,
                            last_validated_height: None,
                            last_commission_in_range: None,
                            uptime: Decimal::one(),
                            tombstone: false,
                            jailed_number: None,
                            init_proposal: None,
                            total_passed_proposals: 0u64,
                            total_voted_proposals: 0u64,
                            on_top: Uint128::zero(),
                        }),
                    })
                    .unwrap()
                } else {
                    unimplemented!()
                }
            });
        let denom_data = crate::contract::check_denom::check_denom(
            &deps.as_ref(),
            "ibc/12345678",
            &get_default_config(100, 200),
        )
        .unwrap();
        assert_eq!(
            denom_data,
            DenomData {
                remote_denom: "valoper12345/1".to_string(),
                validator: "valoper12345".to_string()
            }
        );
    }
}

mod pending_redeem_shares {
    use cosmwasm_std::{CosmosMsg, SubMsg, WasmMsg};
    use drop_puppeteer_base::state::RedeemShareItem;
    use drop_staking_base::state::lsm_share_bond_provider::{ReplyMsg, LSM_SHARES_TO_REDEEM};
    use neutron_sdk::bindings::msg::NeutronMsg;

    use crate::contract::get_pending_redeem_msg;

    use super::*;

    pub const MOCK_PUPPETEER_CONTRACT_ADDR: &str = "puppeteer_contract";

    #[test]
    fn no_pending_lsm_shares() {
        let mut deps = mock_dependencies(&[]);
        mock_state_query(&mut deps);

        let config = &get_default_config(100u64, 200u64);

        LAST_LSM_REDEEM.save(deps.as_mut().storage, &0).unwrap();

        let redeem_res: Option<SubMsg<NeutronMsg>> =
            get_pending_redeem_msg(deps.as_mut(), config, &mock_env()).unwrap();

        assert_eq!(redeem_res, None);
    }

    #[test]
    fn lsm_shares_below_threshold() {
        let mut deps = mock_dependencies(&[]);
        mock_state_query(&mut deps);

        let config = &get_default_config(100u64, 200u64);

        let env = &mock_env();

        LSM_SHARES_TO_REDEEM
            .save(
                deps.as_mut().storage,
                "remote_denom_share1".to_string(),
                &(
                    "local_denom_1".to_string(),
                    Uint128::from(100u128),
                    Uint128::from(100u128),
                ),
            )
            .unwrap();

        LAST_LSM_REDEEM
            .save(deps.as_mut().storage, &env.block.time.seconds())
            .unwrap();

        let redeem_res: Option<SubMsg<NeutronMsg>> =
            get_pending_redeem_msg(deps.as_mut(), config, env).unwrap();

        assert_eq!(redeem_res, None);
    }

    #[test]
    fn lsm_shares_pass_threshold() {
        let mut deps = mock_dependencies(&[]);
        mock_state_query(&mut deps);

        let lsm_redeem_maximum_interval = 100;

        let config = &get_default_config(100u64, lsm_redeem_maximum_interval);

        let env = &mock_env();

        LSM_SHARES_TO_REDEEM
            .save(
                deps.as_mut().storage,
                "local_denom_1".to_string(),
                &(
                    "remote_denom_share1".to_string(),
                    Uint128::from(100u128),
                    Uint128::from(100u128),
                ),
            )
            .unwrap();

        LAST_LSM_REDEEM
            .save(
                deps.as_mut().storage,
                &(env.block.time.seconds() - lsm_redeem_maximum_interval * 2),
            )
            .unwrap();

        let redeem_res: Option<SubMsg<NeutronMsg>> =
            get_pending_redeem_msg(deps.as_mut(), config, env).unwrap();

        assert_eq!(
            redeem_res,
            Some(SubMsg::reply_always(
                CosmosMsg::Wasm(WasmMsg::Execute {
                    contract_addr: MOCK_PUPPETEER_CONTRACT_ADDR.to_string(),
                    msg: to_json_binary(
                        &drop_staking_base::msg::puppeteer::ExecuteMsg::RedeemShares {
                            items: vec![RedeemShareItem {
                                amount: Uint128::from(100u128),
                                local_denom: "local_denom_1".to_string(),
                                remote_denom: "remote_denom_share1".to_string(),
                            }],
                            reply_to: env.contract.address.to_string(),
                        },
                    )
                    .unwrap(),
                    funds: vec![],
                }),
                ReplyMsg::Redeem.to_reply_id()
            ))
        );
    }

    #[test]
    fn lsm_shares_limit_redeem() {
        let mut deps = mock_dependencies(&[]);
        mock_state_query(&mut deps);

        let config = &get_default_config(2u64, 200u64);

        let env = &mock_env();

        LSM_SHARES_TO_REDEEM
            .save(
                deps.as_mut().storage,
                "local_denom_1".to_string(),
                &(
                    "remote_denom_share1".to_string(),
                    Uint128::from(50u128),
                    Uint128::from(50u128),
                ),
            )
            .unwrap();

        LSM_SHARES_TO_REDEEM
            .save(
                deps.as_mut().storage,
                "local_denom_2".to_string(),
                &(
                    "remote_denom_share2".to_string(),
                    Uint128::from(100u128),
                    Uint128::from(100u128),
                ),
            )
            .unwrap();

        LSM_SHARES_TO_REDEEM
            .save(
                deps.as_mut().storage,
                "local_denom_3".to_string(),
                &(
                    "remote_denom_share3".to_string(),
                    Uint128::from(150u128),
                    Uint128::from(150u128),
                ),
            )
            .unwrap();

        LAST_LSM_REDEEM.save(deps.as_mut().storage, &0).unwrap();

        let redeem_res: Option<SubMsg<NeutronMsg>> =
            get_pending_redeem_msg(deps.as_mut(), config, env).unwrap();

        assert_eq!(
            redeem_res,
            Some(SubMsg::reply_always(
                CosmosMsg::Wasm(WasmMsg::Execute {
                    contract_addr: MOCK_PUPPETEER_CONTRACT_ADDR.to_string(),
                    msg: to_json_binary(
                        &drop_staking_base::msg::puppeteer::ExecuteMsg::RedeemShares {
                            items: vec![
                                RedeemShareItem {
                                    amount: Uint128::from(50u128),
                                    local_denom: "local_denom_1".to_string(),
                                    remote_denom: "remote_denom_share1".to_string(),
                                },
                                RedeemShareItem {
                                    amount: Uint128::from(100u128),
                                    local_denom: "local_denom_2".to_string(),
                                    remote_denom: "remote_denom_share2".to_string(),
                                }
                            ],
                            reply_to: env.contract.address.to_string(),
                        },
                    )
                    .unwrap(),
                    funds: vec![],
                }),
                ReplyMsg::Redeem.to_reply_id()
            ))
        );
    }
}<|MERGE_RESOLUTION|>--- conflicted
+++ resolved
@@ -11,12 +11,8 @@
 use cw_utils::PaymentError;
 use drop_helpers::{
     ica::IcaState,
-<<<<<<< HEAD
     pause::PauseError,
-    testing::{mock_dependencies, WasmMockQuerier},
-=======
     testing::{mock_dependencies, mock_state_query, WasmMockQuerier},
->>>>>>> 0c33d98f
 };
 use drop_staking_base::{
     error::lsm_share_bond_provider::ContractError,
@@ -352,7 +348,6 @@
 #[test]
 fn execute_set_pause() {
     let mut deps = mock_dependencies(&[]);
-<<<<<<< HEAD
     let deps_mut = deps.as_mut();
     cw_ownable::initialize_owner(deps_mut.storage, deps_mut.api, Some("core")).unwrap();
     PAUSE.save(deps.as_mut().storage, &false).unwrap();
@@ -386,9 +381,6 @@
         drop_staking_base::msg::lsm_share_bond_provider::ExecuteMsg::ProcessOnIdle {},
     )
     .unwrap_err();
-=======
-    mock_state_query(&mut deps);
->>>>>>> 0c33d98f
 
     assert_eq!(
         error,
@@ -402,6 +394,8 @@
 fn process_on_idle_not_core_contract() {
     let mut deps = mock_dependencies(&[]);
     PAUSE.save(deps.as_mut().storage, &false).unwrap();
+    mock_state_query(&mut deps);
+
     CONFIG
         .save(deps.as_mut().storage, &get_default_config(100u64, 200u64))
         .unwrap();
@@ -453,11 +447,8 @@
 #[test]
 fn test_process_on_idle_supported() {
     let mut deps = mock_dependencies(&[]);
-<<<<<<< HEAD
     PAUSE.save(deps.as_mut().storage, &false).unwrap();
-=======
     mock_state_query(&mut deps);
->>>>>>> 0c33d98f
     deps.querier.add_custom_query_response(|_| {
         to_json_binary(&MinIbcFeeResponse {
             min_fee: IbcFee {
