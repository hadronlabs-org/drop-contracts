use cosmwasm_schema::serde::Serialize;
use cosmwasm_std::{
    attr, ensure, ensure_eq, to_json_binary, Attribute, Coin, CosmosMsg, CustomQuery, Decimal,
    Decimal256, Deps, Empty, Reply, StdError, StdResult, SubMsg, SubMsgResult, Uint128, Uint256,
    WasmMsg,
};
use cosmwasm_std::{Binary, DepsMut, Env, MessageInfo, Response};
use cw_ownable::{get_ownership, update_ownership};
use drop_helpers::answer::{attr_coin, response};
use drop_helpers::get_contracts;
use drop_helpers::ibc_client_state::query_client_state;
use drop_helpers::ibc_fee::query_ibc_fee;
use drop_helpers::pause::PauseError;
use drop_puppeteer_base::peripheral_hook::{
    IBCTransferReason, ReceiverExecuteMsg, ResponseAnswer, ResponseHookErrorMsg, ResponseHookMsg,
    ResponseHookSuccessMsg, Transaction,
};
use drop_puppeteer_base::proto::MsgIBCTransfer;
use drop_puppeteer_base::state::RedeemShareItem;
use drop_staking_base::error::lsm_share_bond_provider::{ContractError, ContractResult};
use drop_staking_base::msg::core::LastPuppeteerResponse;
use drop_staking_base::msg::lsm_share_bond_provider::{
    ExecuteMsg, InstantiateMsg, MigrateMsg, QueryMsg,
};
use drop_staking_base::state::core::LAST_PUPPETEER_RESPONSE;
use drop_staking_base::state::lsm_share_bond_provider::{
    Config, ConfigOptional, ReplyMsg, TxState, TxStateStatus, CONFIG, LAST_LSM_REDEEM,
    LSM_SHARES_TO_REDEEM, PAUSE, PENDING_LSM_SHARES, TOTAL_LSM_SHARES_REAL_AMOUNT, TX_STATE,
};
use neutron_sdk::bindings::msg::NeutronMsg;
use neutron_sdk::bindings::query::NeutronQuery;
use neutron_sdk::interchain_queries::v047::types::DECIMAL_FRACTIONAL;
use neutron_sdk::sudo::msg::{RequestPacket, RequestPacketTimeoutHeight, SudoMsg};
use prost::Message;

const CONTRACT_NAME: &str = concat!("crates.io:drop-staking__", env!("CARGO_PKG_NAME"));
const CONTRACT_VERSION: &str = env!("CARGO_PKG_VERSION");

pub const LOCAL_DENOM: &str = "untrn";

#[cfg_attr(not(feature = "library"), cosmwasm_std::entry_point)]
pub fn instantiate(
    deps: DepsMut<NeutronQuery>,
    env: Env,
    _info: MessageInfo,
    msg: InstantiateMsg,
) -> ContractResult<Response<NeutronMsg>> {
    cw2::set_contract_version(deps.storage, CONTRACT_NAME, CONTRACT_VERSION)?;
    cw_ownable::initialize_owner(deps.storage, deps.api, Some(msg.owner.as_ref()))?;

    let factory_contract = deps.api.addr_validate(&msg.factory_contract)?;
    let config = &Config {
        factory_contract: factory_contract.clone(),
        port_id: msg.port_id.to_string(),
        transfer_channel_id: msg.transfer_channel_id.to_string(),
        timeout: msg.timeout,
        lsm_min_bond_amount: msg.lsm_min_bond_amount,
        lsm_redeem_threshold: msg.lsm_redeem_threshold,
        lsm_redeem_maximum_interval: msg.lsm_redeem_maximum_interval,
    };
    CONFIG.save(deps.storage, config)?;
    PAUSE.save(deps.storage, &false)?;
    TOTAL_LSM_SHARES_REAL_AMOUNT.save(deps.storage, &0)?;
    LAST_LSM_REDEEM.save(deps.storage, &env.block.time.seconds())?;
    TX_STATE.save(deps.storage, &TxState::default())?;

    Ok(response(
        "instantiate",
        CONTRACT_NAME,
        [
            attr("factory_contract", factory_contract),
            attr("port_id", msg.port_id),
            attr("transfer_channel_id", msg.transfer_channel_id),
            attr("timeout", msg.timeout.to_string()),
            attr("lsm_min_bond_amount", msg.lsm_min_bond_amount.to_string()),
            attr("lsm_redeem_threshold", msg.lsm_redeem_threshold.to_string()),
            attr(
                "lsm_redeem_maximum_interval",
                msg.lsm_redeem_maximum_interval.to_string(),
            ),
        ],
    ))
}

#[cfg_attr(not(feature = "library"), cosmwasm_std::entry_point)]
pub fn query(deps: Deps<NeutronQuery>, env: Env, msg: QueryMsg) -> ContractResult<Binary> {
    match msg {
        QueryMsg::Ownership {} => Ok(to_json_binary(&get_ownership(deps.storage)?)?),
        QueryMsg::Config {} => query_config(deps, env),
        QueryMsg::CanBond { denom } => query_can_bond(deps, denom),
        QueryMsg::CanProcessOnIdle {} => {
            Ok(to_json_binary(&query_can_process_on_idle(deps, &env)?)?)
        }
        QueryMsg::TokensAmount {
            coin,
            exchange_rate,
        } => query_token_amount(deps, coin, exchange_rate),
        QueryMsg::PendingLSMShares {} => query_pending_lsm_shares(deps),
        QueryMsg::LSMSharesToRedeem {} => query_lsm_shares_to_redeem(deps),
        QueryMsg::LastPuppeteerResponse {} => to_json_binary(&LastPuppeteerResponse {
            response: LAST_PUPPETEER_RESPONSE.may_load(deps.storage)?,
        })
        .map_err(From::from),
        QueryMsg::TxState {} => query_tx_state(deps),
        QueryMsg::AsyncTokensAmount {} => {
            to_json_binary(&TOTAL_LSM_SHARES_REAL_AMOUNT.load(deps.storage)?).map_err(From::from)
        }
<<<<<<< HEAD
        QueryMsg::Pause {} => Ok(to_json_binary(&PAUSE.load(deps.storage)?)?),
=======
        QueryMsg::CanBeRemoved {} => query_can_be_removed(deps, env),
>>>>>>> 97b87a5d
    }
}

fn query_can_be_removed(deps: Deps<NeutronQuery>, env: Env) -> ContractResult<Binary> {
    let all_balances = deps.querier.query_all_balances(env.contract.address)?;
    let all_balances_except_untrn = all_balances
        .into_iter()
        .filter(|coin| coin.denom != *LOCAL_DENOM.to_string())
        .collect::<Vec<Coin>>();
    let result = all_balances_except_untrn.is_empty()
        && PENDING_LSM_SHARES.is_empty(deps.storage)
        && LSM_SHARES_TO_REDEEM.is_empty(deps.storage)
        && TX_STATE.load(deps.storage)?.status == TxStateStatus::Idle;
    Ok(to_json_binary(&result)?)
}

fn query_tx_state(deps: Deps<NeutronQuery>) -> ContractResult<Binary> {
    let tx_state = TX_STATE.load(deps.storage)?;
    Ok(to_json_binary(&tx_state)?)
}

fn query_pending_lsm_shares(deps: Deps<NeutronQuery>) -> ContractResult<Binary> {
    let shares: Vec<(String, (String, Uint128, Uint128))> = PENDING_LSM_SHARES
        .range(deps.storage, None, None, cosmwasm_std::Order::Ascending)
        .collect::<StdResult<Vec<_>>>()?;
    to_json_binary(&shares).map_err(From::from)
}

fn query_lsm_shares_to_redeem(deps: Deps<NeutronQuery>) -> ContractResult<Binary> {
    let shares: Vec<(String, (String, Uint128, Uint128))> = LSM_SHARES_TO_REDEEM
        .range(deps.storage, None, None, cosmwasm_std::Order::Ascending)
        .collect::<StdResult<Vec<_>>>()?;
    to_json_binary(&shares).map_err(From::from)
}

fn query_config(deps: Deps<NeutronQuery>, _env: Env) -> ContractResult<Binary> {
    let config = CONFIG.load(deps.storage)?;
    Ok(to_json_binary(&config)?)
}

fn query_can_bond(deps: Deps<NeutronQuery>, denom: String) -> ContractResult<Binary> {
    let config = CONFIG.load(deps.storage)?;
    let check_denom_result = check_denom::check_denom(&deps, &denom, &config);

    Ok(to_json_binary(&check_denom_result.is_ok())?)
}

fn query_can_process_on_idle(deps: Deps<NeutronQuery>, env: &Env) -> ContractResult<bool> {
    let tx_state = TX_STATE.load(deps.storage)?;
    ensure!(
        tx_state.status == TxStateStatus::Idle,
        ContractError::InvalidState {
            reason: "tx_state is not idle".to_string()
        }
    );

    let config = CONFIG.load(deps.storage)?;

    if !PENDING_LSM_SHARES.is_empty(deps.storage) {
        return Ok(true);
    }

    let lsm_shares_to_redeem_count = LSM_SHARES_TO_REDEEM
        .keys(deps.storage, None, None, cosmwasm_std::Order::Ascending)
        .count();

    let last_lsm_redeem = LAST_LSM_REDEEM.load(deps.storage)?;
    let lsm_redeem_threshold = config.lsm_redeem_threshold as usize;

    if lsm_shares_to_redeem_count == 0 {
        return Ok(false);
    }

    if lsm_shares_to_redeem_count >= lsm_redeem_threshold
        || (last_lsm_redeem + config.lsm_redeem_maximum_interval < env.block.time.seconds())
    {
        return Ok(true);
    }

    Ok(false)
}

fn query_token_amount(
    deps: Deps<NeutronQuery>,
    coin: Coin,
    exchange_rate: Decimal,
) -> ContractResult<Binary> {
    let config = CONFIG.load(deps.storage)?;
    let addrs = get_contracts!(deps, config.factory_contract, puppeteer_contract);

    let check_denom = check_denom::check_denom(&deps, &coin.denom, &config)?;

    let real_amount = calc_lsm_share_underlying_amount(
        deps,
        &addrs.puppeteer_contract,
        &coin.amount,
        check_denom.validator,
    )?;

    let issue_amount = real_amount * (Decimal::one() / exchange_rate);

    Ok(to_json_binary(&issue_amount)?)
}

#[cfg_attr(not(feature = "library"), cosmwasm_std::entry_point)]
pub fn execute(
    deps: DepsMut<NeutronQuery>,
    env: Env,
    info: MessageInfo,
    msg: ExecuteMsg,
) -> ContractResult<Response<NeutronMsg>> {
    match msg {
        ExecuteMsg::UpdateOwnership(action) => {
            update_ownership(deps.into_empty(), &env.block, &info.sender, action)?;
            Ok(Response::new())
        }
        ExecuteMsg::UpdateConfig { new_config } => execute_update_config(deps, info, new_config),
        ExecuteMsg::Bond {} => execute_bond(deps, info),
        ExecuteMsg::ProcessOnIdle {} => execute_process_on_idle(deps, env, info),
        ExecuteMsg::PeripheralHook(msg) => execute_puppeteer_hook(deps, env, info, *msg),
        ExecuteMsg::SetPause(pause) => execute_set_pause(deps.into_empty(), info, pause),
    }
}

fn execute_set_pause(
    deps: DepsMut,
    info: MessageInfo,
    pause: bool,
) -> ContractResult<Response<NeutronMsg>> {
    cw_ownable::assert_owner(deps.storage, &info.sender)?;

    PAUSE.save(deps.storage, &pause)?;

    Ok(response(
        "execute-set-pause",
        CONTRACT_NAME,
        [("process_on_idle", pause.to_string())],
    ))
}

fn execute_process_on_idle(
    mut deps: DepsMut<NeutronQuery>,
    env: Env,
    info: MessageInfo,
) -> ContractResult<Response<NeutronMsg>> {
    if PAUSE.load(deps.as_ref().storage)? {
        Err(ContractError::PauseError(PauseError::Paused {}))?
    }

    let config = CONFIG.load(deps.storage)?;
    let addrs = get_contracts!(deps, config.factory_contract, core_contract);

    ensure_eq!(
        info.sender,
        addrs.core_contract,
        ContractError::Unauthorized {}
    );

    let process_on_idle = query_can_process_on_idle(deps.as_ref(), &env)?;
    if !process_on_idle {
        return Err(ContractError::LSMSharesIsNotReady {});
    }

    let mut submessages: Vec<SubMsg<NeutronMsg>> = vec![];

    if let Some(lsm_msg) = get_pending_redeem_msg(deps.branch(), &config, &env)? {
        submessages.push(lsm_msg);
    } else if let Some(lsm_msg) = get_pending_lsm_share_msg(deps.branch(), &config, &env)? {
        submessages.push(lsm_msg);
    }

    Ok(
        response("process_on_idle", CONTRACT_NAME, Vec::<Attribute>::new())
            .add_submessages(submessages)
            .add_attributes(vec![attr("action", "process_on_idle")]),
    )
}

fn execute_update_config(
    deps: DepsMut<NeutronQuery>,
    info: MessageInfo,
    new_config: ConfigOptional,
) -> ContractResult<Response<NeutronMsg>> {
    cw_ownable::assert_owner(deps.storage, &info.sender)?;

    let mut state = CONFIG.load(deps.storage)?;
    let mut attrs: Vec<Attribute> = Vec::new();

    if let Some(factory_contract) = new_config.factory_contract {
        state.factory_contract = deps.api.addr_validate(factory_contract.as_ref())?;
        attrs.push(attr("factory_contract", factory_contract))
    }

    if let Some(port_id) = new_config.port_id {
        state.port_id = port_id.to_string();
        attrs.push(attr("port_id", port_id))
    }

    if let Some(transfer_channel_id) = new_config.transfer_channel_id {
        state.transfer_channel_id = transfer_channel_id.to_string();
        attrs.push(attr("transfer_channel_id", transfer_channel_id))
    }

    if let Some(timeout) = new_config.timeout {
        state.timeout = timeout;
        attrs.push(attr("timeout", timeout.to_string()))
    }

    if let Some(lsm_min_bond_amount) = new_config.lsm_min_bond_amount {
        state.lsm_min_bond_amount = lsm_min_bond_amount;
        attrs.push(attr("lsm_min_bond_amount", lsm_min_bond_amount.to_string()))
    }

    if let Some(lsm_redeem_threshold) = new_config.lsm_redeem_threshold {
        state.lsm_redeem_threshold = lsm_redeem_threshold;
        attrs.push(attr(
            "lsm_redeem_threshold",
            lsm_redeem_threshold.to_string(),
        ))
    }

    if let Some(lsm_redeem_maximum_interval) = new_config.lsm_redeem_maximum_interval {
        state.lsm_redeem_maximum_interval = lsm_redeem_maximum_interval;
        attrs.push(attr(
            "lsm_redeem_maximum_interval",
            lsm_redeem_maximum_interval.to_string(),
        ))
    }

    CONFIG.save(deps.storage, &state)?;

    Ok(response("update_config", CONTRACT_NAME, attrs))
}

fn execute_bond(
    deps: DepsMut<NeutronQuery>,
    info: MessageInfo,
) -> ContractResult<Response<NeutronMsg>> {
    let Coin { amount, denom } = cw_utils::one_coin(&info)?;
    let config = CONFIG.load(deps.storage)?;
    let addrs = get_contracts!(deps, config.factory_contract, puppeteer_contract);

    let check_denom = check_denom::check_denom(&deps.as_ref(), &denom, &config)?;

    let real_amount = calc_lsm_share_underlying_amount(
        deps.as_ref(),
        &addrs.puppeteer_contract,
        &amount,
        check_denom.validator,
    )?;

    if real_amount < config.lsm_min_bond_amount {
        return Err(ContractError::LSMBondAmountIsBelowMinimum {
            min_stake_amount: config.lsm_min_bond_amount,
            bond_amount: real_amount,
        });
    }

    TOTAL_LSM_SHARES_REAL_AMOUNT.update(deps.storage, |total| {
        StdResult::Ok(total + real_amount.u128())
    })?;
    PENDING_LSM_SHARES.update(deps.storage, denom.to_string(), |one| {
        let mut new = one.unwrap_or((
            check_denom.remote_denom.to_string(),
            Uint128::zero(),
            Uint128::zero(),
        ));
        new.1 += amount;
        new.2 += real_amount;
        StdResult::Ok(new)
    })?;

    Ok(response(
        "bond",
        CONTRACT_NAME,
        [
            attr_coin("received_funds", amount.to_string(), denom),
            attr_coin(
                "bonded_funds",
                real_amount.to_string(),
                check_denom.remote_denom,
            ),
        ],
    ))
}

fn execute_puppeteer_hook(
    deps: DepsMut<NeutronQuery>,
    env: Env,
    info: MessageInfo,
    msg: drop_puppeteer_base::peripheral_hook::ResponseHookMsg,
) -> ContractResult<Response<NeutronMsg>> {
    let config = CONFIG.load(deps.storage)?;
    let addrs = get_contracts!(
        deps,
        config.factory_contract,
        core_contract,
        puppeteer_contract
    );
    ensure_eq!(
        info.sender,
        addrs.puppeteer_contract,
        ContractError::Unauthorized {}
    );
    if let drop_puppeteer_base::peripheral_hook::ResponseHookMsg::Success(success_msg) = msg.clone()
    {
        if let drop_puppeteer_base::peripheral_hook::Transaction::RedeemShares { items, .. } =
            &success_msg.transaction
        {
            let mut sum = 0u128;
            for item in items {
                let (_remote_denom, _shares_amount, real_amount) =
                    LSM_SHARES_TO_REDEEM.load(deps.storage, item.local_denom.to_string())?;
                sum += real_amount.u128();
                LSM_SHARES_TO_REDEEM.remove(deps.storage, item.local_denom.to_string());
            }
            TOTAL_LSM_SHARES_REAL_AMOUNT.update(deps.storage, |one| StdResult::Ok(one - sum))?;
            LAST_LSM_REDEEM.save(deps.storage, &env.block.time.seconds())?;

            TX_STATE.save(deps.storage, &TxState::default())?;
        }
    }

    LAST_PUPPETEER_RESPONSE.save(deps.storage, &msg)?;

    let hook_message = CosmosMsg::Wasm(WasmMsg::Execute {
        contract_addr: addrs.core_contract.to_string(),
        msg: to_json_binary(&ReceiverExecuteMsg::PeripheralHook(msg))?,
        funds: vec![],
    });

    Ok(response(
        "execute-puppeteer_hook",
        CONTRACT_NAME,
        vec![attr("action", "puppeteer_hook")],
    )
    .add_message(hook_message))
}

pub fn get_pending_redeem_msg(
    deps: DepsMut<NeutronQuery>,
    config: &Config,
    env: &Env,
) -> ContractResult<Option<SubMsg<NeutronMsg>>> {
    let addrs = get_contracts!(deps, config.factory_contract, puppeteer_contract);

    let lsm_redeem_threshold = config.lsm_redeem_threshold as usize;

    let shares_to_redeeem = LSM_SHARES_TO_REDEEM
        .range(deps.storage, None, None, cosmwasm_std::Order::Ascending)
        .take(lsm_redeem_threshold)
        .collect::<StdResult<Vec<_>>>()?;

    let pending_lsm_shares_count = shares_to_redeeem.len();

    let last_lsm_redeem = LAST_LSM_REDEEM.load(deps.storage)?;

    if pending_lsm_shares_count == 0
        || ((pending_lsm_shares_count < lsm_redeem_threshold)
            && (last_lsm_redeem + config.lsm_redeem_maximum_interval > env.block.time.seconds()))
    {
        return Ok(None);
    }

    let items: Vec<RedeemShareItem> = shares_to_redeeem
        .iter()
        .map(
            |(local_denom, (denom, share_amount, _real_amount))| RedeemShareItem {
                amount: *share_amount,
                local_denom: local_denom.to_string(),
                remote_denom: denom.to_string(),
            },
        )
        .collect();

    let msg = CosmosMsg::Wasm(WasmMsg::Execute {
        contract_addr: addrs.puppeteer_contract.to_string(),
        msg: to_json_binary(
            &drop_staking_base::msg::puppeteer::ExecuteMsg::RedeemShares {
                items: items.clone(),
                reply_to: env.contract.address.to_string(),
            },
        )?,
        funds: vec![],
    });

    let submsg = msg_with_reply_callback(
        deps,
        msg,
        Transaction::RedeemShares { items },
        ReplyMsg::Redeem.to_reply_id(),
    )?;

    Ok(Some(submsg))
}

fn get_pending_lsm_share_msg(
    deps: DepsMut<NeutronQuery>,
    config: &Config,
    env: &Env,
) -> ContractResult<Option<SubMsg<NeutronMsg>>> {
    let addrs = get_contracts!(deps, config.factory_contract, puppeteer_contract);
    let lsm_share: Option<(String, (String, Uint128, Uint128))> =
        PENDING_LSM_SHARES.first(deps.storage)?;
    match lsm_share {
        Some((local_denom, (_remote_denom, share_amount, real_amount))) => {
            let puppeteer_ica: drop_helpers::ica::IcaState = deps.querier.query_wasm_smart(
                addrs.puppeteer_contract,
                &drop_puppeteer_base::msg::QueryMsg::<Empty>::Ica {},
            )?;

            if let drop_helpers::ica::IcaState::Registered { ica_address, .. } = puppeteer_ica {
                let pending_token = Coin::new(share_amount.u128(), local_denom.clone());

                let msg = NeutronMsg::IbcTransfer {
                    source_port: config.port_id.clone(),
                    source_channel: config.transfer_channel_id.clone(),
                    token: pending_token.clone(),
                    sender: env.contract.address.to_string(),
                    receiver: ica_address.to_string(),
                    timeout_height: RequestPacketTimeoutHeight {
                        revision_number: None,
                        revision_height: None,
                    },
                    timeout_timestamp: env.block.time.plus_seconds(config.timeout).nanos(),
                    memo: "".to_string(),
                    fee: query_ibc_fee(deps.as_ref(), LOCAL_DENOM)?,
                };

                let submsg = msg_with_reply_callback(
                    deps,
                    msg,
                    Transaction::IBCTransfer {
                        real_amount: real_amount.u128(),
                        denom: local_denom,
                        amount: share_amount.u128(),
                        recipient: ica_address.to_string(),
                        reason: IBCTransferReason::LSMShare,
                    },
                    ReplyMsg::IbcTransfer.to_reply_id(),
                )?;

                Ok(Some(submsg))
            } else {
                Err(ContractError::IcaNotRegistered {})
            }
        }
        None => Ok(None),
    }
}

fn msg_with_reply_callback<C: Into<CosmosMsg<X>> + Serialize, X>(
    deps: DepsMut<NeutronQuery>,
    msg: C,
    transaction: Transaction,
    payload_id: u64,
) -> StdResult<SubMsg<X>> {
    TX_STATE.save(
        deps.storage,
        &TxState {
            status: TxStateStatus::InProgress,
            transaction: Some(transaction),
        },
    )?;
    Ok(SubMsg::reply_always(msg, payload_id))
}

fn calc_lsm_share_underlying_amount<T: CustomQuery>(
    deps: Deps<T>,
    puppeteer_contract: &String,
    lsm_share: &Uint128,
    validator: String,
) -> ContractResult<Uint128> {
    let delegations = deps
        .querier
        .query_wasm_smart::<drop_staking_base::msg::puppeteer::DelegationsResponse>(
            puppeteer_contract,
            &drop_puppeteer_base::msg::QueryMsg::Extension {
                msg: drop_staking_base::msg::puppeteer::QueryExtMsg::Delegations {},
            },
        )?
        .delegations
        .delegations;
    if delegations.is_empty() {
        return Err(ContractError::NoDelegations {});
    }
    let validator_info = delegations
        .iter()
        .find(|one| one.validator == validator)
        .ok_or(ContractError::ValidatorInfoNotFound {
            validator: validator.clone(),
        })?;
    let share = Decimal256::from_atomics(*lsm_share, 0)?;
    Ok(Uint128::try_from(
        share.checked_mul(validator_info.share_ratio)?.atomics()
            / Uint256::from(DECIMAL_FRACTIONAL),
    )?)
}

#[cfg_attr(not(feature = "library"), cosmwasm_std::entry_point)]
pub fn reply(deps: DepsMut, _env: Env, msg: Reply) -> ContractResult<Response> {
    if let SubMsgResult::Err(err) = msg.result {
        return Err(ContractError::PuppeteerError { message: err });
    }

    match ReplyMsg::from_reply_id(msg.id) {
        ReplyMsg::IbcTransfer | ReplyMsg::Redeem => puppeteer_reply(deps),
    }
}

fn puppeteer_reply(deps: DepsMut) -> ContractResult<Response> {
    let mut tx_state: TxState = TX_STATE.load(deps.storage)?;
    tx_state.status = TxStateStatus::WaitingForAck;
    TX_STATE.save(deps.storage, &tx_state)?;

    Ok(Response::new())
}

#[cfg_attr(not(feature = "library"), cosmwasm_std::entry_point)]
pub fn sudo(
    deps: DepsMut<NeutronQuery>,
    env: Env,
    msg: SudoMsg,
) -> ContractResult<Response<NeutronMsg>> {
    deps.api.debug(&format!(
        "WASMDEBUG: sudo call: {:?} block: {:?}",
        msg, env.block
    ));
    match msg {
        SudoMsg::Response { request, data } => sudo_response(deps, env, request, data),
        SudoMsg::Error { request, details } => sudo_error(deps, env, request, details),
        SudoMsg::Timeout { request } => sudo_error(deps, env, request, "Timeout".to_string()),
        _ => Err(ContractError::MessageIsNotSupported {}),
    }
}

fn sudo_error(
    deps: DepsMut<NeutronQuery>,
    _env: Env,
    request: RequestPacket,
    details: String,
) -> ContractResult<Response<NeutronMsg>> {
    let tx_state = TX_STATE.load(deps.storage)?;
    ensure!(
        tx_state.status == TxStateStatus::WaitingForAck,
        ContractError::InvalidState {
            reason: "tx_state is not WaitingForAck".to_string()
        }
    );

    let seq_id = request
        .sequence
        .ok_or_else(|| StdError::generic_err("sequence not found"))?;

    let attrs = vec![
        attr("action", "sudo_error"),
        attr("request_id", seq_id.to_string()),
    ];

    let transaction = tx_state
        .transaction
        .ok_or_else(|| StdError::generic_err("transaction not found"))?;

    TX_STATE.save(deps.storage, &TxState::default())?;

    let config = CONFIG.load(deps.storage)?;
    let addrs = get_contracts!(deps, config.factory_contract, core_contract);

    let hook_message = CosmosMsg::Wasm(WasmMsg::Execute {
        contract_addr: addrs.core_contract.to_string(),
        msg: to_json_binary(&ReceiverExecuteMsg::PeripheralHook(ResponseHookMsg::Error(
            ResponseHookErrorMsg {
                request_id: seq_id,
                request,
                transaction,
                details,
            },
        )))?,
        funds: vec![],
    });

    Ok(response("sudo-timeout", "puppeteer", attrs).add_message(hook_message))
}

fn sudo_response(
    deps: DepsMut<NeutronQuery>,
    env: Env,
    request: RequestPacket,
    _data: Binary,
) -> ContractResult<Response<NeutronMsg>> {
    let tx_state = TX_STATE.load(deps.storage)?;
    ensure!(
        tx_state.status == TxStateStatus::WaitingForAck,
        ContractError::InvalidState {
            reason: "tx_state is not WaitingForAck".to_string()
        }
    );

    let seq_id = request
        .sequence
        .ok_or_else(|| StdError::generic_err("sequence not found"))?;

    let transaction = tx_state
        .transaction
        .ok_or_else(|| StdError::generic_err("transaction not found"))?;

    let channel_id = request
        .clone()
        .source_channel
        .ok_or_else(|| StdError::generic_err("source_channel not found"))?;
    let port_id = request
        .clone()
        .source_port
        .ok_or_else(|| StdError::generic_err("source_port not found"))?;

    let client_state = query_client_state(&deps.as_ref(), channel_id, port_id)?;

    let remote_height = client_state
        .identified_client_state
        .ok_or_else(|| StdError::generic_err("IBC client state identified_client_state not found"))?
        .client_state
        .latest_height
        .ok_or_else(|| StdError::generic_err("IBC client state latest_height not found"))?
        .revision_height;

    let attrs = vec![
        attr("action", "sudo_response"),
        attr("request_id", request.sequence.unwrap_or(0).to_string()),
    ];

    if let Transaction::IBCTransfer {
        amount,
        denom,
        real_amount,
        ..
    } = transaction.clone()
    {
        let current_pending = PENDING_LSM_SHARES.may_load(deps.storage, denom.to_string())?;
        if let Some((remote_denom, shares_amount, _real_amount)) = current_pending {
            let sent_amount = Uint128::from(amount);
            let sent_real_amount = Uint128::from(real_amount);

            LSM_SHARES_TO_REDEEM.update(deps.storage, denom.to_string(), |one| {
                let mut new = one.unwrap_or((remote_denom, Uint128::zero(), Uint128::zero()));
                new.1 += sent_amount;
                new.2 += sent_real_amount;
                StdResult::Ok(new)
            })?;
            if shares_amount == sent_amount {
                PENDING_LSM_SHARES.remove(deps.storage, denom.to_string());
            } else {
                PENDING_LSM_SHARES.update(deps.storage, denom.to_string(), |one| match one {
                    Some(one) => {
                        let mut new = one;
                        new.1 -= sent_amount;
                        new.2 -= sent_real_amount;
                        StdResult::Ok(new)
                    }
                    None => unreachable!("denom should be in the map"),
                })?;
            }
        }
    }

    TX_STATE.save(deps.storage, &TxState::default())?;

    let config = CONFIG.load(deps.storage)?;
    let addrs = get_contracts!(deps, config.factory_contract, core_contract);

    deps.api.debug(&format!(
        "WASMDEBUG: json: {request:?}",
        request = to_json_binary(&ReceiverExecuteMsg::PeripheralHook(
            ResponseHookMsg::Success(ResponseHookSuccessMsg {
                request_id: seq_id,
                request: request.clone(),
                transaction: transaction.clone(),
                answers: vec![ResponseAnswer::IBCTransfer(MsgIBCTransfer {})],
                local_height: env.block.height,
                remote_height: remote_height.u64(),
            },)
        ))?
    ));
    let hook_message = CosmosMsg::Wasm(WasmMsg::Execute {
        contract_addr: addrs.core_contract.to_string(),
        msg: to_json_binary(&ReceiverExecuteMsg::PeripheralHook(
            ResponseHookMsg::Success(ResponseHookSuccessMsg {
                request_id: seq_id,
                request: request.clone(),
                transaction: transaction.clone(),
                answers: vec![ResponseAnswer::IBCTransfer(MsgIBCTransfer {})],
                local_height: env.block.height,
                remote_height: remote_height.u64(),
            }),
        ))?,
        funds: vec![],
    });

    Ok(response("sudo-response", "puppeteer", attrs).add_message(hook_message))
}

#[cfg_attr(not(feature = "library"), cosmwasm_std::entry_point)]
pub fn migrate(
    deps: DepsMut<NeutronQuery>,
    _env: Env,
    _msg: MigrateMsg,
) -> ContractResult<Response<NeutronMsg>> {
    let version: semver::Version = CONTRACT_VERSION.parse()?;
    let storage_version: semver::Version =
        cw2::get_contract_version(deps.storage)?.version.parse()?;

    if storage_version < version {
        cw2::set_contract_version(deps.storage, CONTRACT_NAME, CONTRACT_VERSION)?;
    }

    Ok(Response::new())
}

pub mod check_denom {
    use cosmwasm_schema::cw_serde;
    use cosmwasm_std::{QueryRequest, StdError, StdResult};

    use super::*;

    #[cw_serde]
    pub struct DenomData {
        pub remote_denom: String,
        pub validator: String,
    }

    // XXX: cosmos_sdk_proto defines these structures for me,
    // yet they don't derive serde::de::DeserializeOwned,
    // so I have to redefine them here manually >:(

    #[cw_serde]
    pub struct QueryDenomTraceResponse {
        pub denom_trace: DenomTrace,
    }

    #[cw_serde]
    pub struct DenomTrace {
        pub path: String,
        pub base_denom: String,
    }

    fn query_denom_trace(
        deps: &Deps<NeutronQuery>,
        denom: impl Into<String>,
    ) -> StdResult<QueryDenomTraceResponse> {
        let denom = denom.into();
        deps.querier
            .query(&QueryRequest::Stargate {
                path: "/ibc.applications.transfer.v1.Query/DenomTrace".to_string(),
                data: cosmos_sdk_proto::ibc::applications::transfer::v1::QueryDenomTraceRequest {
                    hash: denom.clone(),
                }
                    .encode_to_vec()
                    .into(),
            })
            .map_err(|e| {
                StdError::generic_err(format!(
                    "Query denom trace for denom {denom} failed: {e}, perhaps, this is not an IBC denom?"
                ))
            })
    }

    pub fn check_denom(
        deps: &Deps<NeutronQuery>,
        denom: &str,
        config: &Config,
    ) -> ContractResult<DenomData> {
        let addrs = get_contracts!(deps, config.factory_contract, validators_set_contract);
        let trace = query_denom_trace(deps, denom)?.denom_trace;
        let (port, channel) = trace
            .path
            .split_once('/')
            .ok_or(ContractError::InvalidDenom {})?;
        if port != "transfer" || channel != config.transfer_channel_id {
            return Err(ContractError::InvalidDenom {});
        }

        let (validator, unbonding_index) = trace
            .base_denom
            .split_once('/')
            .ok_or(ContractError::InvalidDenom {})?;
        unbonding_index
            .parse::<u64>()
            .map_err(|_| ContractError::InvalidDenom {})?;

        let validator_info = deps
            .querier
            .query_wasm_smart::<drop_staking_base::msg::validatorset::ValidatorResponse>(
                &addrs.validators_set_contract,
                &drop_staking_base::msg::validatorset::QueryMsg::Validator {
                    valoper: validator.to_string(),
                },
            )?
            .validator;
        if validator_info.is_none() {
            return Err(ContractError::InvalidDenom {});
        }

        Ok(DenomData {
            remote_denom: trace.base_denom.to_string(),
            validator: validator.to_string(),
        })
    }
}<|MERGE_RESOLUTION|>--- conflicted
+++ resolved
@@ -105,11 +105,8 @@
         QueryMsg::AsyncTokensAmount {} => {
             to_json_binary(&TOTAL_LSM_SHARES_REAL_AMOUNT.load(deps.storage)?).map_err(From::from)
         }
-<<<<<<< HEAD
         QueryMsg::Pause {} => Ok(to_json_binary(&PAUSE.load(deps.storage)?)?),
-=======
         QueryMsg::CanBeRemoved {} => query_can_be_removed(deps, env),
->>>>>>> 97b87a5d
     }
 }
 
