--- conflicted
+++ resolved
@@ -405,20 +405,7 @@
     let config: Config = CONFIG.load(deps.storage)?;
     validate_sender(&config, &info.sender)?;
     let rewards_withdraw_addr = deps.api.addr_validate(&rewards_withdraw_address)?; // Splitter contract
-<<<<<<< HEAD
     REWARDS_WITHDRAW_ADDR.save(deps.storage, &rewards_withdraw_addr)?;
-=======
-
-    let msg = WasmMsg::Execute {
-        contract_addr: config.distribution_module_contract.into_string(),
-        funds: vec![],
-        msg: to_json_binary(
-            &drop_staking_base::msg::neutron_distribution_mock::ExecuteMsg::SetWithdrawAddress {
-                address: rewards_withdraw_addr.into_string(),
-            },
-        )?,
-    };
->>>>>>> 83144452
 
     Ok(response(
         "execute_setup_protocol",
