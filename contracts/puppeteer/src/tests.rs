use crate::contract::{Puppeteer, CONTRACT_NAME};
use cosmwasm_schema::schemars;
use cosmwasm_std::{
    coin, coins, from_json,
    testing::{message_info, mock_env},
    to_json_binary, Addr, Binary, Coin, CosmosMsg, Decimal256, DepsMut, Event, MsgResponse,
    Response, StdError, SubMsg, Timestamp, Uint128,
};
use drop_helpers::{
    ibc_client_state::{
        ChannelClientStateResponse, ClientState, Fraction, Height, IdentifiedClientState,
    },
    testing::mock_dependencies,
};

use drop_puppeteer_base::state::{BalancesAndDelegationsState, PuppeteerBase, ReplyMsg};
use drop_staking_base::state::puppeteer::NON_NATIVE_REWARD_BALANCES;
use drop_staking_base::{
    msg::puppeteer::InstantiateMsg,
    state::puppeteer::{
        BalancesAndDelegations, Config, ConfigOptional, Delegations, DropDelegation, KVQueryType,
    },
};
use neutron_sdk::{
    bindings::{
        msg::{IbcFee, NeutronMsg},
        query::{NeutronQuery, QueryRegisteredQueryResultResponse},
        types::{InterchainQueryResult, StorageValue},
    },
    interchain_queries::v045::types::Balances,
    query::min_ibc_fee::MinIbcFeeResponse,
    sudo::msg::SudoMsg,
    NeutronError,
};
use prost::Message;
use schemars::_serde_json::to_string;

use cosmwasm_std::testing::MockApi;
use prost_types::Duration;
use std::vec;

type PuppeteerBaseType = PuppeteerBase<'static, Config, KVQueryType, BalancesAndDelegations>;

fn build_interchain_query_response_celestia() -> Binary {
    let res: Vec<StorageValue> = from_json(
        r#"[
        {
          "storage_prefix": "bank",
          "key": "AiBMbm8NoqA7AiEopH6bVBr96pD2XGdBDDfafwnMH+4xTXV0aWE=",
          "value": "MTAwMDAw",
          "Proof": {
            "ops": [
              {
                "type": "ics23:iavl",
                "key": "AiBMbm8NoqA7AiEopH6bVBr96pD2XGdBDDfafwnMH+4xTXV0aWE=",
                "data": "CtMHCiYCIExubw2ioDsCISikfptUGv3qkPZcZ0EMN9p/Ccwf7jFNdXRpYRIGMTAwMDAwGg4IARgBIAEqBgAC1IfqAiIuCAESBwIEzJDqAiAaISD7SqQa/hwPCdtnhC1XkOq3coEeQzsx7E5bX8xzTmSWKiIuCAESBwQIzJDqAiAaISCIwbZ+eF1iSFykRWmZjbV+HWn35Dxy+U+nXjo8Dv06PiIuCAESBwYMzJDqAiAaISCT7fMun+7faen2IM/uqiVpe0AHXdkeqx7XJAhoxBbO1iIsCAESKAgWzJDqAiC4LMUuXHAXw63XwWwoUQTAF7psySf2BkauS8ZQhJ3u3SAiLAgBEigKIMyQ6gIgWJtrVNxrQp+E5zWrGNOG1paHhX7CMJIfvasOZdlN5s8gIi4IARIHDDTMkOoCIBohIDF+RbI3jH53TIqe6hU1bT0cPbLvxB9ru0LRiIOc65uMIi4IARIHDmTMkOoCIBohICHR9ib31UxNeFwot4xhzl6yDzVuXUrxsN04jJVOximeIi8IARIIEKwBzJDqAiAaISDaqFHkUEJo1KYqf2xK1l6UfEk5Tde8vxDAtrod47Xj+SItCAESKRLYAsyQ6gIgbu1amjmPnOY2gas/Gc9OXh9kkl3xAuTWMkLRuVrTBY8gIi0IARIpFJYFzJDqAiBuszlad6ukzk0JCh3kkEFtx01a12O/7WLFQjkSnUzwpyAiLQgBEikWlArkkOoCIMWmdpPkMWzx8e4YP5Ahci3uObQG1PPurDY98YrKbTs2ICItCAESKRjwFOSQ6gIgLsnbjlvnK/J240rB4fdRVwBpJSfIneRf/YgqppIgLrsgIi8IARIIGtQp5JDqAiAaISDeq6/vxbjLouJICxZwbFU9zi7Rdwo4/0x3AgE1T8ZywCIvCAESCBzIU+SQ6gIgGiEgFmX5YkqYs4Wj5WqJ2NqQv+DhAUkJ5CFw8X6DkiLZ0EkiMAgBEgkejKYB5JDqAiAaISBKLuT8LbtivW/mapi67VTpAbI9DwG1JNGsCkHfVcH+NCIwCAESCSC8zQLkkOoCIBohINP9e7tgZjYe9sN1cSWt8QF5uUGlkyoZ2+3KyPX1tTtvIjAIARIJIu6bBeSQ6gIgGiEgBbnFwquiJQ61sP1XjrZ9HL6IhySLAlcC1sm8KrDtPJkiMAgBEgkmqOEK8JDqAiAaISCxDJYDx+f/tsvZf4McSPjX32chtUZg/VU7vQlx3g33rCIuCAESKiiMmxXwkOoCIPjbORt3sCl9o7LgnenzpHrn6/gknQ3k35Ag67KlJ5heIA=="
              },
              {
                "type": "ics23:simple",
                "key": "YmFuaw==",
                "data": "Cv4BCgRiYW5rEiDroksF7wAIXRtDoE2/kGWBzVZRGlh7yulrCDp8ItrlExoJCAEYASABKgEAIicIARIBARogKAO79dvV/Av9vvySTjIGV7vvvmGE0SIR3Nq+W1giygEiJQgBEiEBNv61mdlA7j94AqecB2NN2+PNZkWndj+8dJb0pAQhqogiJwgBEgEBGiAoCwIdgI3qYxhGN0XbuB+nTRKP9h9JqHYRK5W+92SZOCInCAESAQEaIM5PFLA5J642C9yWqpKVQSedB1/MzcUIEI4sJng5hsLbIicIARIBARogKYIveO4r2OR8WV5vM8JvMlMUWcDEnSlFKaTKgc4M0VI="
              }
            ]
          }
        },
        {
          "storage_prefix": "params",
          "key": "c3Rha2luZy9Cb25kRGVub20=",
          "value": "InV0aWEi",
          "Proof": {
            "ops": [
              {
                "type": "ics23:iavl",
                "key": "c3Rha2luZy9Cb25kRGVub20=",
                "data": "CrYCChFzdGFraW5nL0JvbmREZW5vbRIGInV0aWEiGgsIARgBIAEqAwACAiIrCAESBAIEAiAaISDvIoK9vvs5cI3jKEDeQ4mU/6VlhtN1X1uaHLDGL5WRfCIrCAESBAQIAiAaISCk1mfDzsaLlTO//BdDDVleMfHH6d1TdKecfwOdT2RO8yIrCAESBAYQAiAaISDWv7mPECVq8KsRSgg++FC7gAFKKYhzX/GjP+Nlq89n6CIpCAESJQgYAiDtAmQoEFQw0m2KyNh/aqP3l2YGcNZ7EOpDdfo4VXnXXiAiLAgBEigKMNKMvgIgTRiiNJx84tJL1WM6N2ou8QY38xyenRD/A+kkElsdNpEgIiwIARIoDFLSjL4CIMLDoixfsFP3ERElm1yHvqqdtbX+8qLw7zrdVqCHkHYPIA=="
              },
              {
                "type": "ics23:simple",
                "key": "cGFyYW1z",
                "data": "CvwBCgZwYXJhbXMSIBhCJEgC/6xYv4/goedB/GjsEXB6ZregcdhYqtKlZJCSGgkIARgBIAEqAQAiJwgBEgEBGiCfQeBc51WNsrDXHQLokWIa3cFHJilRQKPDehetM5GlqyIlCAESIQG2gnESXtjHsTS3JfkGQ/NYhbylu3nZE2a4bk6t9J5AtCIlCAESIQEJEzIj46BHudNOVdpqqlpXhLvdhLsB8giQBNDpbLzPpyIlCAESIQHJXkXNPVfY8UwK+6hJtmcymfTljRta/qcECvoBXSOCjSInCAESAQEaICmCL3juK9jkfFlebzPCbzJTFFnAxJ0pRSmkyoHODNFS"
              }
            ]
          }
        },
        {
          "storage_prefix": "staking",
          "key": "MSBMbm8NoqA7AiEopH6bVBr96pD2XGdBDDfafwnMH+4xTRQBOOBJ+DZ1f4pD5Q/pkQ520XfG/Q==",
          "value": "CkNjZWxlc3RpYTFmM2h4N3JkejVxYXN5Z2ZnNTNsZms0cTZsaDRmcGFqdXZhcXNjZDc2MHV5dWM4bHd4OXhzanFsNnR2EjZjZWxlc3RpYXZhbG9wZXIxcXl1d3FqMGN4ZTZobHpqcnU1ODdueWd3d21naDAzaGE5dmU5YWMaFjEzNDc0NzQ3NDU4MzExODAyOTYzODU=",
          "Proof": {
            "ops": [
              {
                "type": "ics23:iavl",
                "key": "MSBMbm8NoqA7AiEopH6bVBr96pD2XGdBDDfafwnMH+4xTRQBOOBJ+DZ1f4pD5Q/pkQ520XfG/Q==",
                "data": "CsoGCjcxIExubw2ioDsCISikfptUGv3qkPZcZ0EMN9p/Ccwf7jFNFAE44En4NnV/ikPlD+mRDnbRd8b9EpUBCkNjZWxlc3RpYTFmM2h4N3JkejVxYXN5Z2ZnNTNsZms0cTZsaDRmcGFqdXZhcXNjZDc2MHV5dWM4bHd4OXhzanFsNnR2EjZjZWxlc3RpYXZhbG9wZXIxcXl1d3FqMGN4ZTZobHpqcnU1ODdueWd3d21naDAzaGE5dmU5YWMaFjEzNDc0NzQ3NDU4MzExODAyOTYzODUaDggBGAEgASoGAALUh+oCIiwIARIoAgTUh+oCIDnH+X0kTLQZl3QejuAP9gDiJ7VOHBCXBylqMM+dLg2+ICIuCAESBwQG1IfqAiAaISBXHkBew8em9E+UDadOV4GAnIblodiPUbW5JCt6NG9KgCIuCAESBwYM1IfqAiAaISCLayftUj/fxs4HMlo7tNDOqRA8Y1ew9bsZeVzIUgoZrSIsCAESKAga1IfqAiAnS2OMAtoRw2dSGC59vdwdt+c8BPdv9RAwIz0EIzCglyAiLggBEgcKMtSH6gIgGiEgb+5OPX3Z1yOHpVFvkYPttagQo6U455qVE1rMlrYhbJciLAgBEigMSNSH6gIgYgoTNdZ3HPXks5BETYvzjya3vwFDo9QW1mW4ZEYgl4AgIi4IARIHDnjUh+oCIBohIIXzPzRpIVdYX/dCiKHL9pEq3kz2ZA4ztRh0EEDK3wKaIi8IARIIEIYC1IfqAiAaISAfcHzgEG9OFrvToJwOiPLO1PBBOaqDpMiurkhARWi0ZyItCAESKRSSBf6I6gIgIoOZy7ZZ/N42vKstcnB+0Acilp5TVupCtBTQ4uODQrogIi0IARIpGNgM/ojqAiDjxNkN2hwo7y4UNfzCak5PKlGT3IEOA6lU47KRSZsgFiAiLQgBEika8hv+iOoCIFGFIh8ElpOHfWZY17U7I44vLstYLVG0HnLKG7nyhXZHICItCAESKRyuPf6I6gIg13f7gbKt4Z3zlZYvPfZ6ktshV9JbIjKH2bc8gSKA29UgIjAIARIJHs7ZAfCQ6gIgGiEgsxxfhYgWbHLsiSdOW8ipIG/n2AtLM8EC3LvIkA0oU5c="
              },
              {
                "type": "ics23:simple",
                "key": "c3Rha2luZw==",
                "data": "Cq0BCgdzdGFraW5nEiCrgEiQOEBE1P4L+3EXgenpT9wdMOGyNQvdHl1B7y+mJhoJCAEYASABKgEAIiUIARIhAQdG7dXFiU1J/Jf0x6DJU7bWK2golZVOXxhaviCwHnmbIicIARIBARogUfsudFg8w8bJAoRFTvMo92btBf5vlQsOQwJLFNo0z8QiJQgBEiEBA2KlmcwQIHIq+JbXRZbdTPNUqyF8kECyYLlWd/jiN4o="
              }
            ]
          }
        },
        {
          "storage_prefix": "staking",
          "key": "IRQBOOBJ+DZ1f4pD5Q/pkQ520XfG/Q==",
          "value": "CjZjZWxlc3RpYXZhbG9wZXIxcXl1d3FqMGN4ZTZobHpqcnU1ODdueWd3d21naDAzaGE5dmU5YWMSQwodL2Nvc21vcy5jcnlwdG8uZWQyNTUxOS5QdWJLZXkSIgogs8BvSJIsj2n5K+sd/Wnq0H3BbrsiIW94mApVwYGfly0gAyoNMTAwMjI5MDEwNDQ5MjIfMTAxMjQxNDI0NTcyNjczNTI2Mjg2MDcyNDE2NzgwNjrOAQoHbm9kZTEwMRIQOEIwNkIzNTFDMDZDMUY4NxoSaHR0cHM6Ly9ub2RlMTAxLmlvIhBoZWxsb0Bub2RlMTAxLmlvKooBV2UgYXJlIGEgdmFsaWRhdG9yIG9uIHZhcmlvdXMgcHJvamVjdHMgd2l0aGluIHRoZSBDb3Ntb3MgZWNvc3lzdGVtIGFuZCBhcmUgcGFzc2lvbmF0ZSBhYm91dCBzdXBwb3J0aW5nIGRldmVsb3BlcnMgaW4gdGhlIGJsb2NrY2hhaW4gc3BhY2UuQPOffkoLCOayr7QGEMGGp2xSSgo6ChE1MDAwMDAwMDAwMDAwMDAwMBISMjAwMDAwMDAwMDAwMDAwMDAwGhExMDAwMDAwMDAwMDAwMDAwMBIMCIDr6KcGEK6x3ewBWgEx",
          "Proof": {
            "ops": [
              {
                "type": "ics23:iavl",
                "key": "IRQBOOBJ+DZ1f4pD5Q/pkQ520XfG/Q==",
                "data": "CoAJChYhFAE44En4NnV/ikPlD+mRDnbRd8b9EuADCjZjZWxlc3RpYXZhbG9wZXIxcXl1d3FqMGN4ZTZobHpqcnU1ODdueWd3d21naDAzaGE5dmU5YWMSQwodL2Nvc21vcy5jcnlwdG8uZWQyNTUxOS5QdWJLZXkSIgogs8BvSJIsj2n5K+sd/Wnq0H3BbrsiIW94mApVwYGfly0gAyoNMTAwMjI5MDEwNDQ5MjIfMTAxMjQxNDI0NTcyNjczNTI2Mjg2MDcyNDE2NzgwNjrOAQoHbm9kZTEwMRIQOEIwNkIzNTFDMDZDMUY4NxoSaHR0cHM6Ly9ub2RlMTAxLmlvIhBoZWxsb0Bub2RlMTAxLmlvKooBV2UgYXJlIGEgdmFsaWRhdG9yIG9uIHZhcmlvdXMgcHJvamVjdHMgd2l0aGluIHRoZSBDb3Ntb3MgZWNvc3lzdGVtIGFuZCBhcmUgcGFzc2lvbmF0ZSBhYm91dCBzdXBwb3J0aW5nIGRldmVsb3BlcnMgaW4gdGhlIGJsb2NrY2hhaW4gc3BhY2UuQPOffkoLCOayr7QGEMGGp2xSSgo6ChE1MDAwMDAwMDAwMDAwMDAwMBISMjAwMDAwMDAwMDAwMDAwMDAwGhExMDAwMDAwMDAwMDAwMDAwMBIMCIDr6KcGEK6x3ewBWgExGg4IARgBIAEqBgAC1IfqAiIuCAESBwIE1IfqAiAaISBWKVETQyamCzLl5BZArdfdbgkag5Q2uKKmbMv/ZI2aHiIuCAESBwYK1IfqAiAaISAjuizOgaOlCQYezm6KJC99DSH8yUeZqmDjlqTpzsyPySIsCAESKAgQ1IfqAiBktvqtJpP/42AkJHf3b9pYAQHltzvyyfVCXecm1BZN8CAiLggBEgcKHNSH6gIgGiEgJQHmq8rbbzxibwNzQn3g0sbzqd29JNaRkfTAdnSaeVMiLggBEgcMPtSH6gIgGiEgCqYKnoqnXRny2F8pguGteuIJn7MG2rjGhXk+W/ppi9QiLwgBEggOhAHUh+oCIBohILMb8zmwQ0IH8TFwj8n6E+CLhz1tfiVqPaxxPaunr8uPIi8IARIIEK4C1IfqAiAaISDOMweN6VEIpT0vChHwz1uD+LbWI1p0FJbpjCYdi/5q3yItCAESKRL2A9SH6gIgnxK1bqE5Cph+Otjagwoxy8N1BULkJTVqyOBwCrNO5o0gIi8IARIIFPoG/ojqAiAaISD4+OmOzlHU14g+nbYZVL7FU2iuFyznVFiHc1zmTLg0VCIvCAESCBiyEP6I6gIgGiEgKLh/wMawVxpei+nwLmdsNWAzKtaNBFzjU+XP2PcoYckiLwgBEggavCH+iOoCIBohIIEe6IPTd0AvilqzTZQUW0Xo85oHXC0Hc3f+mjEP1hY6Ii8IARIIHK49/ojqAiAaISDSsWVTTa4eqDCw0Q7alSsVfzP+WlxM5Heg8nO9qB15nyIwCAESCR7O2QHwkOoCIBohILMcX4WIFmxy7IknTlvIqSBv59gLSzPBAty7yJANKFOX"
              },
              {
                "type": "ics23:simple",
                "key": "c3Rha2luZw==",
                "data": "Cq0BCgdzdGFraW5nEiCrgEiQOEBE1P4L+3EXgenpT9wdMOGyNQvdHl1B7y+mJhoJCAEYASABKgEAIiUIARIhAQdG7dXFiU1J/Jf0x6DJU7bWK2golZVOXxhaviCwHnmbIicIARIBARogUfsudFg8w8bJAoRFTvMo92btBf5vlQsOQwJLFNo0z8QiJQgBEiEBA2KlmcwQIHIq+JbXRZbdTPNUqyF8kECyYLlWd/jiN4o="
              }
            ]
          }
        },
        {
          "storage_prefix": "staking",
          "key": "MSBMbm8NoqA7AiEopH6bVBr96pD2XGdBDDfafwnMH+4xTRQEWUxxGD4aHjT+5UTiP76vDWtrlQ==",
          "value": "CkNjZWxlc3RpYTFmM2h4N3JkejVxYXN5Z2ZnNTNsZms0cTZsaDRmcGFqdXZhcXNjZDc2MHV5dWM4bHd4OXhzanFsNnR2EjZjZWxlc3RpYXZhbG9wZXIxcTN2NWN1Z2M4Y2RwdWQ4N3U0end5MGE3NHV4a2s2dTRxNGd4NHAaFjEzMzQwMDAwMDAwMDAwMDAwMDAwMDA=",
          "Proof": {
            "ops": [
              {
                "type": "ics23:iavl",
                "key": "MSBMbm8NoqA7AiEopH6bVBr96pD2XGdBDDfafwnMH+4xTRQEWUxxGD4aHjT+5UTiP76vDWtrlQ==",
                "data": "CpoGCjcxIExubw2ioDsCISikfptUGv3qkPZcZ0EMN9p/Ccwf7jFNFARZTHEYPhoeNP7lROI/vq8Na2uVEpUBCkNjZWxlc3RpYTFmM2h4N3JkejVxYXN5Z2ZnNTNsZms0cTZsaDRmcGFqdXZhcXNjZDc2MHV5dWM4bHd4OXhzanFsNnR2EjZjZWxlc3RpYXZhbG9wZXIxcTN2NWN1Z2M4Y2RwdWQ4N3U0end5MGE3NHV4a2s2dTRxNGd4NHAaFjEzMzQwMDAwMDAwMDAwMDAwMDAwMDAaDggBGAEgASoGAALUh+oCIiwIARIoBAbUh+oCIJngpSOn2tNCo2xxFlAzMHKtvV5A4oC9iXVwggQS5mo2ICIuCAESBwYM1IfqAiAaISCLayftUj/fxs4HMlo7tNDOqRA8Y1ew9bsZeVzIUgoZrSIsCAESKAga1IfqAiAnS2OMAtoRw2dSGC59vdwdt+c8BPdv9RAwIz0EIzCglyAiLggBEgcKMtSH6gIgGiEgb+5OPX3Z1yOHpVFvkYPttagQo6U455qVE1rMlrYhbJciLAgBEigMSNSH6gIgYgoTNdZ3HPXks5BETYvzjya3vwFDo9QW1mW4ZEYgl4AgIi4IARIHDnjUh+oCIBohIIXzPzRpIVdYX/dCiKHL9pEq3kz2ZA4ztRh0EEDK3wKaIi8IARIIEIYC1IfqAiAaISAfcHzgEG9OFrvToJwOiPLO1PBBOaqDpMiurkhARWi0ZyItCAESKRSSBf6I6gIgIoOZy7ZZ/N42vKstcnB+0Acilp5TVupCtBTQ4uODQrogIi0IARIpGNgM/ojqAiDjxNkN2hwo7y4UNfzCak5PKlGT3IEOA6lU47KRSZsgFiAiLQgBEika8hv+iOoCIFGFIh8ElpOHfWZY17U7I44vLstYLVG0HnLKG7nyhXZHICItCAESKRyuPf6I6gIg13f7gbKt4Z3zlZYvPfZ6ktshV9JbIjKH2bc8gSKA29UgIjAIARIJHs7ZAfCQ6gIgGiEgsxxfhYgWbHLsiSdOW8ipIG/n2AtLM8EC3LvIkA0oU5c="
              },
              {
                "type": "ics23:simple",
                "key": "c3Rha2luZw==",
                "data": "Cq0BCgdzdGFraW5nEiCrgEiQOEBE1P4L+3EXgenpT9wdMOGyNQvdHl1B7y+mJhoJCAEYASABKgEAIiUIARIhAQdG7dXFiU1J/Jf0x6DJU7bWK2golZVOXxhaviCwHnmbIicIARIBARogUfsudFg8w8bJAoRFTvMo92btBf5vlQsOQwJLFNo0z8QiJQgBEiEBA2KlmcwQIHIq+JbXRZbdTPNUqyF8kECyYLlWd/jiN4o="
              }
            ]
          }
        },
        {
          "storage_prefix": "staking",
          "key": "IRQEWUxxGD4aHjT+5UTiP76vDWtrlQ==",
          "value": "CjZjZWxlc3RpYXZhbG9wZXIxcTN2NWN1Z2M4Y2RwdWQ4N3U0end5MGE3NHV4a2s2dTRxNGd4NHASQwodL2Nvc21vcy5jcnlwdG8uZWQyNTUxOS5QdWJLZXkSIgog6bdjjKHELaN9colwYy/ad+xh3MUgOVq106ZFucK46LEgAyoONzA1NTY1OTE4NDEyODAyIDcwNTU2NTkxODQxMjgwMDAwMDAwMDAwMDAwMDAwMDAwOvoBCgpQLU9QUyBUZWFtEhBBMkI5Q0FBMDg4NzcwRUE2GhRodHRwczovL3d3dy5wb3BzLm9uZSrDAVAtT1BTIFRFQU0gaXMgYSBkZWNlbnRyYWxpemVkIG9yZ2FuaXphdGlvbiBwcm92aWRpbmcgeW91IHdpdGggdmFsaWRhdGlvbiBhbmQgc3Rha2luZyBzZXJ2aWNlcywgYmxvY2tjaGFpbiBjb25zdWx0YXRpb24sIGdyb3d0aCBhY2NlbGVyYXRpb24gYW5kIGludmVzdG1lbnQgY2FwaXRhbCBmb3IgaW5ub3ZhdGl2ZSBXZWIgMy4wIHByb2plY3RzLkoAUkoKOgoRNTAwMDAwMDAwMDAwMDAwMDASEjIwMDAwMDAwMDAwMDAwMDAwMBoRMTAwMDAwMDAwMDAwMDAwMDASDAj93+KnBhD/ofXfAloBMQ==",
          "Proof": {
            "ops": [
              {
                "type": "ics23:iavl",
                "key": "IRQEWUxxGD4aHjT+5UTiP76vDWtrlQ==",
                "data": "Cp8JChYhFARZTHEYPhoeNP7lROI/vq8Na2uVEv8DCjZjZWxlc3RpYXZhbG9wZXIxcTN2NWN1Z2M4Y2RwdWQ4N3U0end5MGE3NHV4a2s2dTRxNGd4NHASQwodL2Nvc21vcy5jcnlwdG8uZWQyNTUxOS5QdWJLZXkSIgog6bdjjKHELaN9colwYy/ad+xh3MUgOVq106ZFucK46LEgAyoONzA1NTY1OTE4NDEyODAyIDcwNTU2NTkxODQxMjgwMDAwMDAwMDAwMDAwMDAwMDAwOvoBCgpQLU9QUyBUZWFtEhBBMkI5Q0FBMDg4NzcwRUE2GhRodHRwczovL3d3dy5wb3BzLm9uZSrDAVAtT1BTIFRFQU0gaXMgYSBkZWNlbnRyYWxpemVkIG9yZ2FuaXphdGlvbiBwcm92aWRpbmcgeW91IHdpdGggdmFsaWRhdGlvbiBhbmQgc3Rha2luZyBzZXJ2aWNlcywgYmxvY2tjaGFpbiBjb25zdWx0YXRpb24sIGdyb3d0aCBhY2NlbGVyYXRpb24gYW5kIGludmVzdG1lbnQgY2FwaXRhbCBmb3IgaW5ub3ZhdGl2ZSBXZWIgMy4wIHByb2plY3RzLkoAUkoKOgoRNTAwMDAwMDAwMDAwMDAwMDASEjIwMDAwMDAwMDAwMDAwMDAwMBoRMTAwMDAwMDAwMDAwMDAwMDASDAj93+KnBhD/ofXfAloBMRoOCAEYASABKgYAAtSH6gIiLggBEgcCBNSH6gIgGiEgemoziaaX21zH9KKkuKRuTcyDDgVH7MH6TNc28TGLhBAiLggBEgcECNSH6gIgGiEg+g8t10gqZByJC605FczEDT2ekUbyuGt/t8KXyMbHboQiLggBEgcGDNSH6gIgGiEgmewdWaK8b2gR2aPmBNofEwuVzws7wRyHpa3t10G2SyciLAgBEigKHNSH6gIgu0o04YYYBC5HAexQrp8rDT28rEMK45/F2Stagt/UddogIi4IARIHDD7Uh+oCIBohIAqmCp6Kp10Z8thfKYLhrXriCZ+zBtq4xoV5Plv6aYvUIi8IARIIDoQB1IfqAiAaISCzG/M5sENCB/ExcI/J+hPgi4c9bX4laj2scT2rp6/LjyIvCAESCBCuAtSH6gIgGiEgzjMHjelRCKU9LwoR8M9bg/i21iNadBSW6YwmHYv+at8iLQgBEikS9gPUh+oCIJ8StW6hOQqYfjrY2oMKMcvDdQVC5CU1asjgcAqzTuaNICIvCAESCBT6Bv6I6gIgGiEg+Pjpjs5R1NeIPp22GVS+xVNorhcs51RYh3Nc5ky4NFQiLwgBEggYshD+iOoCIBohICi4f8DGsFcaXovp8C5nbDVgMyrWjQRc41Plz9j3KGHJIi8IARIIGrwh/ojqAiAaISCBHuiD03dAL4pas02UFFtF6POaB1wtB3N3/poxD9YWOiIvCAESCByuPf6I6gIgGiEg0rFlU02uHqgwsNEO2pUrFX8z/lpcTOR3oPJzvagdeZ8iMAgBEgkeztkB8JDqAiAaISCzHF+FiBZscuyJJ05byKkgb+fYC0szwQLcu8iQDShTlw=="
              },
              {
                "type": "ics23:simple",
                "key": "c3Rha2luZw==",
                "data": "Cq0BCgdzdGFraW5nEiCrgEiQOEBE1P4L+3EXgenpT9wdMOGyNQvdHl1B7y+mJhoJCAEYASABKgEAIiUIARIhAQdG7dXFiU1J/Jf0x6DJU7bWK2golZVOXxhaviCwHnmbIicIARIBARogUfsudFg8w8bJAoRFTvMo92btBf5vlQsOQwJLFNo0z8QiJQgBEiEBA2KlmcwQIHIq+JbXRZbdTPNUqyF8kECyYLlWd/jiN4o="
              }
            ]
          }
        }
    ]"#,
    ).unwrap();

    Binary::from(
        to_string(&QueryRegisteredQueryResultResponse {
            result: InterchainQueryResult {
                kv_results: res,
                height: 123456,
                revision: 4,
            },
        })
        .unwrap()
        .as_bytes(),
    )
}

fn build_interchain_query_response() -> Binary {
    let res: Vec<StorageValue> = from_json(
        r#"[
        {
          "storage_prefix": "bank",
          "key": "AiCfJEiz8RudHBDrScLR8pIMUlCHdutdClI4tEAyIUuXZnN0YWtl",
          "value": "Mjk1NTg3Nzg=",
          "Proof": {
            "ops": [
              {
                "type": "ics23:iavl",
                "key": "AiCfJEiz8RudHBDrScLR8pIMUlCHdutdClI4tEAyIUuXZnN0YWtl",
                "data": "CsMECicCIJ8kSLPxG50cEOtJwtHykgxSUId2610KUji0QDIhS5dmc3Rha2USCDI5NTU4Nzc4Gg0IARgBIAEqBQACyvt2Ii0IARIGBAbK+3YgGiEgYp8lWwF/sxZ2CRevS1dI7cvW5N6Ohw5BUeYXWhorg44iLQgBEgYGDIrOeiAaISAs8eFQgsZKmbrRyaxeRR5NsdnroM0L6n+KouSnXOpXXiIrCAESJwgSis56IBqCWnaLDTRyL4nYWOeHejnQG7Qh9uShdlUBsBee44NwICIrCAESJwoois56IOuMhiK9zQlPcG2kLJvf1tZ0cNuAE9kvRo0JtX1ZbVEJICIrCAESJwxWis56IIx9VuX+2+FGZjakYFMhqt+jIhoOv33SYk8v1FH6jjl2ICIsCAESKBDMAYrOeiDtvkHasikYrbnv7pE8TyzQekgOWVD1ItBpfxlgwb3o6yAiLggBEgcSpAOKznogGiEg0Yv3s5T1+PuLFxjQgjvi8dfT7/e8Rnb9/h3e96suvPAiLggBEgcW0AeKznogGiEgJPiLrkZ+d4Lf4RrvmpMf+PPy8s8jKAEjVLj1o6Uh6xMiLggBEgcYrA6KznogGiEg5H5D/hVYxx8AxmChjNCm81ca0fWNx17LSzs1xax/Py4iLggBEgcawhqKznogGiEg+CtNadV1e34QFqMdAvFcQXRNkyII5AhvDnPIFy0mpkoiLAgBEigeskqi1Xog01iuI3+E8qcOKmBfQ3+8nWlrYPD86SDu9/z+Qa0JgKwg"
              },
              {
                "type": "ics23:simple",
                "key": "YmFuaw==",
                "data": "Cv4BCgRiYW5rEiDl8U7j6ksUgCGCN8VRwi0PGjuxwFipNF1+sR1D+hUI0xoJCAEYASABKgEAIicIARIBARog/UO8D5BFC5Vn//1k5W4cudYTGMXuILD4W3fD2TwS7MUiJQgBEiEByGE88YTy7IzlOl604TkdhnrvQJ9/KhwVmar9bl68uHMiJwgBEgEBGiAco1IMsTvufglAIzy63zwXrTuaaaOY+rWklwvpRdQ5jCInCAESAQEaII9mfCYnRdxjYUSCf2BcvEVhKalc0pCqEVU9AoSlqPg9IicIARIBARogajRhqPhahj7EWQGqWSi8i4TvfkeOHVw57LSLUyJs6Lg="
              }
            ]
          }
        },
        {
          "storage_prefix": "staking",
          "key": "UQ==",
          "value": "CgMImCoQZBgHIJBOKgVzdGFrZTIBMDoVNTAwMDAwMDAwMDAwMDAwMDAwMDAwQhMxMDAwMDAwMDAwMDAwMDAwMDAwShMxMDAwMDAwMDAwMDAwMDAwMDAw",
          "Proof": {
            "ops": [
              {
                "type": "ics23:iavl",
                "key": "UQ==",
                "data": "CoQGCgFRElcKAwiYKhBkGAcgkE4qBXN0YWtlMgEwOhU1MDAwMDAwMDAwMDAwMDAwMDAwMDBCEzEwMDAwMDAwMDAwMDAwMDAwMDBKEzEwMDAwMDAwMDAwMDAwMDAwMDAaDQgBGAEgASoFAAK8pTgiLQgBEgYCBKLVeiAaISD0z8SFslDr14MvQR9N/dlCRe7AgoJ0BWsPTMbV9Lvx+CItCAESBgQIotV6IBohILMcqKBejLXu/loiRMNNxxvtyqPN75jVjoHiFEggIRm7Ii0IARIGBhCi1XogGiEgPt6P0sJf8OXxokuhpRYOr2TevHiR1uhSGZQG1F60PtIiLQgBEgYIGKLVeiAaISCNq3GeR3dxioeBlpnR08daimACRcAMs0CJSdk74NWWiSItCAESBgowotV6IBohIEhMhnxBc+YZZaY6o9/KXi0WuFtnBjO3FS7/1DyS9HKvIi0IARIGDGCi1XogGiEgS+nyI4XiaRt6WMGVaoyq5MyOncZ0XxrytN+9YCyzLskiLggBEgcOwAGi1XogGiEgSkqNP/UlVB1cvU1WvBWEjEexyGXy/v1T5ztgPzquobAiLggBEgcQ/AKi1XogGiEgpTUeKymdUvyl5RiNqZ31Mno8jOYe+QgFNJzYW9PTYBkiLggBEgcS/AWi1XogGiEgtSKXXf8W50F9eO0ddVc/e6g2GNDPJngR/YGak6Td1dsiLggBEgcU/Aui1XogGiEgURAWC6bloLG6lz3GkMDBh6OeWSVkBHdRj/UVaQYls5oiLggBEgcY2Bii1XogGiEgHhO56NJnZtA200HA7W4bhMvUxP9rLqgzcWLeoqT4UToiLggBEgcakDGi1XogGiEgfpW7L9d8GXmMYA5qfwKz0b60yHPcyx4eTnqO7y7igxYiLggBEgcc2kmi1XogGiEgw/Ptq1X8Sq985PtHvUq2CBWaLoyxu45omenrJa8MANwiLQgBEikg4pkCotV6IBRQy9CPFKCd5LWg4ZAS2LVDxRUeF83hwhLYbiOiD5YeIA=="
              },
              {
                "type": "ics23:simple",
                "key": "c3Rha2luZw==",
                "data": "Cq0BCgdzdGFraW5nEiCkO7A33k4ofrlVxpXYp2znmjCjsspPzy3hhMXhD3i8JxoJCAEYASABKgEAIiUIARIhAUItnB3KEB621b5Jm8wmw2rWrU3oNVJyQl/ENDf3CI2vIicIARIBARog2qV2hEwd21IQKQIX5cmlxr7g0DOIzeBOD6Aqqjn9MSAiJQgBEiEBN3Y/z8W03TzEbDpWXZYQYM8LpitgpK8AzHhyLPy7g5I="
              }
            ]
          }
        },
        {
          "storage_prefix": "staking",
          "key": "MSCfJEiz8RudHBDrScLR8pIMUlCHdutdClI4tEAyIUuXZhQc2kl1CUPnDLfq4SkyqZCEz9lSeg==",
          "value": "CkFjb3Ntb3MxbnVqeTN2bDNyd3czY3k4dGY4cGRydTVqcDNmOXBwbWthZHdzNTUzY2szcXJ5ZzJ0amFucXQzOXhudhI0Y29zbW9zdmFsb3BlcjFybmR5amFnZmcwbnNlZGwydXk1bjkydnNzbjhhajVuNjd0MG5meBodMTM1ODI0NjUxNTIwMDAwMDAwMDAwMDAwMDAwMDA=",
          "Proof": {
            "ops": [
              {
                "type": "ics23:iavl",
                "key": "MSCfJEiz8RudHBDrScLR8pIMUlCHdutdClI4tEAyIUuXZhQc2kl1CUPnDLfq4SkyqZCEz9lSeg==",
                "data": "CqsHCjcxIJ8kSLPxG50cEOtJwtHykgxSUId2610KUji0QDIhS5dmFBzaSXUJQ+cMt+rhKTKpkITP2VJ6EpgBCkFjb3Ntb3MxbnVqeTN2bDNyd3czY3k4dGY4cGRydTVqcDNmOXBwbWthZHdzNTUzY2szcXJ5ZzJ0amFucXQzOXhudhI0Y29zbW9zdmFsb3BlcjFybmR5amFnZmcwbnNlZGwydXk1bjkydnNzbjhhajVuNjd0MG5meBodMTM1ODI0NjUxNTIwMDAwMDAwMDAwMDAwMDAwMDAaDQgBGAEgASoFAAKe73YiLQgBEgYCBJ7vdiAaISCHatBKmLP/CigOzdIPv9b/Onku02N/X7xPsvUNG9PfGyItCAESBgQGnu92IBohIH/P4HCZJL8E7savbyjCiBxflr5nECuiYiS81U+0G48aIisIARInBg6e73Ygf5sitASH+atnjvKMiV7gRMfuFrKS/v0igF7nqNEg3EEgIi0IARIGCBae73YgGiEgCeNmBtcLKuqi/FiEvT0yfP8hY+B2Sra+mMgmYRpRL9ciLQgBEgYKLJ7vdiAaISCW1/SR4O9f464ujquaXsfeEo1Zz8IbRegPW22YYEhLIiItCAESBgxGnu92IBohIBKm9hZUwDZos317NJlx/KLAcUyiUF+jAsWwqNLq7nwBIi0IARIGDnye73YgGiEgFA6e95aPc6FfVTl5gE+ZrVk6X7JPHaEDGM/ma7CCMFciLggBEgcQiALkmXcgGiEgXCTLKkeOf7RHN5KYRSE64XSQOXcmsuC/z3EMBD718VoiLggBEgcUwgSa/HcgGiEg7ckQnyToe015kgq4jVcv0kroiUCa07j6treUewJoSuMiLggBEgcW3gma/HcgGiEgVnfbPoyVHoH6maUTLftf4GXlbLV3R0IxbCa5s0o/oUQiLggBEgcY3BngmnogGiEgstZsdo2RKzMj8E1EjI8DKW4m50gRGx4xvYJ2tiq9/dciLAgBEiga/ijgunog4xrRXCgmXUXLqpaOrV7C3kjMXHyl2pKmRvCOnTDIZS4gIi8IARIIHIyAAaLVeiAaISCs/utEZeR2svvvndJWzJBFmqWMpWBtr0pgCwUWgwkhAyIvCAESCB6I0AGi1XogGiEg+bwZWravF0K3pdjJAKUREHzIJstwCFUiu3VLt8RFsz8iLwgBEggg4pkCotV6IBohIHjRrBtVdOyYGO8ru1T1BukaP6BLJ8H17c2JI4LqSAub"
              },
              {
                "type": "ics23:simple",
                "key": "c3Rha2luZw==",
                "data": "Cq0BCgdzdGFraW5nEiCkO7A33k4ofrlVxpXYp2znmjCjsspPzy3hhMXhD3i8JxoJCAEYASABKgEAIiUIARIhAUItnB3KEB621b5Jm8wmw2rWrU3oNVJyQl/ENDf3CI2vIicIARIBARog2qV2hEwd21IQKQIX5cmlxr7g0DOIzeBOD6Aqqjn9MSAiJQgBEiEBN3Y/z8W03TzEbDpWXZYQYM8LpitgpK8AzHhyLPy7g5I="
              }
            ]
          }
        },
        {
          "storage_prefix": "staking",
          "key": "IRQc2kl1CUPnDLfq4SkyqZCEz9lSeg==",
          "value": "CjRjb3Ntb3N2YWxvcGVyMXJuZHlqYWdmZzBuc2VkbDJ1eTVuOTJ2c3NuOGFqNW42N3QwbmZ4EkMKHS9jb3Ntb3MuY3J5cHRvLmVkMjU1MTkuUHViS2V5EiIKIB4wQBwhrBNl3pDg7PIpHeuQVlEhXOPPKLVWN7JJSp+MIAMqCzI1MjE0MTg4Nzk2Mh0yNTIxNDE4ODc5NjAwMDAwMDAwMDAwMDAwMDAwMDoKCgh2YWxnYWlhMUoAUkoKOwoSMTAwMDAwMDAwMDAwMDAwMDAwEhIyMDAwMDAwMDAwMDAwMDAwMDAaETEwMDAwMDAwMDAwMDAwMDAwEgsIn/DYsgYQtvORQFoBMHIcMTAwMDAwMDAwMDAwMDAwMDAwMDAwMDAwMDAwMHodMjQyMTQxODg3MjEwMDAwMDAwMDAwMDAwMDAwMDA=",
          "Proof": {
            "ops": [
              {
                "type": "ics23:iavl",
                "key": "IRQc2kl1CUPnDLfq4SkyqZCEz9lSeg==",
                "data": "CrgIChYhFBzaSXUJQ+cMt+rhKTKpkITP2VJ6EsMCCjRjb3Ntb3N2YWxvcGVyMXJuZHlqYWdmZzBuc2VkbDJ1eTVuOTJ2c3NuOGFqNW42N3QwbmZ4EkMKHS9jb3Ntb3MuY3J5cHRvLmVkMjU1MTkuUHViS2V5EiIKIB4wQBwhrBNl3pDg7PIpHeuQVlEhXOPPKLVWN7JJSp+MIAMqCzI1MjE0MTg4Nzk2Mh0yNTIxNDE4ODc5NjAwMDAwMDAwMDAwMDAwMDAwMDoKCgh2YWxnYWlhMUoAUkoKOwoSMTAwMDAwMDAwMDAwMDAwMDAwEhIyMDAwMDAwMDAwMDAwMDAwMDAaETEwMDAwMDAwMDAwMDAwMDAwEgsIn/DYsgYQtvORQFoBMHIcMTAwMDAwMDAwMDAwMDAwMDAwMDAwMDAwMDAwMHodMjQyMTQxODg3MjEwMDAwMDAwMDAwMDAwMDAwMDAaDQgBGAEgASoFAALOiHoiLQgBEgYCBM6IeiAaISC6p3vsMZLZxoRC3nLlfzNgdYQ+zxxCkETl08WchFK12iItCAESBgQIzoh6IBohIJAvWYHfUlvdU6yaQEmH2GChFu5i3z1tTUNZjmrHtk4ZIisIARInBhDOiHogupclTB+Gw+Rgyt51FTcCBgW/BIWsRIJAP/G7VjY3losgIi0IARIGCBrOiHogGiEg5BXK3xbTQR3EpVQHaBzTciynO0c1IL08f74I6wSXgzwiLQgBEgYKLM6IeiAaISD2ir0zX7WVVhjvS7N0BL1tH0aFJTMJ4l06Ac59EoW1XiItCAESBgxOzoh6IBohIIRj7BzPNzHK/liCNNedZVAPog6Xobs9TAzlZm+z0B/bIi4IARIHELoBzoh6IBohIJ3gK86AIMjG0w7e3z5bRtbOqPPCrxcgkSrhsHajUxXKIi4IARIHEtQCzoh6IBohINFu/Os3zgXVS8r3JIoqRUYSglCrxLktoKlLzMrc/7XZIi4IARIHFM4Fzoh6IBohIKhMdlh+gV8ntNR+cNicQ7xC6qDk9neaw0e+X3gGW8ikIi4IARIHFoYKzoh6IBohIJvZ53IQxQdZAY71JdjJ2rGcLqUvpSDcsr4pgQ3oS5nOIi4IARIHGKIPzoh6IBohIEVvUhj6LZWVcImSQEdMl05RzkUIn/zDFr+ojO9FXFENIi4IARIHGv4o4Lp6IBohIIq7LCUraTygCVvA1sqM513yKIxkteKY3y/RzCJp0B2PIi8IARIIHIyAAaLVeiAaISCs/utEZeR2svvvndJWzJBFmqWMpWBtr0pgCwUWgwkhAyIvCAESCB6I0AGi1XogGiEg+bwZWravF0K3pdjJAKUREHzIJstwCFUiu3VLt8RFsz8iLwgBEggg4pkCotV6IBohIHjRrBtVdOyYGO8ru1T1BukaP6BLJ8H17c2JI4LqSAub"
              },
              {
                "type": "ics23:simple",
                "key": "c3Rha2luZw==",
                "data": "Cq0BCgdzdGFraW5nEiCkO7A33k4ofrlVxpXYp2znmjCjsspPzy3hhMXhD3i8JxoJCAEYASABKgEAIiUIARIhAUItnB3KEB621b5Jm8wmw2rWrU3oNVJyQl/ENDf3CI2vIicIARIBARog2qV2hEwd21IQKQIX5cmlxr7g0DOIzeBOD6Aqqjn9MSAiJQgBEiEBN3Y/z8W03TzEbDpWXZYQYM8LpitgpK8AzHhyLPy7g5I="
              }
            ]
          }
        },
        {
          "storage_prefix": "staking",
          "key": "MSCfJEiz8RudHBDrScLR8pIMUlCHdutdClI4tEAyIUuXZhRF6sE4roJR9V4+ACeV5W/dXDFvzA==",
          "value": "CkFjb3Ntb3MxbnVqeTN2bDNyd3czY3k4dGY4cGRydTVqcDNmOXBwbWthZHdzNTUzY2szcXJ5ZzJ0amFucXQzOXhudhI0Y29zbW9zdmFsb3BlcjFnaDR2enc5d3NmZ2wyaDM3cXFuZXRldDBtNHdyem03djd4M2o5eBodMTM1ODI0NjUxNTIwMDAwMDAwMDAwMDAwMDAwMDA=",
          "Proof": {
            "ops": [
              {
                "type": "ics23:iavl",
                "key": "MSCfJEiz8RudHBDrScLR8pIMUlCHdutdClI4tEAyIUuXZhRF6sE4roJR9V4+ACeV5W/dXDFvzA==",
                "data": "CqkHCjcxIJ8kSLPxG50cEOtJwtHykgxSUId2610KUji0QDIhS5dmFEXqwTiuglH1Xj4AJ5Xlb91cMW/MEpgBCkFjb3Ntb3MxbnVqeTN2bDNyd3czY3k4dGY4cGRydTVqcDNmOXBwbWthZHdzNTUzY2szcXJ5ZzJ0amFucXQzOXhudhI0Y29zbW9zdmFsb3BlcjFnaDR2enc5d3NmZ2wyaDM3cXFuZXRldDBtNHdyem03djd4M2o5eBodMTM1ODI0NjUxNTIwMDAwMDAwMDAwMDAwMDAwMDAaDQgBGAEgASoFAAKe73YiKwgBEicCBJ7vdiALKzEtlNXm+FSXFxS2dvQc96bQGrOYbfKVsbSjCPGnkSAiLQgBEgYEBp7vdiAaISB/z+BwmSS/BO7Gr28owogcX5a+ZxAromIkvNVPtBuPGiIrCAESJwYOnu92IH+bIrQEh/mrZ47yjIle4ETH7haykv79IoBe56jRINxBICItCAESBggWnu92IBohIAnjZgbXCyrqovxYhL09Mnz/IWPgdkq2vpjIJmEaUS/XIi0IARIGCiye73YgGiEgltf0keDvX+OuLo6rml7H3hKNWc/CG0XoD1ttmGBISyIiLQgBEgYMRp7vdiAaISASpvYWVMA2aLN9ezSZcfyiwHFMolBfowLFsKjS6u58ASItCAESBg58nu92IBohIBQOnveWj3OhX1U5eYBPma1ZOl+yTx2hAxjP5muwgjBXIi4IARIHEIgC5Jl3IBohIFwkyypHjn+0RzeSmEUhOuF0kDl3JrLgv89xDAQ+9fFaIi4IARIHFMIEmvx3IBohIO3JEJ8k6HtNeZIKuI1XL9JK6IlAmtO4+ra3lHsCaErjIi4IARIHFt4Jmvx3IBohIFZ32z6MlR6B+pmlEy37X+Bl5Wy1d0dCMWwmubNKP6FEIi4IARIHGNwZ4Jp6IBohILLWbHaNkSszI/BNRIyPAyluJudIERseMb2CdrYqvf3XIiwIARIoGv4o4Lp6IOMa0VwoJl1Fy6qWjq1ewt5IzFx8pdqSpkbwjp0wyGUuICIvCAESCByMgAGi1XogGiEgrP7rRGXkdrL7753SVsyQRZqljKVgba9KYAsFFoMJIQMiLwgBEggeiNABotV6IBohIPm8GVq2rxdCt6XYyQClERB8yCbLcAhVIrt1S7fERbM/Ii8IARIIIOKZAqLVeiAaISB40awbVXTsmBjvK7tU9QbpGj+gSyfB9e3NiSOC6kgLmw=="
              },
              {
                "type": "ics23:simple",
                "key": "c3Rha2luZw==",
                "data": "Cq0BCgdzdGFraW5nEiCkO7A33k4ofrlVxpXYp2znmjCjsspPzy3hhMXhD3i8JxoJCAEYASABKgEAIiUIARIhAUItnB3KEB621b5Jm8wmw2rWrU3oNVJyQl/ENDf3CI2vIicIARIBARog2qV2hEwd21IQKQIX5cmlxr7g0DOIzeBOD6Aqqjn9MSAiJQgBEiEBN3Y/z8W03TzEbDpWXZYQYM8LpitgpK8AzHhyLPy7g5I="
              }
            ]
          }
        },
        {
          "storage_prefix": "staking",
          "key": "IRRF6sE4roJR9V4+ACeV5W/dXDFvzA==",
          "value": "CjRjb3Ntb3N2YWxvcGVyMWdoNHZ6dzl3c2ZnbDJoMzdxcW5ldGV0MG00d3J6bTd2N3gzajl4EkMKHS9jb3Ntb3MuY3J5cHRvLmVkMjU1MTkuUHViS2V5EiIKIBBp8oY6i7JDYLibq1ifiAsifWSXqMG943z+kPiorWjhIAMqCzI1MjE0MTc4MDUwMh0yNTIxNDE3ODA1MDAwMDAwMDAwMDAwMDAwMDAwMDoKCgh2YWxnYWlhMEoAUkoKOwoSMTAwMDAwMDAwMDAwMDAwMDAwEhIyMDAwMDAwMDAwMDAwMDAwMDAaETEwMDAwMDAwMDAwMDAwMDAwEgsIn/DYsgYQtvORQFoBMHIcMTAwMDAwMDAwMDAwMDAwMDAwMDAwMDAwMDAwMHodMjQyMTQxNzgwNDkwMDAwMDAwMDAwMDAwMDAwMDA=",
          "Proof": {
            "ops": [
              {
                "type": "ics23:iavl",
                "key": "IRRF6sE4roJR9V4+ACeV5W/dXDFvzA==",
                "data": "CrYIChYhFEXqwTiuglH1Xj4AJ5Xlb91cMW/MEsMCCjRjb3Ntb3N2YWxvcGVyMWdoNHZ6dzl3c2ZnbDJoMzdxcW5ldGV0MG00d3J6bTd2N3gzajl4EkMKHS9jb3Ntb3MuY3J5cHRvLmVkMjU1MTkuUHViS2V5EiIKIBBp8oY6i7JDYLibq1ifiAsifWSXqMG943z+kPiorWjhIAMqCzI1MjE0MTc4MDUwMh0yNTIxNDE3ODA1MDAwMDAwMDAwMDAwMDAwMDAwMDoKCgh2YWxnYWlhMEoAUkoKOwoSMTAwMDAwMDAwMDAwMDAwMDAwEhIyMDAwMDAwMDAwMDAwMDAwMDAaETEwMDAwMDAwMDAwMDAwMDAwEgsIn/DYsgYQtvORQFoBMHIcMTAwMDAwMDAwMDAwMDAwMDAwMDAwMDAwMDAwMHodMjQyMTQxNzgwNDkwMDAwMDAwMDAwMDAwMDAwMDAaDQgBGAEgASoFAAKa/HciKwgBEicCBM6IeiASopL/GJR0NWTylqmyGZhgruFGx20Il2frOHDEEvtLiCAiLQgBEgYECM6IeiAaISCQL1mB31Jb3VOsmkBJh9hgoRbuYt89bU1DWY5qx7ZOGSIrCAESJwYQzoh6ILqXJUwfhsPkYMredRU3AgYFvwSFrESCQD/xu1Y2N5aLICItCAESBggazoh6IBohIOQVyt8W00EdxKVUB2gc03IspztHNSC9PH++COsEl4M8Ii0IARIGCizOiHogGiEg9oq9M1+1lVYY70uzdAS9bR9GhSUzCeJdOgHOfRKFtV4iLQgBEgYMTs6IeiAaISCEY+wczzcxyv5YgjTXnWVQD6IOl6G7PUwM5WZvs9Af2yIuCAESBxC6Ac6IeiAaISCd4CvOgCDIxtMO3t8+W0bWzqjzwq8XIJEq4bB2o1MVyiIuCAESBxLUAs6IeiAaISDRbvzrN84F1UvK9ySKKkVGEoJQq8S5LaCpS8zK3P+12SIuCAESBxTOBc6IeiAaISCoTHZYfoFfJ7TUfnDYnEO8Quqg5PZ3msNHvl94BlvIpCIuCAESBxaGCs6IeiAaISCb2edyEMUHWQGO9SXYydqxnC6lL6Ug3LK+KYEN6EuZziIuCAESBxiiD86IeiAaISBFb1IY+i2VlXCJkkBHTJdOUc5FCJ/8wxa/qIzvRVxRDSIuCAESBxr+KOC6eiAaISCKuywlK2k8oAlbwNbKjOdd8iiMZLXimN8v0cwiadAdjyIvCAESCByMgAGi1XogGiEgrP7rRGXkdrL7753SVsyQRZqljKVgba9KYAsFFoMJIQMiLwgBEggeiNABotV6IBohIPm8GVq2rxdCt6XYyQClERB8yCbLcAhVIrt1S7fERbM/Ii8IARIIIOKZAqLVeiAaISB40awbVXTsmBjvK7tU9QbpGj+gSyfB9e3NiSOC6kgLmw=="
              },
              {
                "type": "ics23:simple",
                "key": "c3Rha2luZw==",
                "data": "Cq0BCgdzdGFraW5nEiCkO7A33k4ofrlVxpXYp2znmjCjsspPzy3hhMXhD3i8JxoJCAEYASABKgEAIiUIARIhAUItnB3KEB621b5Jm8wmw2rWrU3oNVJyQl/ENDf3CI2vIicIARIBARog2qV2hEwd21IQKQIX5cmlxr7g0DOIzeBOD6Aqqjn9MSAiJQgBEiEBN3Y/z8W03TzEbDpWXZYQYM8LpitgpK8AzHhyLPy7g5I="
              }
            ]
          }
        }
      ]"#,
    ).unwrap();

    Binary::from(
        to_string(&QueryRegisteredQueryResultResponse {
            result: InterchainQueryResult {
                kv_results: res,
                height: 123456,
                revision: 2,
            },
        })
        .unwrap()
        .as_bytes(),
    )
}

#[test]
fn test_instantiate() {
    let mut deps = mock_dependencies(&[]);
    let api = deps.api;
    let msg = InstantiateMsg {
        delegations_queries_chunk_size: Some(2u32),
        owner: Some(api.addr_make("owner").to_string()),
        connection_id: "connection_id".to_string(),
        factory_contract: api.addr_make("factory_contract").to_string(),
        port_id: "port_id".to_string(),
        update_period: 60u64,
        remote_denom: "remote_denom".to_string(),
        allowed_senders: vec![api.addr_make("allowed_sender").to_string()],
        transfer_channel_id: "transfer_channel_id".to_string(),
        sdk_version: "0.47.10".to_string(),
        timeout: 100u64,
    };
    let env = mock_env();
    let res = crate::contract::instantiate(
        deps.as_mut(),
        env,
        message_info(&api.addr_make("sender"), &[]),
        msg,
    )
    .unwrap();
    assert_eq!(res, Response::new());
    let puppeteer_base = Puppeteer::default();
    let config = puppeteer_base.config.load(deps.as_ref().storage).unwrap();
    assert_eq!(config, get_base_config("0.47.10".to_string(), api));
    assert_eq!(
        api.addr_make("owner"),
        cw_ownable::get_ownership(deps.as_mut().storage)
            .unwrap()
            .owner
            .unwrap()
    );
}

#[test]
fn test_execute_update_config_unauthorized() {
    let mut deps = mock_dependencies(&[]);
    let api = deps.api;
    let puppeteer_base = Puppeteer::default();
    puppeteer_base
        .config
        .save(
            deps.as_mut().storage,
            &get_base_config("0.47.10".to_string(), api),
        )
        .unwrap();
    let msg = drop_staking_base::msg::puppeteer::ExecuteMsg::UpdateConfig {
        new_config: ConfigOptional {
            update_period: Some(121u64),
            remote_denom: Some("new_remote_denom".to_string()),
            factory_contract: Some(api.addr_make("factory_contract")),
            allowed_senders: Some(vec![api.addr_make("new_allowed_sender").to_string()]),
            transfer_channel_id: Some("new_transfer_channel_id".to_string()),
            connection_id: Some("new_connection_id".to_string()),
            port_id: Some("new_port_id".to_string()),
            sdk_version: Some("0.47.0".to_string()),
            timeout: Some(101u64),
        },
    };
    let deps_mut = deps.as_mut();
    cw_ownable::initialize_owner(
        deps_mut.storage,
        deps_mut.api,
        Some(api.addr_make("owner").as_str()),
    )
    .unwrap();

    let res = crate::contract::execute(
        deps.as_mut(),
        mock_env(),
        message_info(&api.addr_make("not_an_owner"), &[]),
        msg.clone(),
    )
    .unwrap_err();
    assert_eq!(
        res,
        drop_puppeteer_base::error::ContractError::OwnershipError(
            cw_ownable::OwnershipError::NotOwner
        )
    )
}

#[test]
fn test_execute_update_config() {
    let mut deps = mock_dependencies(&[]);
    let api = deps.api;
    let puppeteer_base = Puppeteer::default();
    puppeteer_base
        .config
        .save(
            deps.as_mut().storage,
            &get_base_config("0.47.10".to_string(), api),
        )
        .unwrap();
    let deps_mut = deps.as_mut();
    cw_ownable::initialize_owner(
        deps_mut.storage,
        deps_mut.api,
        Some(api.addr_make("owner").as_str()),
    )
    .unwrap();

    let res = crate::contract::execute(
        deps.as_mut(),
        mock_env(),
        message_info(&api.addr_make("owner"), &[]),
        drop_staking_base::msg::puppeteer::ExecuteMsg::UpdateConfig {
            new_config: ConfigOptional {
                update_period: Some(121u64),
                remote_denom: Some("new_remote_denom".to_string()),
                factory_contract: Some(api.addr_make("factory_contract")),
                allowed_senders: Some(vec![api.addr_make("new_allowed_sender").to_string()]),
                transfer_channel_id: Some("new_transfer_channel_id".to_string()),
                connection_id: Some("new_connection_id".to_string()),
                port_id: Some("new_port_id".to_string()),
                sdk_version: Some("0.47.0".to_string()),
                timeout: Some(101u64),
            },
        },
    )
    .unwrap();
    assert_eq!(
        res,
        Response::new().add_event(
            Event::new("crates.io:drop-staking__drop-puppeteer-config_update").add_attributes(
                vec![
                    ("remote_denom", "new_remote_denom"),
                    ("connection_id", "new_connection_id"),
                    ("port_id", "new_port_id"),
                    ("update_period", "121"),
                    ("allowed_senders", "1"),
                    ("transfer_channel_id", "new_transfer_channel_id"),
                    ("sdk_version", "0.47.0"),
                    ("timeout", "101"),
<<<<<<< HEAD
                    (
                        "factory_contract",
                        api.addr_make("factory_contract").as_str()
                    ),
                ])
=======
                    ("factory_contract", "factory_contract"),
                ]
            )
>>>>>>> d65cfbde
        )
    );

    let config = puppeteer_base.config.load(deps.as_ref().storage).unwrap();
    assert_eq!(
        config,
        Config {
            delegations_queries_chunk_size: 2u32,
            port_id: "new_port_id".to_string(),
            connection_id: "new_connection_id".to_string(),
            factory_contract: api.addr_make("factory_contract"),
            update_period: 121u64,
            remote_denom: "new_remote_denom".to_string(),
            allowed_senders: vec![api.addr_make("new_allowed_sender")],
            transfer_channel_id: "new_transfer_channel_id".to_string(),
            sdk_version: "0.47.0".to_string(),
            timeout: 101u64,
        }
    );
}

#[test]
fn test_execute_setup_protocol_sender_is_not_allowed() {
    let mut deps = mock_dependencies(&[]);
    let api = deps.api;
    base_init(&mut deps.as_mut(), "0.47.10".to_string(), api);
    deps.querier.add_custom_query_response(|_| {
        to_json_binary(&MinIbcFeeResponse {
            min_fee: get_standard_fees(),
        })
        .unwrap()
    });
    let res = crate::contract::execute(
        deps.as_mut(),
        mock_env(),
        message_info(&api.addr_make("not_allowed_sender"), &[]),
        drop_staking_base::msg::puppeteer::ExecuteMsg::SetupProtocol {
            rewards_withdraw_address: "rewards_withdraw_address".to_string(),
        },
    );
    assert_eq!(
        res.unwrap_err(),
        drop_puppeteer_base::error::ContractError::Std(StdError::generic_err(
            "Sender is not allowed"
        ))
    );
}

#[test]
fn test_execute_setup_protocol() {
    let mut deps = mock_dependencies(&[]);
    let api = deps.api;
    deps.querier.add_custom_query_response(|_| {
        to_json_binary(&MinIbcFeeResponse {
            min_fee: get_standard_fees(),
        })
        .unwrap()
    });
    let pupeteer_base = base_init(&mut deps.as_mut(), "0.47.10".to_string(), api);
    let res = crate::contract::execute(
        deps.as_mut(),
        mock_env(),
        message_info(&api.addr_make("allowed_sender"), &[]),
        drop_staking_base::msg::puppeteer::ExecuteMsg::SetupProtocol {
            rewards_withdraw_address: api.addr_make("rewards_withdraw_address").to_string(),
        },
    )
    .unwrap();

    let distribution_msg = {
        neutron_sdk::bindings::types::ProtobufAny {
            type_url: "/cosmos.distribution.v1beta1.MsgSetWithdrawAddress".to_string(),
            value: Binary::from(
                cosmos_sdk_proto::cosmos::distribution::v1beta1::MsgSetWithdrawAddress {
                    delegator_address: api.addr_make("ica_address").to_string(),
                    withdraw_address: api.addr_make("rewards_withdraw_address").to_string(),
                }
                .encode_to_vec(),
            ),
        }
    };
    assert_eq!(
        res,
        Response::new().add_submessage(SubMsg::reply_on_success(
            CosmosMsg::Custom(NeutronMsg::submit_tx(
                "connection_id".to_string(),
                "DROP".to_string(),
                vec![distribution_msg],
                "".to_string(),
                100u64,
                get_standard_fees()
            )),
            ReplyMsg::SudoPayload.to_reply_id()
        ))
    );
    let tx_state = pupeteer_base.tx_state.load(deps.as_ref().storage).unwrap();
    assert_eq!(
        tx_state,
        drop_puppeteer_base::state::TxState {
            seq_id: None,
            status: drop_puppeteer_base::state::TxStateStatus::InProgress,
            reply_to: Some("".to_string()),
            transaction: Some(
                drop_puppeteer_base::peripheral_hook::Transaction::SetupProtocol {
                    interchain_account_id: api.addr_make("ica_address").to_string(),
                    rewards_withdraw_address: api.addr_make("rewards_withdraw_address").to_string(),
                }
            )
        }
    );
}

#[test]
fn test_execute_setup_protocol_not_idle() {
    let mut deps = mock_dependencies(&[]);
    let api = deps.api;
    deps.querier.add_custom_query_response(|_| {
        to_json_binary(&MinIbcFeeResponse {
            min_fee: get_standard_fees(),
        })
        .unwrap()
    });
    let pupeteer_base = base_init(&mut deps.as_mut(), "0.47.10".to_string(), api);
    pupeteer_base
        .tx_state
        .save(
            deps.as_mut().storage,
            &drop_puppeteer_base::state::TxState {
                seq_id: None,
                status: drop_puppeteer_base::state::TxStateStatus::InProgress,
                reply_to: Some("".to_string()),
                transaction: Some(
                    drop_puppeteer_base::peripheral_hook::Transaction::SetupProtocol {
                        interchain_account_id: "ica_address".to_string(),
                        rewards_withdraw_address: "rewards_withdraw_address".to_string(),
                    },
                ),
            },
        )
        .unwrap();
    let res = crate::contract::execute(
        deps.as_mut(),
        mock_env(),
        message_info(&api.addr_make("allowed_sender"), &[]),
        drop_staking_base::msg::puppeteer::ExecuteMsg::SetupProtocol {
            rewards_withdraw_address: "rewards_withdraw_address".to_string(),
        },
    )
    .unwrap_err();
    assert_eq!(
        res,
        drop_puppeteer_base::error::ContractError::NeutronError(NeutronError::Std(
            cosmwasm_std::StdError::generic_err(
                "Transaction txState is not equal to expected: Idle".to_string()
            )
        ))
    );
}

#[test]
fn test_execute_undelegate_sender_is_not_allowed() {
    let mut deps = mock_dependencies(&[]);
    let api = deps.api;
    deps.querier.add_custom_query_response(|_| {
        to_json_binary(&MinIbcFeeResponse {
            min_fee: get_standard_fees(),
        })
        .unwrap()
    });
    base_init(&mut deps.as_mut(), "0.47.10".to_string(), api);
    let res = crate::contract::execute(
        deps.as_mut(),
        mock_env(),
        message_info(&api.addr_make("not_allowed_sender"), &[]),
        drop_staking_base::msg::puppeteer::ExecuteMsg::Undelegate {
            batch_id: 0u128,
            items: vec![(
                api.addr_make("valoper1").to_string(),
                Uint128::from(1000u128),
            )],
            reply_to: api.addr_make("some_reply_to").to_string(),
        },
    )
    .unwrap_err();
    assert_eq!(
        res,
        drop_puppeteer_base::error::ContractError::Std(StdError::generic_err(
            "Sender is not allowed"
        ))
    );
}

#[test]
fn test_execute_undelegate_sender_not_idle() {
    let mut deps = mock_dependencies(&[]);
    let api = deps.api;
    deps.querier.add_custom_query_response(|_| {
        to_json_binary(&MinIbcFeeResponse {
            min_fee: get_standard_fees(),
        })
        .unwrap()
    });
    let pupeteer_base = base_init(&mut deps.as_mut(), "0.47.10".to_string(), api);
    pupeteer_base
        .tx_state
        .save(
            deps.as_mut().storage,
            &drop_puppeteer_base::state::TxState {
                seq_id: None,
                status: drop_puppeteer_base::state::TxStateStatus::InProgress,
                reply_to: Some(api.addr_make("").to_string()),
                transaction: Some(
                    drop_puppeteer_base::peripheral_hook::Transaction::SetupProtocol {
                        interchain_account_id: api.addr_make("ica_address").to_string(),
                        rewards_withdraw_address: api
                            .addr_make("rewards_withdraw_address")
                            .to_string(),
                    },
                ),
            },
        )
        .unwrap();
    let res = crate::contract::execute(
        deps.as_mut(),
        mock_env(),
        message_info(&api.addr_make("allowed_sender"), &[]),
        drop_staking_base::msg::puppeteer::ExecuteMsg::Undelegate {
            batch_id: 0u128,
            items: vec![(
                api.addr_make("valoper1").to_string(),
                Uint128::from(1000u128),
            )],
            reply_to: api.addr_make("some_reply_to").to_string(),
        },
    )
    .unwrap_err();
    assert_eq!(
        res,
        drop_puppeteer_base::error::ContractError::NeutronError(NeutronError::Std(
            StdError::generic_err("Transaction txState is not equal to expected: Idle".to_string())
        ))
    );
}

#[test]
fn test_execute_undelegate() {
    let mut deps = mock_dependencies(&[]);
    let api = deps.api;
    deps.querier.add_custom_query_response(|_| {
        to_json_binary(&MinIbcFeeResponse {
            min_fee: get_standard_fees(),
        })
        .unwrap()
    });
    let puppeteer_base = base_init(&mut deps.as_mut(), "0.47.10".to_string(), api);

    let res = crate::contract::execute(
        deps.as_mut(),
        mock_env(),
        message_info(&api.addr_make("allowed_sender"), &[]),
        drop_staking_base::msg::puppeteer::ExecuteMsg::Undelegate {
            batch_id: 0u128,
            items: vec![(
                api.addr_make("valoper1").to_string(),
                Uint128::from(1000u128),
            )],
            reply_to: api.addr_make("some_reply_to").to_string(),
        },
    )
    .unwrap();

    let undelegate_msg = drop_helpers::interchain::prepare_any_msg(
        cosmos_sdk_proto::cosmos::staking::v1beta1::MsgUndelegate {
            delegator_address: api.addr_make("ica_address").to_string(),
            validator_address: api.addr_make("valoper1").to_string(),
            amount: Some(cosmos_sdk_proto::cosmos::base::v1beta1::Coin {
                denom: "remote_denom".to_string(),
                amount: "1000".to_string(),
            }),
        },
        "/cosmos.staking.v1beta1.MsgUndelegate",
    )
    .unwrap();

    assert_eq!(
        res,
        Response::new().add_submessage(SubMsg::reply_on_success(
            CosmosMsg::Custom(NeutronMsg::submit_tx(
                "connection_id".to_string(),
                "DROP".to_string(),
                vec![undelegate_msg],
                "".to_string(),
                100u64,
                get_standard_fees()
            )),
            ReplyMsg::SudoPayload.to_reply_id()
        ))
    );
    let tx_state = puppeteer_base.tx_state.load(deps.as_ref().storage).unwrap();
    assert_eq!(
        tx_state,
        drop_puppeteer_base::state::TxState {
            seq_id: None,
            status: drop_puppeteer_base::state::TxStateStatus::InProgress,
            reply_to: Some(api.addr_make("some_reply_to").to_string()),
            transaction: Some(
                drop_puppeteer_base::peripheral_hook::Transaction::Undelegate {
                    batch_id: 0u128,
                    interchain_account_id: "DROP".to_string(),
                    denom: "remote_denom".to_string(),
                    items: vec![(
                        api.addr_make("valoper1").to_string(),
                        Uint128::from(1000u128)
                    )]
                }
            )
        }
    );
}

#[test]
fn test_execute_redelegate_sender_is_not_allowed() {
    let mut deps = mock_dependencies(&[]);
    let api = deps.api;
    deps.querier.add_custom_query_response(|_| {
        to_json_binary(&MinIbcFeeResponse {
            min_fee: get_standard_fees(),
        })
        .unwrap()
    });
    base_init(&mut deps.as_mut(), "0.47.10".to_string(), api);
    let res = crate::contract::execute(
        deps.as_mut(),
        mock_env(),
        message_info(&api.addr_make("not_allowed_sender"), &[]),
        drop_staking_base::msg::puppeteer::ExecuteMsg::Redelegate {
            validator_from: api.addr_make("validator_from").to_string(),
            validator_to: api.addr_make("validator_to").to_string(),
            amount: Uint128::from(0u64),
            reply_to: api.addr_make("some_reply_to").to_string(),
        },
    )
    .unwrap_err();
    assert_eq!(
        res,
        drop_puppeteer_base::error::ContractError::Std(StdError::generic_err(
            "Sender is not allowed"
        ))
    );
}

#[test]
fn test_execute_redelegate_sender_not_idle() {
    let mut deps = mock_dependencies(&[]);
    let api = deps.api;
    deps.querier.add_custom_query_response(|_| {
        to_json_binary(&MinIbcFeeResponse {
            min_fee: get_standard_fees(),
        })
        .unwrap()
    });
    let pupeteer_base = base_init(&mut deps.as_mut(), "0.47.10".to_string(), api);
    pupeteer_base
        .tx_state
        .save(
            deps.as_mut().storage,
            &drop_puppeteer_base::state::TxState {
                seq_id: None,
                status: drop_puppeteer_base::state::TxStateStatus::InProgress,
                reply_to: Some(api.addr_make("").to_string()),
                transaction: Some(
                    drop_puppeteer_base::peripheral_hook::Transaction::SetupProtocol {
                        interchain_account_id: api.addr_make("ica_address").to_string(),
                        rewards_withdraw_address: api
                            .addr_make("rewards_withdraw_address")
                            .to_string(),
                    },
                ),
            },
        )
        .unwrap();
    let res = crate::contract::execute(
        deps.as_mut(),
        mock_env(),
        message_info(&api.addr_make("allowed_sender"), &[]),
        drop_staking_base::msg::puppeteer::ExecuteMsg::Redelegate {
            validator_from: api.addr_make("validator_from").to_string(),
            validator_to: api.addr_make("validator_to").to_string(),
            amount: Uint128::from(0u64),
            reply_to: api.addr_make("some_reply_to").to_string(),
        },
    )
    .unwrap_err();
    assert_eq!(
        res,
        drop_puppeteer_base::error::ContractError::NeutronError(NeutronError::Std(
            StdError::generic_err("Transaction txState is not equal to expected: Idle".to_string())
        ))
    );
}

#[test]
fn test_execute_redelegate() {
    let mut deps = mock_dependencies(&[]);
    let api = deps.api;
    deps.querier.add_custom_query_response(|_| {
        to_json_binary(&MinIbcFeeResponse {
            min_fee: get_standard_fees(),
        })
        .unwrap()
    });
    let puppeteer_base = base_init(&mut deps.as_mut(), "0.47.10".to_string(), api);

    let res = crate::contract::execute(
        deps.as_mut(),
        mock_env(),
        message_info(&api.addr_make("allowed_sender"), &[]),
        drop_staking_base::msg::puppeteer::ExecuteMsg::Redelegate {
            validator_from: api.addr_make("validator_from").to_string(),
            validator_to: api.addr_make("validator_to").to_string(),
            amount: Uint128::from(0u64),
            reply_to: api.addr_make("some_reply_to").to_string(),
        },
    )
    .unwrap();
    assert_eq!(
        res,
        Response::new().add_submessage(SubMsg {
            id: 65536u64,
            payload: Binary::default(),
            msg: CosmosMsg::Custom(NeutronMsg::submit_tx(
                "connection_id".to_string(),
                "DROP".to_string(),
                vec![drop_helpers::interchain::prepare_any_msg(
                    drop_proto::proto::liquidstaking::staking::v1beta1::MsgBeginRedelegate {
                        delegator_address: puppeteer_base
                            .ica
                            .get_address(deps.as_mut().storage)
                            .unwrap(),
                        validator_src_address: api.addr_make("validator_from").to_string(),
                        validator_dst_address: api.addr_make("validator_to").to_string(),
                        amount: Some(drop_proto::proto::cosmos::base::v1beta1::Coin {
                            denom: puppeteer_base
                                .config
                                .load(deps.as_mut().storage)
                                .unwrap()
                                .remote_denom,
                            amount: "0".to_string(),
                        }),
                    },
                    "/cosmos.staking.v1beta1.MsgBeginRedelegate",
                )
                .unwrap()],
                "".to_string(),
                100u64,
                IbcFee {
                    recv_fee: vec![],
                    ack_fee: vec![cosmwasm_std::Coin {
                        denom: "untrn".to_string(),
                        amount: Uint128::from(100u64),
                    }],
                    timeout_fee: vec![cosmwasm_std::Coin {
                        denom: "untrn".to_string(),
                        amount: Uint128::from(200u64),
                    }],
                },
            )),
            gas_limit: None,
            reply_on: cosmwasm_std::ReplyOn::Success
        }),
    );
}

#[test]
fn test_execute_tokenize_share_sender_is_not_allowed() {
    let mut deps = mock_dependencies(&[]);
    let api = deps.api;
    deps.querier.add_custom_query_response(|_| {
        to_json_binary(&MinIbcFeeResponse {
            min_fee: get_standard_fees(),
        })
        .unwrap()
    });
    base_init(&mut deps.as_mut(), "0.47.10".to_string(), api);
    let res = crate::contract::execute(
        deps.as_mut(),
        mock_env(),
        message_info(&api.addr_make("not_allowed_sender"), &[]),
        drop_staking_base::msg::puppeteer::ExecuteMsg::TokenizeShare {
            validator: api.addr_make("validator").to_string(),
            amount: Uint128::from(123u64),
            reply_to: api.addr_make("some_reply_to").to_string(),
        },
    )
    .unwrap_err();
    assert_eq!(
        res,
        drop_puppeteer_base::error::ContractError::Std(StdError::generic_err(
            "Sender is not allowed"
        ))
    );
}

#[test]
fn test_execute_tokenize_share_sender_not_idle() {
    let mut deps = mock_dependencies(&[]);
    let api = deps.api;
    deps.querier.add_custom_query_response(|_| {
        to_json_binary(&MinIbcFeeResponse {
            min_fee: get_standard_fees(),
        })
        .unwrap()
    });
    let pupeteer_base = base_init(&mut deps.as_mut(), "0.47.10".to_string(), api);
    pupeteer_base
        .tx_state
        .save(
            deps.as_mut().storage,
            &drop_puppeteer_base::state::TxState {
                seq_id: None,
                status: drop_puppeteer_base::state::TxStateStatus::InProgress,
                reply_to: Some(api.addr_make("").to_string()),
                transaction: Some(
                    drop_puppeteer_base::peripheral_hook::Transaction::SetupProtocol {
                        interchain_account_id: api.addr_make("ica_address").to_string(),
                        rewards_withdraw_address: api
                            .addr_make("rewards_withdraw_address")
                            .to_string(),
                    },
                ),
            },
        )
        .unwrap();
    let res = crate::contract::execute(
        deps.as_mut(),
        mock_env(),
        message_info(&api.addr_make("allowed_sender"), &[]),
        drop_staking_base::msg::puppeteer::ExecuteMsg::TokenizeShare {
            validator: api.addr_make("validator").to_string(),
            amount: Uint128::from(123u64),
            reply_to: api.addr_make("some_reply_to").to_string(),
        },
    )
    .unwrap_err();
    assert_eq!(
        res,
        drop_puppeteer_base::error::ContractError::NeutronError(NeutronError::Std(
            StdError::generic_err("Transaction txState is not equal to expected: Idle".to_string())
        ))
    );
}

#[test]
fn test_execute_tokenize_share() {
    let mut deps = mock_dependencies(&[]);
    let api = deps.api;
    deps.querier.add_custom_query_response(|_| {
        to_json_binary(&MinIbcFeeResponse {
            min_fee: get_standard_fees(),
        })
        .unwrap()
    });
    let puppeteer_base = base_init(&mut deps.as_mut(), "0.47.10".to_string(), api);

    let res = crate::contract::execute(
        deps.as_mut(),
        mock_env(),
        message_info(&api.addr_make("allowed_sender"), &[]),
        drop_staking_base::msg::puppeteer::ExecuteMsg::TokenizeShare {
            validator: api.addr_make("validator").to_string(),
            amount: Uint128::from(123u64),
            reply_to: api.addr_make("some_reply_to").to_string(),
        },
    )
    .unwrap();
    let delegator = puppeteer_base
        .ica
        .get_address(deps.as_mut().storage)
        .unwrap();
    assert_eq!(
        res,
        Response::new().add_submessage(SubMsg {
            id: 65536u64,
            payload: Binary::default(),
            msg: CosmosMsg::Custom(NeutronMsg::submit_tx(
                "connection_id".to_string(),
                "DROP".to_string(),
                vec![drop_helpers::interchain::prepare_any_msg(
                    drop_proto::proto::liquidstaking::staking::v1beta1::MsgTokenizeShares {
                        delegator_address: delegator.clone(),
                        validator_address: api.addr_make("validator").to_string(),
                        amount: Some(drop_proto::proto::cosmos::base::v1beta1::Coin {
                            denom: puppeteer_base
                                .config
                                .load(deps.as_mut().storage)
                                .unwrap()
                                .remote_denom,
                            amount: "123".to_string(),
                        }),
                        tokenized_share_owner: delegator
                    },
                    "/cosmos.staking.v1beta1.MsgTokenizeShares",
                )
                .unwrap()],
                "".to_string(),
                100u64,
                IbcFee {
                    recv_fee: vec![],
                    ack_fee: vec![cosmwasm_std::Coin {
                        denom: "untrn".to_string(),
                        amount: Uint128::from(100u64),
                    }],
                    timeout_fee: vec![cosmwasm_std::Coin {
                        denom: "untrn".to_string(),
                        amount: Uint128::from(200u64),
                    }],
                },
            )),
            gas_limit: None,
            reply_on: cosmwasm_std::ReplyOn::Success
        }),
    );
}

#[test]
fn test_execute_redeem_shares_sender_is_not_allowed() {
    let mut deps = mock_dependencies(&[]);
    let api = deps.api;
    deps.querier.add_custom_query_response(|_| {
        to_json_binary(&MinIbcFeeResponse {
            min_fee: get_standard_fees(),
        })
        .unwrap()
    });
    base_init(&mut deps.as_mut(), "0.47.10".to_string(), api);
    let res = crate::contract::execute(
        deps.as_mut(),
        mock_env(),
        message_info(&api.addr_make("not_allowed_sender"), &[]),
        drop_staking_base::msg::puppeteer::ExecuteMsg::RedeemShares {
            items: vec![drop_puppeteer_base::state::RedeemShareItem {
                amount: Uint128::from(1000u128),
                remote_denom: "remote_denom".to_string(),
                local_denom: "local_denom".to_string(),
            }],
            reply_to: api.addr_make("some_reply_to").to_string(),
        },
    )
    .unwrap_err();
    assert_eq!(
        res,
        drop_puppeteer_base::error::ContractError::Std(StdError::generic_err(
            "Sender is not allowed"
        ))
    );
}

#[test]
fn test_execute_redeeem_shares_sender_not_idle() {
    let mut deps = mock_dependencies(&[]);
    let api = deps.api;
    deps.querier.add_custom_query_response(|_| {
        to_json_binary(&MinIbcFeeResponse {
            min_fee: get_standard_fees(),
        })
        .unwrap()
    });
    let pupeteer_base = base_init(&mut deps.as_mut(), "0.47.10".to_string(), api);
    pupeteer_base
        .tx_state
        .save(
            deps.as_mut().storage,
            &drop_puppeteer_base::state::TxState {
                seq_id: None,
                status: drop_puppeteer_base::state::TxStateStatus::InProgress,
                reply_to: Some(api.addr_make("").to_string()),
                transaction: Some(
                    drop_puppeteer_base::peripheral_hook::Transaction::SetupProtocol {
                        interchain_account_id: api.addr_make("ica_address").to_string(),
                        rewards_withdraw_address: api
                            .addr_make("rewards_withdraw_address")
                            .to_string(),
                    },
                ),
            },
        )
        .unwrap();
    let res = crate::contract::execute(
        deps.as_mut(),
        mock_env(),
        message_info(&api.addr_make("allowed_sender"), &[]),
        drop_staking_base::msg::puppeteer::ExecuteMsg::RedeemShares {
            items: vec![drop_puppeteer_base::state::RedeemShareItem {
                amount: Uint128::from(1000u128),
                remote_denom: "remote_denom".to_string(),
                local_denom: "local_denom".to_string(),
            }],
            reply_to: api.addr_make("some_reply_to").to_string(),
        },
    )
    .unwrap_err();
    assert_eq!(
        res,
        drop_puppeteer_base::error::ContractError::NeutronError(NeutronError::Std(
            StdError::generic_err("Transaction txState is not equal to expected: Idle".to_string())
        ))
    );
}

#[test]
fn test_execute_redeem_share() {
    let mut deps = mock_dependencies(&[]);
    let api = deps.api;
    deps.querier.add_custom_query_response(|_| {
        to_json_binary(&MinIbcFeeResponse {
            min_fee: get_standard_fees(),
        })
        .unwrap()
    });
    let puppeteer_base = base_init(&mut deps.as_mut(), "0.47.10".to_string(), api);
    let res = crate::contract::execute(
        deps.as_mut(),
        mock_env(),
        message_info(&api.addr_make("allowed_sender"), &[]),
        drop_staking_base::msg::puppeteer::ExecuteMsg::RedeemShares {
            items: vec![drop_puppeteer_base::state::RedeemShareItem {
                amount: Uint128::from(1000u128),
                remote_denom: "remote_denom".to_string(),
                local_denom: "local_denom".to_string(),
            }],
            reply_to: api.addr_make("some_reply_to").to_string(),
        },
    )
    .unwrap();
    let any_msg = neutron_sdk::bindings::types::ProtobufAny {
        type_url: "/cosmos.staking.v1beta1.MsgRedeemTokensForShares".to_string(),
        value: Binary::from(
            drop_proto::proto::liquidstaking::staking::v1beta1::MsgRedeemTokensforShares {
                amount: Some(drop_proto::proto::cosmos::base::v1beta1::Coin {
                    denom: "remote_denom".to_string(),
                    amount: "1000".to_string(),
                }),
                delegator_address: api.addr_make("ica_address").to_string(),
            }
            .encode_to_vec(),
        ),
    };
    assert_eq!(
        res,
        Response::new().add_submessage(SubMsg::reply_on_success(
            CosmosMsg::Custom(NeutronMsg::submit_tx(
                "connection_id".to_string(),
                "DROP".to_string(),
                vec![any_msg],
                "".to_string(),
                100u64,
                get_standard_fees()
            )),
            ReplyMsg::SudoPayload.to_reply_id()
        )).add_attributes(vec![("action", "redeem_share"), ("items", "[RedeemShareItem { amount: Uint128(1000), remote_denom: \"remote_denom\", local_denom: \"local_denom\" }]")])
    );
    let tx_state = puppeteer_base.tx_state.load(deps.as_ref().storage).unwrap();
    assert_eq!(
        tx_state,
        drop_puppeteer_base::state::TxState {
            seq_id: None,
            status: drop_puppeteer_base::state::TxStateStatus::InProgress,
            reply_to: Some(api.addr_make("some_reply_to").to_string()),
            transaction: Some(
                drop_puppeteer_base::peripheral_hook::Transaction::RedeemShares {
                    items: vec![drop_puppeteer_base::state::RedeemShareItem {
                        amount: Uint128::from(1000u128),
                        remote_denom: "remote_denom".to_string(),
                        local_denom: "local_denom".to_string()
                    }]
                }
            )
        }
    );
}

#[test]
fn test_execute_claim_rewards_and_optionaly_transfer_sender_is_not_allowed() {
    let mut deps = mock_dependencies(&[]);
    let api = deps.api;
    deps.querier.add_custom_query_response(|_| {
        to_json_binary(&MinIbcFeeResponse {
            min_fee: get_standard_fees(),
        })
        .unwrap()
    });
    base_init(&mut deps.as_mut(), "0.47.10".to_string(), api);
    let res = crate::contract::execute(
        deps.as_mut(),
        mock_env(),
        message_info(&api.addr_make("not_allowed_sender"), &[]),
        drop_staking_base::msg::puppeteer::ExecuteMsg::ClaimRewardsAndOptionalyTransfer {
            validators: vec![
                api.addr_make("validator1").to_string(),
                api.addr_make("validator2").to_string(),
            ],
            transfer: Some(drop_puppeteer_base::msg::TransferReadyBatchesMsg {
                batch_ids: vec![0u128, 1u128, 2u128],
                emergency: true,
                amount: Uint128::from(123u64),
                recipient: api.addr_make("some_recipient").to_string(),
            }),
            reply_to: api.addr_make("some_reply_to").to_string(),
        },
    )
    .unwrap_err();
    assert_eq!(
        res,
        drop_puppeteer_base::error::ContractError::Std(StdError::generic_err(
            "Sender is not allowed"
        ))
    );
}

#[test]
fn test_execute_claim_rewards_and_optionaly_transfer_not_idle() {
    let mut deps = mock_dependencies(&[]);
    let api = deps.api;
    deps.querier.add_custom_query_response(|_| {
        to_json_binary(&MinIbcFeeResponse {
            min_fee: get_standard_fees(),
        })
        .unwrap()
    });
    let pupeteer_base = base_init(&mut deps.as_mut(), "0.47.10".to_string(), api);
    pupeteer_base
        .tx_state
        .save(
            deps.as_mut().storage,
            &drop_puppeteer_base::state::TxState {
                seq_id: None,
                status: drop_puppeteer_base::state::TxStateStatus::InProgress,
                reply_to: Some(api.addr_make("").to_string()),
                transaction: Some(
                    drop_puppeteer_base::peripheral_hook::Transaction::SetupProtocol {
                        interchain_account_id: api.addr_make("ica_address").to_string(),
                        rewards_withdraw_address: api
                            .addr_make("rewards_withdraw_address")
                            .to_string(),
                    },
                ),
            },
        )
        .unwrap();
    let res = crate::contract::execute(
        deps.as_mut(),
        mock_env(),
        message_info(&api.addr_make("allowed_sender"), &[]),
        drop_staking_base::msg::puppeteer::ExecuteMsg::ClaimRewardsAndOptionalyTransfer {
            validators: vec![
                api.addr_make("validator1").to_string(),
                api.addr_make("validator2").to_string(),
            ],
            transfer: Some(drop_puppeteer_base::msg::TransferReadyBatchesMsg {
                batch_ids: vec![0u128, 1u128, 2u128],
                emergency: true,
                amount: Uint128::from(123u64),
                recipient: api.addr_make("some_recipient").to_string(),
            }),
            reply_to: api.addr_make("some_reply_to").to_string(),
        },
    )
    .unwrap_err();
    assert_eq!(
        res,
        drop_puppeteer_base::error::ContractError::NeutronError(NeutronError::Std(
            StdError::generic_err("Transaction txState is not equal to expected: Idle".to_string())
        ))
    );
}

#[test]
fn test_execute_claim_rewards_and_optionaly_transfer() {
    let mut deps = mock_dependencies(&[]);
    let api = deps.api;
    deps.querier.add_custom_query_response(|_| {
        to_json_binary(&MinIbcFeeResponse {
            min_fee: get_standard_fees(),
        })
        .unwrap()
    });
    let puppeteer_base = base_init(&mut deps.as_mut(), "0.47.10".to_string(), api);

    let res = crate::contract::execute(
        deps.as_mut(),
        mock_env(),
        message_info(&api.addr_make("allowed_sender"), &[]),
        drop_staking_base::msg::puppeteer::ExecuteMsg::ClaimRewardsAndOptionalyTransfer {
            validators: vec![
                api.addr_make("validator1").to_string(),
                api.addr_make("validator2").to_string(),
            ],
            transfer: Some(drop_puppeteer_base::msg::TransferReadyBatchesMsg {
                batch_ids: vec![0u128, 1u128, 2u128],
                emergency: true,
                amount: Uint128::from(123u64),
                recipient: api.addr_make("some_recipient").to_string(),
            }),
            reply_to: api.addr_make("some_reply_to").to_string(),
        },
    )
    .unwrap();
    let ica_address = puppeteer_base
        .ica
        .get_address(deps.as_mut().storage)
        .unwrap();
    assert_eq!(
        res,
        Response::new().add_submessage(SubMsg {
            id: 65536u64,
            payload: Binary::default(),
            msg: CosmosMsg::Custom(NeutronMsg::submit_tx(
                "connection_id".to_string(),
                "DROP".to_string(),
                vec![
                    drop_helpers::interchain::prepare_any_msg(
                        cosmos_sdk_proto::cosmos::bank::v1beta1::MsgSend {
                            from_address: ica_address.clone(),
                            to_address: api.addr_make("some_recipient").to_string(),
                            amount: vec![cosmos_sdk_proto::cosmos::base::v1beta1::Coin {
                                amount: "123".to_string(),
                                denom: puppeteer_base
                                    .config
                                    .load(deps.as_mut().storage)
                                    .unwrap()
                                    .remote_denom
                            }]
                        },
                        "/cosmos.bank.v1beta1.MsgSend",
                    )
                    .unwrap(),
                    drop_helpers::interchain::prepare_any_msg(
                        drop_proto::proto::liquidstaking::distribution::v1beta1::MsgWithdrawDelegatorReward {
                            delegator_address: ica_address.clone(),
                            validator_address: api.addr_make("validator1").to_string(),
                        },
                        "/cosmos.distribution.v1beta1.MsgWithdrawDelegatorReward",
                    )
                    .unwrap(),
                    drop_helpers::interchain::prepare_any_msg(
                        drop_proto::proto::liquidstaking::distribution::v1beta1::MsgWithdrawDelegatorReward {
                            delegator_address: ica_address.clone(),
                            validator_address: api.addr_make("validator2").to_string(),
                        },
                        "/cosmos.distribution.v1beta1.MsgWithdrawDelegatorReward",
                    )
                    .unwrap()
                ],
                "".to_string(),
                100u64,
                IbcFee {
                    recv_fee: vec![],
                    ack_fee: vec![Coin {
                        denom: "untrn".to_string(),
                        amount: Uint128::from(100u64),
                    }],
                    timeout_fee: vec![Coin {
                        denom: "untrn".to_string(),
                        amount: Uint128::from(200u64),
                    }],
                },
            )),
            gas_limit: None,
            reply_on: cosmwasm_std::ReplyOn::Success
        }),
    );
}

#[test]
fn test_execute_register_balance_and_delegator_delegations_query_unauthorized() {
    let mut deps = mock_dependencies(&[]);
    let api = deps.api;
    let deps_mut = deps.as_mut();
    cw_ownable::initialize_owner(
        deps_mut.storage,
        deps_mut.api,
        Some(api.addr_make("owner").as_ref()),
    )
    .unwrap();
    let puppeteer_base = base_init(&mut deps.as_mut(), "0.47.10".to_string(), api);
    puppeteer_base
        .ica
        .set_address(
            deps.as_mut().storage,
            "neutron1qqqqqqqqqqqqqqqqqqqqqqqqqqqqqqqqhufaa6".to_string(),
            "transfer".to_string(),
            "channel-0".to_string(),
        )
        .unwrap();
    let res = crate::contract::execute(
        deps.as_mut(),
        mock_env(),
        message_info(&api.addr_make("not_an_owner"), &[]),
        drop_staking_base::msg::puppeteer::ExecuteMsg::RegisterBalanceAndDelegatorDelegationsQuery{
        validators: vec!["neutron1qqqqqqqqqqqqqqqqqqqqqqqqqqqqqqqqhufaa6".to_string(); 2]
    },
    )
    .unwrap_err();
    assert_eq!(
        res,
        drop_puppeteer_base::error::ContractError::OwnershipError(
            cw_ownable::OwnershipError::NotOwner
        )
    );
}

#[test]
fn test_execute_register_balance_and_delegator_delegations_query_too_many_validators() {
    let mut deps = mock_dependencies(&[]);
    let api = deps.api;
    let deps_mut = deps.as_mut();
    cw_ownable::initialize_owner(
        deps_mut.storage,
        deps_mut.api,
        Some(api.addr_make("owner").as_ref()),
    )
    .unwrap();
    let puppeteer_base = base_init(&mut deps.as_mut(), "0.47.10".to_string(), api);
    puppeteer_base
        .ica
        .set_address(
            deps.as_mut().storage,
            "neutron1qqqqqqqqqqqqqqqqqqqqqqqqqqqqqqqqhufaa6".to_string(),
            "transfer".to_string(),
            "channel-0".to_string(),
        )
        .unwrap();
    let res = crate::contract::execute(
        deps.as_mut(),
        mock_env(),
        message_info(&api.addr_make("owner"), &[]),
        drop_staking_base::msg::puppeteer::ExecuteMsg::RegisterBalanceAndDelegatorDelegationsQuery{
        validators: vec!["neutron1qqqqqqqqqqqqqqqqqqqqqqqqqqqqqqqqhufaa6".to_string(); u16::MAX as usize]
    },
    )
    .unwrap_err();
    assert_eq!(
        res,
        drop_puppeteer_base::error::ContractError::Std(StdError::generic_err(
            "Too many validators provided"
        ))
    );
}

#[test]
fn test_execute_register_balance_and_delegator_delegations_query() {
    let mut deps = mock_dependencies(&[]);
    let api = deps.api;
    let deps_mut = deps.as_mut();
    cw_ownable::initialize_owner(
        deps_mut.storage,
        deps_mut.api,
        Some(api.addr_make("owner").as_ref()),
    )
    .unwrap();
    let puppeteer_base = base_init(&mut deps.as_mut(), "0.47.10".to_string(), api);
    puppeteer_base
        .ica
        .set_address(
            deps.as_mut().storage,
            "neutron1qqqqqqqqqqqqqqqqqqqqqqqqqqqqqqqqhufaa6".to_string(),
            "transfer".to_string(),
            "channel-0".to_string(),
        )
        .unwrap();
    let msg_validators = vec!["neutron1qqqqqqqqqqqqqqqqqqqqqqqqqqqqqqqqhufaa6".to_string(); 2];
    let res = crate::contract::execute(
        deps.as_mut(),
        mock_env(),
        message_info(&api.addr_make("owner"), &[]),
        drop_staking_base::msg::puppeteer::ExecuteMsg::RegisterBalanceAndDelegatorDelegationsQuery{
        validators: msg_validators.clone()
    },
    )
    .unwrap();
    let puppeteer_config = puppeteer_base.config.load(deps.as_mut().storage).unwrap();
    let puppeteer_ica = puppeteer_base
        .ica
        .get_address(deps.as_mut().storage)
        .unwrap();
    assert_eq!(
        res,
        Response::new().add_submessage(SubMsg {
            id: 196608u64,
            payload: Binary::default(),
            msg: CosmosMsg::Custom(
                drop_helpers::icq::new_delegations_and_balance_query_msg(
                    puppeteer_config.connection_id,
                    puppeteer_ica,
                    puppeteer_config.remote_denom,
                    msg_validators,
                    puppeteer_config.update_period,
                    puppeteer_config.sdk_version.as_str()
                )
                .unwrap()
            ),
            gas_limit: None,
            reply_on: cosmwasm_std::ReplyOn::Success
        })
    );
}

#[test]
fn test_execute_register_unbonding_delegations_query_unauthorized() {
    let mut deps = mock_dependencies(&[]);
    let api = deps.api;
    let deps_mut = deps.as_mut();
    cw_ownable::initialize_owner(
        deps_mut.storage,
        deps_mut.api,
        Some(api.addr_make("owner").as_ref()),
    )
    .unwrap();
    let puppeteer_base = base_init(&mut deps.as_mut(), "0.47.10".to_string(), api);
    puppeteer_base
        .ica
        .set_address(
            deps.as_mut().storage,
            "neutron1qqqqqqqqqqqqqqqqqqqqqqqqqqqqqqqqhufaa6".to_string(),
            "transfer".to_string(),
            "channel-0".to_string(),
        )
        .unwrap();
    let res = crate::contract::execute(
        deps.as_mut(),
        mock_env(),
        message_info(&api.addr_make("not_an_owner"), &[]),
        drop_staking_base::msg::puppeteer::ExecuteMsg::RegisterBalanceAndDelegatorDelegationsQuery{
        validators: vec!["neutron1qqqqqqqqqqqqqqqqqqqqqqqqqqqqqqqqhufaa6".to_string(); 2]
    },
    )
    .unwrap_err();
    assert_eq!(
        res,
        drop_puppeteer_base::error::ContractError::OwnershipError(
            cw_ownable::OwnershipError::NotOwner
        )
    );
}

#[test]
fn test_execute_register_unbonding_delegations_query_too_many_validators() {
    let mut deps = mock_dependencies(&[]);
    let api = deps.api;
    let deps_mut = deps.as_mut();
    cw_ownable::initialize_owner(
        deps_mut.storage,
        deps_mut.api,
        Some(api.addr_make("owner").as_ref()),
    )
    .unwrap();
    let puppeteer_base = base_init(&mut deps.as_mut(), "0.47.10".to_string(), api);
    puppeteer_base
        .ica
        .set_address(
            deps.as_mut().storage,
            "neutron1qqqqqqqqqqqqqqqqqqqqqqqqqqqqqqqqhufaa6".to_string(),
            "transfer".to_string(),
            "channel-0".to_string(),
        )
        .unwrap();
    let res = crate::contract::execute(
        deps.as_mut(),
        mock_env(),
        message_info(&api.addr_make("owner"), &[]),
        drop_staking_base::msg::puppeteer::ExecuteMsg::RegisterDelegatorUnbondingDelegationsQuery {
            validators: vec![
                "neutron1qqqqqqqqqqqqqqqqqqqqqqqqqqqqqqqqhufaa6".to_string();
                u16::MAX as usize
            ],
        },
    )
    .unwrap_err();
    assert_eq!(
        res,
        drop_puppeteer_base::error::ContractError::Std(StdError::generic_err(
            "Too many validators provided"
        ))
    );
}

#[test]
fn test_execute_register_unbonding_delegations_query() {
    let mut deps = mock_dependencies(&[]);
    let api = deps.api;
    let deps_mut = deps.as_mut();
    cw_ownable::initialize_owner(
        deps_mut.storage,
        deps_mut.api,
        Some(api.addr_make("owner").as_ref()),
    )
    .unwrap();
    let puppeteer_base = base_init(&mut deps.as_mut(), "0.47.10".to_string(), api);
    puppeteer_base
        .ica
        .set_address(
            deps.as_mut().storage,
            "neutron1qqqqqqqqqqqqqqqqqqqqqqqqqqqqqqqqhufaa6".to_string(),
            "transfer".to_string(),
            "channel-0".to_string(),
        )
        .unwrap();
    let msg_validators = vec!["neutron1qqqqqqqqqqqqqqqqqqqqqqqqqqqqqqqqhufaa6".to_string(); 2];
    let res = crate::contract::execute(
        deps.as_mut(),
        mock_env(),
        message_info(&api.addr_make("owner"), &[]),
        drop_staking_base::msg::puppeteer::ExecuteMsg::RegisterDelegatorUnbondingDelegationsQuery {
            validators: msg_validators.clone(),
        },
    )
    .unwrap();
    let puppeteer_config = puppeteer_base.config.load(deps.as_mut().storage).unwrap();
    let puppeteer_ica = puppeteer_base
        .ica
        .get_address(deps.as_mut().storage)
        .unwrap();
    assert_eq!(
        res,
        Response::new().add_submessages(
            msg_validators.into_iter().enumerate().map(|(i, validator)| {
                SubMsg {
                    id: 327680u64 + i as u64,
                    payload: Binary::default(),
                    msg: cosmwasm_std::CosmosMsg::Custom(
                        neutron_sdk::interchain_queries::v045::new_register_delegator_unbonding_delegations_query_msg(
                            puppeteer_config.connection_id.clone(),
                            puppeteer_ica.clone(),
                            vec![validator],
                            puppeteer_config.update_period
                        )
                        .unwrap()
                    ),
                    gas_limit: None,
                    reply_on: cosmwasm_std::ReplyOn::Success
                }
            })
        )
    );
}

#[test]
fn test_execute_register_non_native_rewards_balances_query_unauthorized() {
    let mut deps = mock_dependencies(&[]);
    let api = deps.api;
    let deps_mut = deps.as_mut();
    cw_ownable::initialize_owner(
        deps_mut.storage,
        deps_mut.api,
        Some(api.addr_make("owner").as_ref()),
    )
    .unwrap();
    let puppeteer_base = base_init(&mut deps.as_mut(), "0.47.10".to_string(), api);
    puppeteer_base
        .ica
        .set_address(
            deps.as_mut().storage,
            "neutron1qqqqqqqqqqqqqqqqqqqqqqqqqqqqqqqqhufaa6".to_string(),
            "transfer".to_string(),
            "channel-0".to_string(),
        )
        .unwrap();
    let res = crate::contract::execute(
        deps.as_mut(),
        mock_env(),
        message_info(&api.addr_make("not_an_owner"), &[]),
        drop_staking_base::msg::puppeteer::ExecuteMsg::RegisterNonNativeRewardsBalancesQuery {
            denoms: vec![],
        },
    )
    .unwrap_err();
    assert_eq!(
        res,
        drop_puppeteer_base::error::ContractError::OwnershipError(
            cw_ownable::OwnershipError::NotOwner
        )
    );
}

#[test]
fn test_execute_register_non_native_rewards_balances_query_empty_kv_queries() {
    let mut deps = mock_dependencies(&[]);
    let api = deps.api;
    let deps_mut = deps.as_mut();
    cw_ownable::initialize_owner(
        deps_mut.storage,
        deps_mut.api,
        Some(api.addr_make("owner").as_ref()),
    )
    .unwrap();
    let puppeteer_base = base_init(&mut deps.as_mut(), "0.47.10".to_string(), api);
    puppeteer_base
        .ica
        .set_address(
            deps.as_mut().storage,
            "neutron1qqqqqqqqqqqqqqqqqqqqqqqqqqqqqqqqhufaa6".to_string(),
            "transfer".to_string(),
            "channel-0".to_string(),
        )
        .unwrap();
    let msg_denoms = vec!["denom1".to_string(), "denom2".to_string()];

    let puppeteer_config = puppeteer_base.config.load(deps.as_mut().storage).unwrap();
    let puppeteer_ica = puppeteer_base
        .ica
        .get_address(deps.as_mut().storage)
        .unwrap();
    let res = crate::contract::execute(
        deps.as_mut(),
        mock_env(),
        message_info(&api.addr_make("owner"), &[]),
        drop_staking_base::msg::puppeteer::ExecuteMsg::RegisterNonNativeRewardsBalancesQuery {
            denoms: msg_denoms.clone(),
        },
    )
    .unwrap();
    assert_eq!(
        res,
        Response::new().add_submessage(SubMsg {
            id: 262144u64,
            payload: Binary::default(),
            msg: CosmosMsg::Custom(
                drop_helpers::icq::new_multiple_balances_query_msg(
                    puppeteer_config.connection_id,
                    puppeteer_ica,
                    msg_denoms.clone(),
                    puppeteer_config.update_period
                )
                .unwrap()
            ),
            gas_limit: None,
            reply_on: cosmwasm_std::ReplyOn::Success
        })
    )
}

#[test]
fn test_execute_register_non_native_rewards_balances_query_not_empty_kv_queries() {
    let mut deps = mock_dependencies(&[]);
    let api = deps.api;
    let deps_mut = deps.as_mut();
    cw_ownable::initialize_owner(
        deps_mut.storage,
        deps_mut.api,
        Some(api.addr_make("owner").as_ref()),
    )
    .unwrap();
    let puppeteer_base = base_init(&mut deps.as_mut(), "0.47.10".to_string(), api);
    puppeteer_base
        .ica
        .set_address(
            deps.as_mut().storage,
            "neutron1qqqqqqqqqqqqqqqqqqqqqqqqqqqqqqqqhufaa6".to_string(),
            "transfer".to_string(),
            "channel-0".to_string(),
        )
        .unwrap();
    let msg_denoms = vec!["denom1".to_string(), "denom2".to_string()];

    let puppeteer_ica = puppeteer_base
        .ica
        .get_address(deps.as_mut().storage)
        .unwrap();
    puppeteer_base
        .kv_queries
        .save(
            deps.as_mut().storage,
            0u64,
            &KVQueryType::NonNativeRewardsBalances,
        )
        .unwrap();
    let res = crate::contract::execute(
        deps.as_mut(),
        mock_env(),
        message_info(&api.addr_make("owner"), &[]),
        drop_staking_base::msg::puppeteer::ExecuteMsg::RegisterNonNativeRewardsBalancesQuery {
            denoms: msg_denoms.clone(),
        },
    )
    .unwrap();
    assert_eq!(
        res,
        Response::new().add_submessage(SubMsg {
            id: 0u64,
            payload: Binary::default(),
            msg: CosmosMsg::Custom(
                drop_helpers::icq::update_multiple_balances_query_msg(
                    0u64,
                    puppeteer_ica,
                    msg_denoms.clone()
                )
                .unwrap()
            ),
            gas_limit: None,
            reply_on: cosmwasm_std::ReplyOn::Never
        })
    )
}

#[test]
fn test_execute_register_non_native_rewards_balances_query_has_non_native_rewards_balances() {
    let mut deps = mock_dependencies(&[]);
    let api = deps.api;
    let deps_mut = deps.as_mut();
    cw_ownable::initialize_owner(
        deps_mut.storage,
        deps_mut.api,
        Some(api.addr_make("owner").as_ref()),
    )
    .unwrap();
    let puppeteer_base = base_init(&mut deps.as_mut(), "0.47.10".to_string(), api);
    puppeteer_base
        .ica
        .set_address(
            deps.as_mut().storage,
            "neutron1qqqqqqqqqqqqqqqqqqqqqqqqqqqqqqqqhufaa6".to_string(),
            "transfer".to_string(),
            "channel-0".to_string(),
        )
        .unwrap();
    let msg_denoms = vec!["denom1".to_string(), "denom2".to_string()];

    let puppeteer_ica = puppeteer_base
        .ica
        .get_address(deps.as_mut().storage)
        .unwrap();
    puppeteer_base
        .kv_queries
        .save(
            deps.as_mut().storage,
            0u64,
            &KVQueryType::NonNativeRewardsBalances,
        )
        .unwrap();
    puppeteer_base
        .kv_queries
        .save(
            deps.as_mut().storage,
            1u64,
            &KVQueryType::DelegationsAndBalance,
        )
        .unwrap();

    let res = crate::contract::execute(
        deps.as_mut(),
        mock_env(),
        message_info(&api.addr_make("owner"), &[]),
        drop_staking_base::msg::puppeteer::ExecuteMsg::RegisterNonNativeRewardsBalancesQuery {
            denoms: msg_denoms.clone(),
        },
    )
    .unwrap();
    assert_eq!(
        res,
        Response::new().add_submessage(SubMsg {
            id: 0u64,
            payload: Binary::default(),
            msg: CosmosMsg::Custom(
                drop_helpers::icq::update_multiple_balances_query_msg(
                    0u64,
                    puppeteer_ica,
                    msg_denoms.clone()
                )
                .unwrap()
            ),
            gas_limit: None,
            reply_on: cosmwasm_std::ReplyOn::Never
        })
    )
}

#[test]
fn test_execute_register_non_native_rewards_balances_query_has_several_non_native_rewards_balances()
{
    let mut deps = mock_dependencies(&[]);
    let api = deps.api;
    let deps_mut = deps.as_mut();
    cw_ownable::initialize_owner(
        deps_mut.storage,
        deps_mut.api,
        Some(api.addr_make("owner").as_ref()),
    )
    .unwrap();
    let puppeteer_base = base_init(&mut deps.as_mut(), "0.47.10".to_string(), api);
    puppeteer_base
        .ica
        .set_address(
            deps.as_mut().storage,
            "neutron1qqqqqqqqqqqqqqqqqqqqqqqqqqqqqqqqhufaa6".to_string(),
            "transfer".to_string(),
            "channel-0".to_string(),
        )
        .unwrap();
    let msg_denoms = vec!["denom1".to_string(), "denom2".to_string()];

    let puppeteer_ica = puppeteer_base
        .ica
        .get_address(deps.as_mut().storage)
        .unwrap();
    puppeteer_base
        .kv_queries
        .save(
            deps.as_mut().storage,
            0u64,
            &KVQueryType::NonNativeRewardsBalances,
        )
        .unwrap();
    puppeteer_base
        .kv_queries
        .save(
            deps.as_mut().storage,
            1u64,
            &KVQueryType::DelegationsAndBalance,
        )
        .unwrap();
    puppeteer_base
        .kv_queries
        .save(
            deps.as_mut().storage,
            2u64,
            &KVQueryType::NonNativeRewardsBalances,
        )
        .unwrap();
    puppeteer_base
        .kv_queries
        .save(
            deps.as_mut().storage,
            3u64,
            &KVQueryType::DelegationsAndBalance,
        )
        .unwrap();

    let res = crate::contract::execute(
        deps.as_mut(),
        mock_env(),
        message_info(&api.addr_make("owner"), &[]),
        drop_staking_base::msg::puppeteer::ExecuteMsg::RegisterNonNativeRewardsBalancesQuery {
            denoms: msg_denoms.clone(),
        },
    )
    .unwrap();
    assert_eq!(
        res,
        Response::new().add_submessages(vec![
            SubMsg {
                id: 0u64,
                payload: Binary::default(),
                msg: cosmwasm_std::CosmosMsg::Custom(
                    drop_helpers::icq::update_multiple_balances_query_msg(
                        0u64,
                        puppeteer_ica.clone(),
                        msg_denoms.clone()
                    )
                    .unwrap()
                ),
                gas_limit: None,
                reply_on: cosmwasm_std::ReplyOn::Never
            },
            SubMsg {
                id: 0u64,
                payload: Binary::default(),
                msg: cosmwasm_std::CosmosMsg::Custom(
                    drop_helpers::icq::update_multiple_balances_query_msg(
                        2u64,
                        puppeteer_ica,
                        msg_denoms.clone()
                    )
                    .unwrap()
                ),
                gas_limit: None,
                reply_on: cosmwasm_std::ReplyOn::Never
            }
        ])
    )
}

#[test]
fn test_execute_transfer_sender_is_not_allowed() {
    let mut deps = mock_dependencies(&[]);
    let api = deps.api;
    deps.querier.add_custom_query_response(|_| {
        to_json_binary(&MinIbcFeeResponse {
            min_fee: get_standard_fees(),
        })
        .unwrap()
    });
    base_init(&mut deps.as_mut(), "0.47.10".to_string(), api);
    let res = crate::contract::execute(
        deps.as_mut(),
        mock_env(),
        message_info(&api.addr_make("not_allowed_sender"), &[]),
        drop_staking_base::msg::puppeteer::ExecuteMsg::Transfer {
            items: vec![],
            reply_to: api.addr_make("some").to_string(),
        },
    )
    .unwrap_err();
    assert_eq!(
        res,
        drop_puppeteer_base::error::ContractError::Std(StdError::generic_err(
            "Sender is not allowed"
        ))
    );
}

#[test]
fn test_execute_transfer_not_idle() {
    let mut deps = mock_dependencies(&[]);
    let api = deps.api;
    let pupeteer_base = base_init(&mut deps.as_mut(), "0.47.10".to_string(), api);
    pupeteer_base
        .tx_state
        .save(
            deps.as_mut().storage,
            &drop_puppeteer_base::state::TxState {
                seq_id: None,
                status: drop_puppeteer_base::state::TxStateStatus::InProgress,
                reply_to: Some(api.addr_make("").to_string()),
                transaction: Some(
                    drop_puppeteer_base::peripheral_hook::Transaction::SetupProtocol {
                        interchain_account_id: api.addr_make("ica_address").to_string(),
                        rewards_withdraw_address: api
                            .addr_make("rewards_withdraw_address")
                            .to_string(),
                    },
                ),
            },
        )
        .unwrap();
    let res = crate::contract::execute(
        deps.as_mut(),
        mock_env(),
        message_info(&api.addr_make("allowed_sender"), &[]),
        drop_staking_base::msg::puppeteer::ExecuteMsg::Transfer {
            items: vec![],
            reply_to: api.addr_make("owner").to_string(),
        },
    )
    .unwrap_err();
    assert_eq!(
        res,
        drop_puppeteer_base::error::ContractError::NeutronError(NeutronError::Std(
            StdError::generic_err("Transaction txState is not equal to expected: Idle".to_string())
        ))
    );
}

#[test]
fn test_execute_transfer() {
    let mut deps = mock_dependencies(&[]);
    let api = deps.api;
    deps.querier.add_custom_query_response(|_| {
        to_json_binary(&MinIbcFeeResponse {
            min_fee: get_standard_fees(),
        })
        .unwrap()
    });
    let puppeteer_base = base_init(&mut deps.as_mut(), "0.47.10".to_string(), api);
    puppeteer_base
        .ica
        .set_address(
            deps.as_mut().storage,
            api.addr_make("some").to_string(),
            "transfer".to_string(),
            "channel-0".to_string(),
        )
        .unwrap();
    let puppeteer_ica = puppeteer_base
        .ica
        .get_address(deps.as_mut().storage)
        .unwrap();
    let res = crate::contract::execute(
        deps.as_mut(),
        mock_env(),
        message_info(
            &api.addr_make("allowed_sender"),
            &[Coin {
                denom: "uatom".to_string(),
                amount: Uint128::from(123u64),
            }],
        ),
        drop_staking_base::msg::puppeteer::ExecuteMsg::Transfer {
            items: vec![
                (
                    api.addr_make("owner").to_string(),
                    Coin {
                        denom: "uatom".to_string(),
                        amount: Uint128::from(123u64),
                    },
                ),
                (
                    api.addr_make("owner").to_string(),
                    Coin {
                        denom: "uatom".to_string(),
                        amount: Uint128::from(321u64),
                    },
                ),
            ],
            reply_to: api.addr_make("owner").to_string(),
        },
    )
    .unwrap();
    assert_eq!(
        res,
        Response::new().add_submessage(SubMsg {
            id: 65536u64,
            payload: Binary::default(),
            msg: CosmosMsg::Custom(NeutronMsg::submit_tx(
                "connection_id".to_string(),
                "DROP".to_string(),
                vec![
                    drop_helpers::interchain::prepare_any_msg(
                        cosmos_sdk_proto::cosmos::bank::v1beta1::MsgSend {
                            from_address: puppeteer_ica.clone(),
                            to_address: api.addr_make("owner").to_string(),
                            amount: vec![cosmos_sdk_proto::cosmos::base::v1beta1::Coin {
                                amount: "123".to_string(),
                                denom: "uatom".to_string()
                            }]
                        },
                        "/cosmos.bank.v1beta1.MsgSend",
                    )
                    .unwrap(),
                    drop_helpers::interchain::prepare_any_msg(
                        cosmos_sdk_proto::cosmos::bank::v1beta1::MsgSend {
                            from_address: puppeteer_ica.clone(),
                            to_address: api.addr_make("owner").to_string(),
                            amount: vec![cosmos_sdk_proto::cosmos::base::v1beta1::Coin {
                                amount: "321".to_string(),
                                denom: "uatom".to_string()
                            }]
                        },
                        "/cosmos.bank.v1beta1.MsgSend",
                    )
                    .unwrap()
                ],
                "".to_string(),
                100,
                IbcFee {
                    recv_fee: vec![],
                    ack_fee: vec![cosmwasm_std::Coin {
                        denom: "untrn".to_string(),
                        amount: Uint128::from(100u64),
                    }],
                    timeout_fee: vec![cosmwasm_std::Coin {
                        denom: "untrn".to_string(),
                        amount: Uint128::from(200u64),
                    }]
                }
            )),
            gas_limit: None,
            reply_on: cosmwasm_std::ReplyOn::Success,
        })
    )
}

#[test]
fn test_sudo_response_tx_state_wrong() {
    // Test that the contract returns an error if the tx state is not in progress
    let mut deps = mock_dependencies(&[]);
    let api = deps.api;
    let puppeteer_base = base_init(&mut deps.as_mut(), "0.47.10".to_string(), api);
    let msg = SudoMsg::Response {
        request: neutron_sdk::sudo::msg::RequestPacket {
            sequence: Some(1u64),
            source_port: Some("source_port".to_string()),
            source_channel: Some("source_channel".to_string()),
            destination_port: Some("destination_port".to_string()),
            destination_channel: Some("destination_channel".to_string()),
            data: None,
            timeout_height: None,
            timeout_timestamp: None,
        },
        data: Binary::from(vec![]),
    };
    let env = mock_env();
    puppeteer_base
        .tx_state
        .save(
            deps.as_mut().storage,
            &drop_puppeteer_base::state::TxState {
                seq_id: None,
                status: drop_puppeteer_base::state::TxStateStatus::Idle,
                reply_to: None,
                transaction: None,
            },
        )
        .unwrap();
    let res = crate::contract::sudo(deps.as_mut(), env, msg);
    assert_eq!(
        res.unwrap_err(),
        NeutronError::Std(StdError::generic_err(
            "Transaction txState is not equal to expected: WaitingForAck"
        ))
    );
}

#[test]
fn test_sudo_delegations_and_balance_kv_query_result() {
    let mut deps = mock_dependencies(&[]);
    let api = deps.api;

    let query_id = 1u64;

    deps.querier
        .add_query_response(query_id, build_interchain_query_response());

    let puppeteer_base = base_init(&mut deps.as_mut(), "0.47.10".to_string(), api);

    let msg = SudoMsg::KVQueryResult { query_id };
    let env = mock_env();
    puppeteer_base
        .kv_queries
        .save(
            deps.as_mut().storage,
            query_id,
            &KVQueryType::DelegationsAndBalance {},
        )
        .unwrap();

    puppeteer_base
        .delegations_and_balances_query_id_chunk
        .save(deps.as_mut().storage, query_id, &0)
        .unwrap();

    let res = crate::contract::sudo(deps.as_mut(), env, msg).unwrap();
    assert_eq!(res, Response::new());

    let state = puppeteer_base
        .delegations_and_balances
        .load(&deps.storage, &123456)
        .unwrap();

    assert_eq!(
        state,
        BalancesAndDelegationsState {
            data: BalancesAndDelegations {
                balances: Balances {
                    coins: vec![coin(29558778, "stake")]
                },
                delegations: Delegations {
                    delegations: vec![
                        DropDelegation {
                            delegator: Addr::unchecked(
                                "cosmos1nujy3vl3rww3cy8tf8pdru5jp3f9ppmkadws553ck3qryg2tjanqt39xnv"
                            ),
                            validator: "cosmosvaloper1rndyjagfg0nsedl2uy5n92vssn8aj5n67t0nfx"
                                .to_string(),
                            amount: coin(13582465152, "stake"),
                            share_ratio: Decimal256::one()
                        },
                        DropDelegation {
                            delegator: Addr::unchecked(
                                "cosmos1nujy3vl3rww3cy8tf8pdru5jp3f9ppmkadws553ck3qryg2tjanqt39xnv"
                            ),
                            validator: "cosmosvaloper1gh4vzw9wsfgl2h37qqnetet0m4wrzm7v7x3j9x"
                                .to_string(),
                            amount: coin(13582465152, "stake"),
                            share_ratio: Decimal256::one()
                        }
                    ]
                }
            },
            remote_height: 123456,
            local_height: 12345,
            timestamp: Timestamp::from_nanos(1571797419879305533),
            collected_chunks: vec![0]
        }
    );
}

#[test]
// #[allow(dead_code)]
fn test_sudo_delegations_and_balance_kv_query_result_for_celestia() {
    let mut deps = mock_dependencies(&[]);
    let api = deps.api;

    let query_id = 1u64;

    deps.querier
        .add_query_response(query_id, build_interchain_query_response_celestia());

    let puppeteer_base = base_init(&mut deps.as_mut(), "0.46.16".to_string(), api);

    let msg = SudoMsg::KVQueryResult { query_id };
    let env = mock_env();
    puppeteer_base
        .kv_queries
        .save(
            deps.as_mut().storage,
            query_id,
            &KVQueryType::DelegationsAndBalance {},
        )
        .unwrap();

    puppeteer_base
        .delegations_and_balances_query_id_chunk
        .save(deps.as_mut().storage, query_id, &0)
        .unwrap();

    let res = crate::contract::sudo(deps.as_mut(), env, msg).unwrap();
    assert_eq!(res, Response::new());

    let state = puppeteer_base
        .delegations_and_balances
        .load(&deps.storage, &123456)
        .unwrap();

    assert_eq!(
        state,
        BalancesAndDelegationsState {
            data: BalancesAndDelegations {
                balances: Balances {
                    coins: vec![coin(100000, "utia")]
                },
                delegations: Delegations {
                    delegations: vec![
                        DropDelegation {
                            delegator: Addr::unchecked(
                                "celestia1f3hx7rdz5qasygfg53lfk4q6lh4fpajuvaqscd760uyuc8lwx9xsjql6tv"
                            ),
                            validator: "celestiavaloper1qyuwqj0cxe6hlzjru587nygwwmgh03ha9ve9ac"
                                .to_string(),
                            amount: coin(1333, "utia"),
                            share_ratio: Decimal256::from_atomics(990000001207541374u128, 18).unwrap()
                        },
                        DropDelegation {
                            delegator: Addr::unchecked(
                                "celestia1f3hx7rdz5qasygfg53lfk4q6lh4fpajuvaqscd760uyuc8lwx9xsjql6tv"
                            ),
                            validator: "celestiavaloper1q3v5cugc8cdpud87u4zwy0a74uxkk6u4q4gx4p"
                                .to_string(),
                                amount: coin(1334, "utia"),
                                share_ratio: Decimal256::one()
                        }
                    ]
                }
            },
            remote_height: 123456,
            local_height: 12345,
            timestamp: Timestamp::from_nanos(1571797419879305533),
            collected_chunks: vec![0]
        }
    );
}

#[test]
fn test_sudo_response_ok() {
    let mut deps = mock_dependencies(&[]);
    let api = deps.api;

    deps.querier.add_stargate_query_response(
        "/ibc.core.channel.v1.Query/ChannelClientState",
        |_data| {
            cosmwasm_std::ContractResult::Ok(Binary::from(
                ChannelClientStateResponse {
                    identified_client_state: Some(IdentifiedClientState {
                        client_id: "07-tendermint-0".to_string(),
                        client_state: Some(prost_types::Any {
                            type_url: "/ibc.lightclients.tendermint.v1.ClientState".to_string(),
                            value: ClientState {
                                chain_id: "test-1".to_string(),
                                trust_level: Some(Fraction {
                                    numerator: 1u64,
                                    denominator: 3u64,
                                }),
                                trusting_period: Some(Duration {
                                    seconds: 1000,
                                    nanos: 0,
                                }),
                                unbonding_period: Some(Duration {
                                    seconds: 1500,
                                    nanos: 0,
                                }),
                                max_clock_drift: Some(Duration {
                                    seconds: 1000,
                                    nanos: 0,
                                }),
                                frozen_height: None,
                                latest_height: Some(Height {
                                    revision_number: 0u64,
                                    revision_height: 54321u64,
                                }),
                                proof_specs: vec![],
                                upgrade_path: vec![],
                                allow_update_after_expiry: true,
                                allow_update_after_misbehaviour: true,
                            }
                            .encode_to_vec(),
                        }),
                    }),
                    proof: None,
                    proof_height: Some(Height {
                        revision_number: 0u64,
                        revision_height: 33333u64,
                    }),
                }
                .encode_to_vec(),
            ))
        },
    );

    let puppeteer_base = base_init(&mut deps.as_mut(), "0.47.10".to_string(), api);
    let request = neutron_sdk::sudo::msg::RequestPacket {
        sequence: Some(1u64),
        source_port: Some("source_port".to_string()),
        source_channel: Some("source_channel".to_string()),
        destination_port: Some("destination_port".to_string()),
        destination_channel: Some("destination_channel".to_string()),
        data: None,
        timeout_height: None,
        timeout_timestamp: None,
    };
    let transaction = drop_puppeteer_base::peripheral_hook::Transaction::IBCTransfer {
        denom: "remote_denom".to_string(),
        amount: 1000u128.into(),
        real_amount: 1000u128.into(),
        recipient: api.addr_make("recipient").to_string(),
        reason: drop_puppeteer_base::peripheral_hook::IBCTransferReason::Delegate,
    };
    let msg = SudoMsg::Response {
        request: request.clone(),
        data: Binary::from(vec![]),
    };
    let env = mock_env();
    puppeteer_base
        .tx_state
        .save(
            deps.as_mut().storage,
            &drop_puppeteer_base::state::TxState {
                seq_id: None,
                status: drop_puppeteer_base::state::TxStateStatus::WaitingForAck,
                reply_to: Some(api.addr_make("reply_to_contract").to_string()),
                transaction: Some(transaction.clone()),
            },
        )
        .unwrap();
    let res = crate::contract::sudo(deps.as_mut(), env, msg).unwrap();
    assert_eq!(
        res,
        Response::new()
            .add_message(CosmosMsg::Wasm(cosmwasm_std::WasmMsg::Execute {
                contract_addr: api.addr_make("reply_to_contract").to_string(),
                msg: to_json_binary(&drop_staking_base::msg::core::ExecuteMsg::PeripheralHook(
                    Box::new(
                        drop_puppeteer_base::peripheral_hook::ResponseHookMsg::Success(
                            drop_puppeteer_base::peripheral_hook::ResponseHookSuccessMsg {
                                local_height: 12345,
                                remote_height: 54321,
                                transaction,
                            }
                        )
                    )
                ))
                .unwrap(),
                funds: vec![]
            }))
            .add_event(
                Event::new("puppeteer-sudo-response")
                    .add_attributes(vec![("action", "sudo_response")])
            )
    );
    let ica = puppeteer_base.ica.load(deps.as_ref().storage).unwrap();
    assert_eq!(
        ica,
        drop_helpers::ica::IcaState::Registered {
            ica_address: api.addr_make("ica_address").to_string(),
            port_id: "port".to_string(),
            channel_id: "channel".to_string(),
        }
    );
    let state = puppeteer_base.tx_state.load(deps.as_ref().storage).unwrap();
    assert_eq!(
        state,
        drop_puppeteer_base::state::TxState {
            seq_id: None,
            status: drop_puppeteer_base::state::TxStateStatus::Idle,
            reply_to: None,
            transaction: None,
        }
    );
}

#[test]
fn test_sudo_response_error() {
    let mut deps = mock_dependencies(&[]);
    let api = deps.api;
    let puppeteer_base = base_init(&mut deps.as_mut(), "0.47.10".to_string(), api);
    let request = neutron_sdk::sudo::msg::RequestPacket {
        sequence: Some(1u64),
        source_port: Some("source_port".to_string()),
        source_channel: Some("source_channel".to_string()),
        destination_port: Some("destination_port".to_string()),
        destination_channel: Some("destination_channel".to_string()),
        data: None,
        timeout_height: None,
        timeout_timestamp: None,
    };
    let transaction = drop_puppeteer_base::peripheral_hook::Transaction::IBCTransfer {
        denom: "remote_denom".to_string(),
        amount: 1000u128.into(),
        real_amount: 1000u128.into(),
        recipient: api.addr_make("recipient").to_string(),
        reason: drop_puppeteer_base::peripheral_hook::IBCTransferReason::Delegate,
    };
    let msg = SudoMsg::Error {
        request: request.clone(),
        details: "some shit happened".to_string(),
    };
    let env = mock_env();
    puppeteer_base
        .tx_state
        .save(
            deps.as_mut().storage,
            &drop_puppeteer_base::state::TxState {
                seq_id: None,
                status: drop_puppeteer_base::state::TxStateStatus::WaitingForAck,
                reply_to: Some(api.addr_make("reply_to_contract").to_string()),
                transaction: Some(transaction.clone()),
            },
        )
        .unwrap();
    let res = crate::contract::sudo(deps.as_mut(), env, msg).unwrap();
    assert_eq!(
        res,
        Response::new()
            .add_message(CosmosMsg::Wasm(cosmwasm_std::WasmMsg::Execute {
                contract_addr: api.addr_make("reply_to_contract").to_string(),
                msg: to_json_binary(&drop_staking_base::msg::core::ExecuteMsg::PeripheralHook(
                    Box::new(
                        drop_puppeteer_base::peripheral_hook::ResponseHookMsg::Error(
                            drop_puppeteer_base::peripheral_hook::ResponseHookErrorMsg {
                                transaction,
                                details: "some shit happened".to_string()
                            }
                        )
                    )
                ))
                .unwrap(),
                funds: vec![Coin::new(1000u128, "remote_denom".to_string())]
            }))
            .add_event(Event::new("puppeteer-sudo-error").add_attributes(vec![
                ("action", "sudo_error"),
                ("request_id", "1"),
                ("details", "some shit happened")
            ]))
    );
    let ica = puppeteer_base.ica.load(deps.as_ref().storage).unwrap();
    assert_eq!(
        ica,
        drop_helpers::ica::IcaState::Registered {
            ica_address: api.addr_make("ica_address").to_string(),
            port_id: "port".to_string(),
            channel_id: "channel".to_string(),
        }
    );
    let state = puppeteer_base.tx_state.load(deps.as_ref().storage).unwrap();
    assert_eq!(
        state,
        drop_puppeteer_base::state::TxState {
            seq_id: None,
            status: drop_puppeteer_base::state::TxStateStatus::Idle,
            reply_to: None,
            transaction: None,
        }
    );
}

#[test]
fn test_sudo_open_ack() {
    let mut deps = mock_dependencies(&[]);
    let api = deps.api;
    let puppeteer_base = base_init(&mut deps.as_mut(), "0.47.10".to_string(), api);
    let msg = SudoMsg::OpenAck {
        port_id: "port_id_1".to_string(),
        channel_id: "channel_1".to_string(),
        counterparty_channel_id: "counterparty_channel_id_1".to_string(),
        counterparty_version: "{\"version\": \"1\",\"controller_connection_id\": \"connection_id\",\"host_connection_id\": \"host_connection_id\",\"address\": \"ica_address\",\"encoding\": \"amino\",\"tx_type\": \"cosmos-sdk/MsgSend\"}".to_string(),
    };
    let env = mock_env();
    let res = crate::contract::sudo(deps.as_mut(), env, msg).unwrap();
    assert_eq!(res, Response::new());
    let ica = puppeteer_base.ica.load(deps.as_ref().storage).unwrap();
    assert_eq!(
        ica,
        drop_helpers::ica::IcaState::Registered {
            ica_address: "ica_address".to_string(),
            port_id: "port_id_1".to_string(),
            channel_id: "channel_1".to_string(),
        }
    );
}

#[test]
fn test_sudo_response_timeout() {
    let mut deps = mock_dependencies(&[]);
    let api = deps.api;
    let puppeteer_base = base_init(&mut deps.as_mut(), "0.47.10".to_string(), api);
    let request = neutron_sdk::sudo::msg::RequestPacket {
        sequence: Some(1u64),
        source_port: Some("source_port".to_string()),
        source_channel: Some("source_channel".to_string()),
        destination_port: Some("destination_port".to_string()),
        destination_channel: Some("destination_channel".to_string()),
        data: None,
        timeout_height: None,
        timeout_timestamp: None,
    };
    let transaction = drop_puppeteer_base::peripheral_hook::Transaction::IBCTransfer {
        denom: "remote_denom".to_string(),
        amount: 1000u128.into(),
        real_amount: 1000u128.into(),
        recipient: "recipient".to_string(),
        reason: drop_puppeteer_base::peripheral_hook::IBCTransferReason::Delegate,
    };
    let msg = SudoMsg::Timeout {
        request: request.clone(),
    };
    let env = mock_env();
    puppeteer_base
        .tx_state
        .save(
            deps.as_mut().storage,
            &drop_puppeteer_base::state::TxState {
                seq_id: None,
                status: drop_puppeteer_base::state::TxStateStatus::WaitingForAck,
                reply_to: Some("reply_to_contract".to_string()),
                transaction: Some(transaction.clone()),
            },
        )
        .unwrap();
    let res = crate::contract::sudo(deps.as_mut(), env, msg).unwrap();
    assert_eq!(
        res,
        Response::new()
            .add_message(CosmosMsg::Wasm(cosmwasm_std::WasmMsg::Execute {
                contract_addr: "reply_to_contract".to_string(),
                msg: to_json_binary(&drop_staking_base::msg::core::ExecuteMsg::PeripheralHook(
                    Box::new(
                        drop_puppeteer_base::peripheral_hook::ResponseHookMsg::Error(
                            drop_puppeteer_base::peripheral_hook::ResponseHookErrorMsg {
                                transaction,
                                details: "Timeout".to_string()
                            }
                        )
                    )
                ))
                .unwrap(),
                funds: vec![Coin::new(1000u128, "remote_denom".to_string())]
            }))
            .add_event(
                Event::new("puppeteer-sudo-timeout")
                    .add_attributes(vec![("action", "sudo_timeout"), ("request_id", "1"),])
            )
    );
    let ica = puppeteer_base.ica.load(deps.as_ref().storage).unwrap();
    assert_eq!(ica, drop_helpers::ica::IcaState::Timeout);
    let state = puppeteer_base.tx_state.load(deps.as_ref().storage).unwrap();
    assert_eq!(
        state,
        drop_puppeteer_base::state::TxState {
            seq_id: None,
            status: drop_puppeteer_base::state::TxStateStatus::Idle,
            reply_to: None,
            transaction: None,
        }
    );
}

#[test]
fn test_reply_sudo_payload_no_result() {
    let mut deps = mock_dependencies(&[]);
    let res = crate::contract::reply(
        deps.as_mut().into_empty(),
        mock_env(),
        cosmwasm_std::Reply {
            id: drop_puppeteer_base::state::reply_msg::SUDO_PAYLOAD,
            payload: Binary::default(),
            gas_used: 1000,
            #[allow(deprecated)]
            result: cosmwasm_std::SubMsgResult::Ok(cosmwasm_std::SubMsgResponse {
                events: vec![],
                data: None,
                msg_responses: vec![],
            }),
        },
    )
    .unwrap_err();
    assert_eq!(res, StdError::generic_err("no msg_responses found"));
}

#[test]
fn test_reply_sudo_payload_tx_state_error() {
    let mut deps = mock_dependencies(&[]);

    let res = crate::contract::reply(
        deps.as_mut().into_empty(),
        mock_env(),
        cosmwasm_std::Reply {
            id: drop_puppeteer_base::state::reply_msg::SUDO_PAYLOAD,
            payload: Binary::default(),
            gas_used: 1000,
            #[allow(deprecated)]
            result: cosmwasm_std::SubMsgResult::Ok(cosmwasm_std::SubMsgResponse {
                events: vec![],
                data: None,
                msg_responses: vec![MsgResponse {
                    type_url: "/neutron.interchainquery.v1.MsgIbcTransferResponse".to_string(),
                    value: Binary::from(
                        neutron_std::types::neutron::interchaintxs::v1::MsgSubmitTxResponse {
                            sequence_id: 0,
                            channel: "channel-0".to_string(),
                        }
                        .encode_to_vec(),
                    ),
                }],
            }),
        },
    )
    .unwrap_err();
    assert_eq!(
        res,
        StdError::not_found(format!(
            "type: drop_puppeteer_base::state::TxState; key: {:X?}",
            "sudo_payload".as_bytes()
        ))
    )
}

#[test]
fn test_reply_sudo_payload() {
    let mut deps = mock_dependencies(&[]);
    let api = deps.api;

    let puppeteer_base = base_init(&mut deps.as_mut(), "0.47.10".to_string(), api);
    puppeteer_base
        .tx_state
        .save(
            deps.as_mut().storage,
            &drop_puppeteer_base::state::TxState {
                status: drop_puppeteer_base::state::TxStateStatus::Idle,
                seq_id: None,
                transaction: None,
                reply_to: None,
            },
        )
        .unwrap();
    let res = crate::contract::reply(
        deps.as_mut().into_empty(),
        mock_env(),
        cosmwasm_std::Reply {
            id: drop_puppeteer_base::state::reply_msg::SUDO_PAYLOAD,
            payload: Binary::default(),
            gas_used: 1000,
            #[allow(deprecated)]
            result: cosmwasm_std::SubMsgResult::Ok(cosmwasm_std::SubMsgResponse {
                events: vec![],
                data: None,
                msg_responses: vec![MsgResponse {
                    type_url: "/neutron.interchainquery.v1.MsgIbcTransferResponse".to_string(),
                    value: Binary::from(
                        neutron_std::types::neutron::interchaintxs::v1::MsgSubmitTxResponse {
                            sequence_id: 0,
                            channel: "channel-0".to_string(),
                        }
                        .encode_to_vec(),
                    ),
                }],
            }),
        },
    )
    .unwrap();
    assert_eq!(
        res,
        cosmwasm_std::Response::new().add_event(
            cosmwasm_std::Event::new("puppeteer-base-sudo-tx-payload-received".to_string())
                .add_attributes(vec![
                    cosmwasm_std::attr("channel_id".to_string(), "channel-0".to_string()),
                    cosmwasm_std::attr("seq_id".to_string(), "0".to_string())
                ])
        )
    );
    let tx_state = puppeteer_base.tx_state.load(deps.as_mut().storage).unwrap();
    assert_eq!(
        tx_state,
        drop_puppeteer_base::state::TxState {
            seq_id: Some(0),
            status: drop_puppeteer_base::state::TxStateStatus::WaitingForAck,
            reply_to: None,
            transaction: None,
        }
    );
}

#[test]
fn test_reply_ibc_transfer_no_result() {
    let mut deps = mock_dependencies(&[]);

    let res = crate::contract::reply(
        deps.as_mut().into_empty(),
        mock_env(),
        cosmwasm_std::Reply {
            id: drop_puppeteer_base::state::reply_msg::SUDO_PAYLOAD,
            payload: Binary::default(),
            gas_used: 1000,
            #[allow(deprecated)]
            result: cosmwasm_std::SubMsgResult::Ok(cosmwasm_std::SubMsgResponse {
                events: vec![],
                data: None,
                msg_responses: vec![],
            }),
        },
    )
    .unwrap_err();
    assert_eq!(res, StdError::generic_err("no msg_responses found"))
}

#[test]
fn test_reply_ibc_transfer_tx_state_error() {
    let mut deps = mock_dependencies(&[]);

    let res = crate::contract::reply(
        deps.as_mut().into_empty(),
        mock_env(),
        cosmwasm_std::Reply {
            id: drop_puppeteer_base::state::reply_msg::SUDO_PAYLOAD,
            payload: Binary::default(),
            gas_used: 1000,
            #[allow(deprecated)]
            result: cosmwasm_std::SubMsgResult::Ok(cosmwasm_std::SubMsgResponse {
                events: vec![],
                data: None,
                msg_responses: vec![MsgResponse {
                    type_url: "/neutron.interchainquery.v1.MsgIbcTransferResponse".to_string(),
                    value: Binary::from(
                        neutron_std::types::neutron::interchaintxs::v1::MsgSubmitTxResponse {
                            sequence_id: 0,
                            channel: "channel-0".to_string(),
                        }
                        .encode_to_vec(),
                    ),
                }],
            }),
        },
    )
    .unwrap_err();
    assert_eq!(
        res,
        StdError::not_found(format!(
            "type: drop_puppeteer_base::state::TxState; key: {:X?}",
            "sudo_payload".as_bytes()
        ))
    )
}

#[test]
fn test_reply_ibc_transfer() {
    let mut deps = mock_dependencies(&[]);
    let api = deps.api;

    let puppeteer_base = base_init(&mut deps.as_mut(), "0.47.10".to_string(), api);
    puppeteer_base
        .tx_state
        .save(
            deps.as_mut().storage,
            &drop_puppeteer_base::state::TxState {
                status: drop_puppeteer_base::state::TxStateStatus::Idle,
                seq_id: None,
                transaction: None,
                reply_to: None,
            },
        )
        .unwrap();
    let res = crate::contract::reply(
        deps.as_mut().into_empty(),
        mock_env(),
        cosmwasm_std::Reply {
            id: drop_puppeteer_base::state::reply_msg::IBC_TRANSFER,
            payload: Binary::default(),
            gas_used: 1000,
            #[allow(deprecated)]
            result: cosmwasm_std::SubMsgResult::Ok(cosmwasm_std::SubMsgResponse {
                events: vec![],
                data: None,
                msg_responses: vec![MsgResponse {
                    type_url: "/neutron.interchainquery.v1.MsgIbcTransferResponse".to_string(),
                    value: Binary::from(
                        neutron_std::types::neutron::interchaintxs::v1::MsgSubmitTxResponse {
                            sequence_id: 0,
                            channel: "channel-0".to_string(),
                        }
                        .encode_to_vec(),
                    ),
                }],
            }),
        },
    )
    .unwrap();
    assert_eq!(
        res,
        cosmwasm_std::Response::new().add_event(
            cosmwasm_std::Event::new(
                "puppeteer-base-sudo-ibc-transfer-payload-received".to_string()
            )
            .add_attributes(vec![
                cosmwasm_std::attr("channel_id".to_string(), "channel-0".to_string()),
                cosmwasm_std::attr("seq_id".to_string(), "0".to_string())
            ])
        )
    );
    let tx_state = puppeteer_base.tx_state.load(deps.as_mut().storage).unwrap();
    assert_eq!(
        tx_state,
        drop_puppeteer_base::state::TxState {
            seq_id: Some(0),
            status: drop_puppeteer_base::state::TxStateStatus::WaitingForAck,
            reply_to: None,
            transaction: None,
        }
    );
}

#[test]
fn test_reply_kv_delegations_and_balance_no_result() {
    for i in drop_puppeteer_base::state::reply_msg::KV_DELEGATIONS_AND_BALANCE_LOWER_BOUND
        ..(drop_puppeteer_base::state::reply_msg::KV_DELEGATIONS_AND_BALANCE_UPPER_BOUND + 1)
    {
        let mut deps = mock_dependencies(&[]);
        {
            let res = crate::contract::reply(
                deps.as_mut().into_empty(),
                mock_env(),
                cosmwasm_std::Reply {
                    id: i,
                    payload: Binary::default(),
                    gas_used: 1000,
                    #[allow(deprecated)]
                    result: cosmwasm_std::SubMsgResult::Ok(cosmwasm_std::SubMsgResponse {
                        events: vec![],
                        data: None,
                        msg_responses: vec![],
                    }),
                },
            )
            .unwrap_err();
            assert_eq!(
                res,
                StdError::generic_err("no msg_response found in result")
            )
        }
    }
}

#[test]
fn test_reply_kv_delegations_and_balance() {
    let response_id: u64 = 0;
    for i in drop_puppeteer_base::state::reply_msg::KV_DELEGATIONS_AND_BALANCE_LOWER_BOUND
        ..(drop_puppeteer_base::state::reply_msg::KV_DELEGATIONS_AND_BALANCE_UPPER_BOUND + 1)
    {
        let mut deps = mock_dependencies(&[]);
        let api = deps.api;

        let puppeteer_base = base_init(&mut deps.as_mut(), "0.47.10".to_string(), api);
        let res = crate::contract::reply(
            deps.as_mut().into_empty(),
            mock_env(),
            cosmwasm_std::Reply {
                id: i,
                payload: Binary::default(),
                gas_used: 1000,
                #[allow(deprecated)]
                result: cosmwasm_std::SubMsgResult::Ok(cosmwasm_std::SubMsgResponse {
                    events: vec![],
                    data: None,
                    msg_responses: vec![MsgResponse {
                        type_url: "/neutron.interchainquery.v1.MsgRegisterInterchainQueryResponse"
                            .to_string(),
                        value: Binary::from(
                            neutron_std::types::neutron::interchainqueries::MsgRegisterInterchainQueryResponse {
                                id: response_id,
                            }
                            .encode_to_vec(),
                        ),
                    }],
                }),
            },
        )
        .unwrap();
        assert_eq!(res, cosmwasm_std::Response::new());
        let delegations_and_balances_query_id_chunk: u16 = puppeteer_base
            .delegations_and_balances_query_id_chunk
            .load(deps.as_mut().storage, response_id)
            .unwrap();
        assert_eq!(delegations_and_balances_query_id_chunk, i as u16);
        let kv_query = puppeteer_base
            .kv_queries
            .load(deps.as_mut().storage, response_id)
            .unwrap();
        assert_eq!(
            kv_query,
            drop_staking_base::state::puppeteer::KVQueryType::DelegationsAndBalance
        );
    }
}

#[test]
fn test_reply_kv_non_native_rewards_balances_no_result() {
    let mut deps = mock_dependencies(&[]);

    let res = crate::contract::reply(
        deps.as_mut().into_empty(),
        mock_env(),
        cosmwasm_std::Reply {
            id: drop_puppeteer_base::state::reply_msg::KV_NON_NATIVE_REWARDS_BALANCES,
            payload: Binary::default(),
            gas_used: 1000,
            #[allow(deprecated)]
            result: cosmwasm_std::SubMsgResult::Ok(cosmwasm_std::SubMsgResponse {
                events: vec![],
                data: None,
                msg_responses: vec![],
            }),
        },
    )
    .unwrap_err();
    assert_eq!(
        res,
        StdError::generic_err("no msg_response found in result")
    )
}

#[test]
fn test_reply_kv_non_native_rewards_balances() {
    let mut deps = mock_dependencies(&[]);
    let api = deps.api;

    let puppeteer_base = base_init(&mut deps.as_mut(), "0.47.10".to_string(), api);
    let res = crate::contract::reply(
        deps.as_mut().into_empty(),
        mock_env(),
        cosmwasm_std::Reply {
            id: drop_puppeteer_base::state::reply_msg::KV_NON_NATIVE_REWARDS_BALANCES,
            payload: Binary::default(),
            gas_used: 1000,
            #[allow(deprecated)]
            result: cosmwasm_std::SubMsgResult::Ok(cosmwasm_std::SubMsgResponse {
                events: vec![],
                data: None,
                msg_responses: vec![MsgResponse {
                    type_url: "/neutron.interchainquery.v1.MsgRegisterInterchainQueryResponse"
                        .to_string(),
                    value: Binary::from(
                        neutron_std::types::neutron::interchainqueries::MsgRegisterInterchainQueryResponse {
                            id: 0u64,
                        }
                        .encode_to_vec(),
                    ),
                }],
            }),
        },
    )
    .unwrap();
    assert_eq!(
        res,
        cosmwasm_std::Response::new().add_event(
            cosmwasm_std::Event::new("puppeteer-base-sudo-kv-query-payload-received".to_string())
                .add_attribute("query_id".to_string(), "0".to_string())
        )
    );
    let kv_query = puppeteer_base
        .kv_queries
        .load(deps.as_mut().storage, 0u64)
        .unwrap();
    assert_eq!(
        kv_query,
        drop_staking_base::state::puppeteer::KVQueryType::NonNativeRewardsBalances
    )
}

#[test]
fn test_reply_kv_unbonding_delegations_tx_state_error() {
    let response_id: u64 = 0;
    for i in drop_puppeteer_base::state::reply_msg::KV_UNBONDING_DELEGATIONS_LOWER_BOUND
        ..(drop_puppeteer_base::state::reply_msg::KV_UNBONDING_DELEGATIONS_UPPER_BOUND + 1)
    {
        let mut deps = mock_dependencies(&[]);
        {
            let _ = crate::contract::reply(
                deps.as_mut().into_empty(),
                mock_env(),
                cosmwasm_std::Reply {
                    id: i,
                    payload: Binary::default(),
                    gas_used: 1000,
                    #[allow(deprecated)]
                    result: cosmwasm_std::SubMsgResult::Ok(cosmwasm_std::SubMsgResponse {
                        events: vec![],
                        data: None,
                        msg_responses: vec![MsgResponse {
                            type_url:
                                "/neutron.interchainquery.v1.MsgRegisterInterchainQueryResponse"
                                    .to_string(),
                            value: to_json_binary(
                                &neutron_sdk::bindings::msg::MsgRegisterInterchainQueryResponse {
                                    id: response_id,
                                },
                            )
                            .unwrap(),
                        }],
                    }),
                },
            )
            .unwrap_err();
        }
    }
}

#[test]
fn test_reply_kv_unbonding_delegations_no_result() {
    for i in drop_puppeteer_base::state::reply_msg::KV_UNBONDING_DELEGATIONS_LOWER_BOUND
        ..(drop_puppeteer_base::state::reply_msg::KV_UNBONDING_DELEGATIONS_UPPER_BOUND + 1)
    {
        let mut deps = mock_dependencies(&[]);
        let api = deps.api;

        let puppeteer_base = base_init(&mut deps.as_mut(), "0.47.10".to_string(), api);
        puppeteer_base
            .unbonding_delegations_reply_id_storage
            .save(
                deps.as_mut().storage,
                i as u16,
                &drop_puppeteer_base::state::UnbondingDelegation {
                    validator_address: "validator".to_string(),
                    query_id: 0u64,
                    unbonding_delegations: vec![],
                    last_updated_height: 0u64,
                },
            )
            .unwrap();
        let res = crate::contract::reply(
            deps.as_mut().into_empty(),
            mock_env(),
            cosmwasm_std::Reply {
                id: i,
                payload: Binary::default(),
                gas_used: 1000,
                #[allow(deprecated)]
                result: cosmwasm_std::SubMsgResult::Ok(cosmwasm_std::SubMsgResponse {
                    events: vec![],
                    data: None,
                    msg_responses: vec![],
                }),
            },
        )
        .unwrap_err();
        assert_eq!(
            res,
            StdError::generic_err("no msg_response found in result")
        )
    }
}

#[test]
fn test_reply_kv_unbonding_delegations() {
    let response_id: u64 = 0;
    for i in drop_puppeteer_base::state::reply_msg::KV_UNBONDING_DELEGATIONS_LOWER_BOUND
        ..(drop_puppeteer_base::state::reply_msg::KV_UNBONDING_DELEGATIONS_UPPER_BOUND + 1)
    {
        let mut deps = mock_dependencies(&[]);
        let api = deps.api;

        let puppeteer_base = base_init(&mut deps.as_mut(), "0.47.10".to_string(), api);
        puppeteer_base
            .unbonding_delegations_reply_id_storage
            .save(
                deps.as_mut().storage,
                i as u16,
                &drop_puppeteer_base::state::UnbondingDelegation {
                    validator_address: "validator".to_string(),
                    query_id: 0u64,
                    unbonding_delegations: vec![],
                    last_updated_height: 0u64,
                },
            )
            .unwrap();
        let res = crate::contract::reply(
            deps.as_mut().into_empty(),
            mock_env(),
            cosmwasm_std::Reply {
                id: i,
                payload: Binary::default(),
                gas_used: 1000,
                #[allow(deprecated)]
                result: cosmwasm_std::SubMsgResult::Ok(cosmwasm_std::SubMsgResponse {
                    events: vec![],
                    data: None,
                    msg_responses: vec![MsgResponse {
                        type_url: "/neutron.interchainquery.v1.MsgRegisterInterchainQueryResponse"
                            .to_string(),
                        value: Binary::from(
                            neutron_std::types::neutron::interchainqueries::MsgRegisterInterchainQueryResponse {
                                id: response_id,
                            }
                                .encode_to_vec(),
                        ),
                    }],
                }),
            },
        )
        .unwrap();
        assert_eq!(res, cosmwasm_std::Response::new());
        let _ = puppeteer_base
            .unbonding_delegations_reply_id_storage
            .load(deps.as_mut().storage, 0u16)
            .unwrap_err();
        let unbonding_delegation = puppeteer_base
            .unbonding_delegations
            .load(deps.as_mut().storage, "validator")
            .unwrap();
        assert_eq!(
            unbonding_delegation,
            drop_puppeteer_base::state::UnbondingDelegation {
                validator_address: "validator".to_string(),
                query_id: response_id,
                unbonding_delegations: vec![],
                last_updated_height: 0u64,
            }
        );
        let kv_query = puppeteer_base
            .kv_queries
            .load(deps.as_mut().storage, response_id)
            .unwrap();
        assert_eq!(
            kv_query,
            drop_staking_base::state::puppeteer::KVQueryType::UnbondingDelegations
        )
    }
}

mod register_delegations_and_balance_query {
    use cosmwasm_std::{
        testing::{message_info, MockApi},
        MemoryStorage, OwnedDeps, StdResult,
    };
    use drop_helpers::testing::WasmMockQuerier;
    use drop_puppeteer_base::error::ContractError;

    use super::*;

    fn setup(
        owner: Option<&str>,
    ) -> (
        OwnedDeps<MemoryStorage, MockApi, WasmMockQuerier, NeutronQuery>,
        PuppeteerBaseType,
    ) {
        let mut deps = mock_dependencies(&[]);
        let api = deps.api;
        let puppeteer_base = base_init(&mut deps.as_mut(), "0.47.10".to_string(), api);
        let deps_mut = deps.as_mut();
        cw_ownable::initialize_owner(
            deps_mut.storage,
            deps_mut.api,
            Some(api.addr_make(owner.unwrap_or("owner")).as_str()),
        )
        .unwrap();
        (deps, puppeteer_base)
    }

    #[test]
    fn non_owner() {
        let (mut deps, _puppeteer_base) = setup(None);
        let api = deps.api;
        let env = mock_env();
        let msg = drop_staking_base::msg::puppeteer::ExecuteMsg::RegisterBalanceAndDelegatorDelegationsQuery { validators: vec![] } ;
        let res = crate::contract::execute(
            deps.as_mut(),
            env,
            message_info(&api.addr_make("not_owner"), &[]),
            msg,
        );
        assert!(res.is_err());
        assert_eq!(
            res.unwrap_err(),
            ContractError::OwnershipError(cw_ownable::OwnershipError::NotOwner)
        );
    }

    #[test]
    fn too_many_validators() {
        let (mut deps, _puppeteer_base) = setup(None);
        let api = deps.api;
        let env = mock_env();
        let mut validators = vec![];
        for i in 0..=65536u32 {
            validators.push(format!("valoper{}", i));
        }

        let msg = drop_staking_base::msg::puppeteer::ExecuteMsg::RegisterBalanceAndDelegatorDelegationsQuery {
            validators
        };
        let res = crate::contract::execute(
            deps.as_mut(),
            env,
            message_info(&api.addr_make("owner"), &[]),
            msg,
        );
        assert!(res.is_err());
        assert_eq!(
            res.unwrap_err(),
            ContractError::Std(StdError::generic_err("Too many validators provided"))
        );
    }

    #[test]
    fn happy_path_validators_count_less_than_chunk_size() {
        let (mut deps, puppeteer_base) = setup(Some("owner"));
        let api = deps.api;
        let env = mock_env();
        let validators = vec![
            "cosmos1jy7lsk5pk38zjfnn6nt6qlaphy9uejn4hu65xa".to_string(),
            "cosmos14xcrdjwwxtf9zr7dvaa97wy056se6r5e8q68mw".to_string(),
        ];
        puppeteer_base
            .ica
            .set_address(
                deps.as_mut().storage,
                "cosmos1m9l358xunhhwds0568za49mzhvuxx9uxre5tud",
                "port",
                "channel",
            )
            .unwrap();

        let msg = drop_staking_base::msg::puppeteer::ExecuteMsg::RegisterBalanceAndDelegatorDelegationsQuery {
            validators
        };
        let res = crate::contract::execute(
            deps.as_mut(),
            env,
            message_info(&api.addr_make("owner"), &[]),
            msg,
        )
        .unwrap();
        assert_eq!(
            res,
            Response::new().add_submessages(vec![SubMsg::reply_on_success(
                drop_helpers::icq::new_delegations_and_balance_query_msg(
                    "connection_id".to_string(),
                    "cosmos1m9l358xunhhwds0568za49mzhvuxx9uxre5tud".to_string(),
                    "remote_denom".to_string(),
                    vec![
                        "cosmos1jy7lsk5pk38zjfnn6nt6qlaphy9uejn4hu65xa".to_string(),
                        "cosmos14xcrdjwwxtf9zr7dvaa97wy056se6r5e8q68mw".to_string(),
                    ],
                    60,
                    "0.47.0",
                )
                .unwrap(),
                ReplyMsg::KvDelegationsAndBalance { i: 0 }.to_reply_id(),
            )])
        );
    }

    #[test]
    fn happy_path_validators_count_more_than_chunk_size() {
        let (mut deps, puppeteer_base) = setup(Some("owner"));
        let api = deps.api;
        let env = mock_env();
        let validators = vec![
            "cosmos1jy7lsk5pk38zjfnn6nt6qlaphy9uejn4hu65xa".to_string(),
            "cosmos14xcrdjwwxtf9zr7dvaa97wy056se6r5e8q68mw".to_string(),
            "cosmos15tuf2ewxle6jj6eqd4jm579vpahydzwdsvkrhn".to_string(),
        ];
        puppeteer_base
            .ica
            .set_address(
                deps.as_mut().storage,
                "cosmos1m9l358xunhhwds0568za49mzhvuxx9uxre5tud",
                "port",
                "channel",
            )
            .unwrap();
        puppeteer_base
            .delegations_and_balances_query_id_chunk
            .save(deps.as_mut().storage, 1, &2)
            .unwrap();
        puppeteer_base
            .delegations_and_balances_query_id_chunk
            .save(deps.as_mut().storage, 2, &3)
            .unwrap();
        let msg = drop_staking_base::msg::puppeteer::ExecuteMsg::RegisterBalanceAndDelegatorDelegationsQuery {
            validators
        };
        let res = crate::contract::execute(
            deps.as_mut(),
            env,
            message_info(&api.addr_make("owner"), &[]),
            msg,
        )
        .unwrap();
        assert_eq!(
            res,
            Response::new()
                .add_messages(vec![
                    NeutronMsg::remove_interchain_query(1),
                    NeutronMsg::remove_interchain_query(2)
                ])
                .add_submessages(vec![
                    SubMsg::reply_on_success(
                        drop_helpers::icq::new_delegations_and_balance_query_msg(
                            "connection_id".to_string(),
                            "cosmos1m9l358xunhhwds0568za49mzhvuxx9uxre5tud".to_string(),
                            "remote_denom".to_string(),
                            vec![
                                "cosmos1jy7lsk5pk38zjfnn6nt6qlaphy9uejn4hu65xa".to_string(),
                                "cosmos14xcrdjwwxtf9zr7dvaa97wy056se6r5e8q68mw".to_string(),
                            ],
                            60,
                            "0.47.0",
                        )
                        .unwrap(),
                        ReplyMsg::KvDelegationsAndBalance { i: 0 }.to_reply_id(),
                    ),
                    SubMsg::reply_on_success(
                        drop_helpers::icq::new_delegations_and_balance_query_msg(
                            "connection_id".to_string(),
                            "cosmos1m9l358xunhhwds0568za49mzhvuxx9uxre5tud".to_string(),
                            "remote_denom".to_string(),
                            vec!["cosmos15tuf2ewxle6jj6eqd4jm579vpahydzwdsvkrhn".to_string(),],
                            60,
                            "0.47.0",
                        )
                        .unwrap(),
                        ReplyMsg::KvDelegationsAndBalance { i: 1 }.to_reply_id(),
                    )
                ])
        );
        assert_eq!(
            puppeteer_base
                .delegations_and_balances_query_id_chunk
                .keys(
                    deps.as_ref().storage,
                    None,
                    None,
                    cosmwasm_std::Order::Ascending
                )
                .collect::<StdResult<Vec<u64>>>()
                .unwrap()
                .len(),
            0
        )
    }
}

fn get_base_config(sdk_version: String, api: MockApi) -> Config {
    Config {
        delegations_queries_chunk_size: 2u32,
        port_id: "port_id".to_string(),
        connection_id: "connection_id".to_string(),
        factory_contract: api.addr_make("factory_contract"),
        update_period: 60u64,
        remote_denom: "remote_denom".to_string(),
        allowed_senders: vec![api.addr_make("allowed_sender")],
        transfer_channel_id: "transfer_channel_id".to_string(),
        sdk_version, //: "0.47.10".to_string(),
        timeout: 100u64,
    }
}

fn base_init(
    deps_mut: &mut DepsMut<NeutronQuery>,
    sdk_version: String,
    api: MockApi,
) -> PuppeteerBaseType {
    let puppeteer_base = Puppeteer::default();
    cw_ownable::initialize_owner(
        deps_mut.storage,
        deps_mut.api,
        Some(api.addr_make("owner").as_str()),
    )
    .unwrap();
    puppeteer_base
        .config
        .save(deps_mut.storage, &get_base_config(sdk_version, api))
        .unwrap();
    puppeteer_base
        .ica
        .set_address(
            deps_mut.storage,
            api.addr_make("ica_address"),
            "port",
            "channel",
        )
        .unwrap();
    puppeteer_base
}

fn get_standard_fees() -> IbcFee {
    IbcFee {
        recv_fee: vec![],
        ack_fee: coins(100, "untrn"),
        timeout_fee: coins(200, "untrn"),
    }
}

#[test]
fn test_transfer_ownership() {
    let mut deps = mock_dependencies(&[]);
    let api = deps.api;
    let deps_mut = deps.as_mut();
    cw_ownable::initialize_owner(
        deps_mut.storage,
        deps_mut.api,
        Some(api.addr_make("owner").as_str()),
    )
    .unwrap();
    crate::contract::execute(
        deps.as_mut(),
        mock_env(),
        message_info(&api.addr_make("owner"), &[]),
        drop_staking_base::msg::puppeteer::ExecuteMsg::UpdateOwnership(
            cw_ownable::Action::TransferOwnership {
                new_owner: api.addr_make("new_owner").to_string(),
                expiry: Some(cw_ownable::Expiration::Never {}),
            },
        ),
    )
    .unwrap();
    crate::contract::execute(
        deps.as_mut(),
        mock_env(),
        message_info(&api.addr_make("new_owner"), &[]),
        drop_staking_base::msg::puppeteer::ExecuteMsg::UpdateOwnership(
            cw_ownable::Action::AcceptOwnership {},
        ),
    )
    .unwrap();
    let query_res: cw_ownable::Ownership<cosmwasm_std::Addr> = from_json(
        crate::contract::query(
            deps.as_ref(),
            mock_env(),
            drop_puppeteer_base::msg::QueryMsg::Ownership {},
        )
        .unwrap(),
    )
    .unwrap();
    assert_eq!(
        query_res,
        cw_ownable::Ownership {
            owner: Some(api.addr_make("new_owner")),
            pending_expiry: None,
            pending_owner: None
        }
    );
}

#[test]
fn test_query_kv_query_ids() {
    let mut deps = mock_dependencies(&[]);
    let api = deps.api;
    let puppeteer_base = base_init(&mut deps.as_mut(), "0.47.10".to_string(), api);
    puppeteer_base
        .kv_queries
        .save(
            deps.as_mut().storage,
            0u64,
            &KVQueryType::NonNativeRewardsBalances,
        )
        .unwrap();
    let query_res: Vec<(u64, KVQueryType)> = from_json(
        crate::contract::query(
            deps.as_ref(),
            mock_env(),
            drop_puppeteer_base::msg::QueryMsg::KVQueryIds {},
        )
        .unwrap(),
    )
    .unwrap();
    assert_eq!(
        query_res,
        vec![(0u64, KVQueryType::NonNativeRewardsBalances)]
    );
}

#[test]
fn test_query_extension_delegations_none() {
    let deps = mock_dependencies(&[]);
    let query_res: drop_staking_base::msg::puppeteer::DelegationsResponse = from_json(
        crate::contract::query(
            deps.as_ref(),
            mock_env(),
            drop_puppeteer_base::msg::QueryMsg::Extension {
                msg: drop_staking_base::msg::puppeteer::QueryExtMsg::Delegations {},
            },
        )
        .unwrap(),
    )
    .unwrap();
    assert_eq!(
        query_res,
        drop_staking_base::msg::puppeteer::DelegationsResponse {
            delegations: Delegations {
                delegations: vec![],
            },
            remote_height: 0,
            local_height: 0,
            timestamp: Timestamp::default(),
        }
    );
}

#[test]
fn test_query_extension_delegations_some() {
    let mut deps = mock_dependencies(&[]);
    let api = deps.api;
    let puppeteer_base = base_init(&mut deps.as_mut(), "0.47.10".to_string(), api);
    puppeteer_base
        .last_complete_delegations_and_balances_key
        .save(deps.as_mut().storage, &0u64)
        .unwrap();
    let delegations = vec![
        DropDelegation {
            delegator: api.addr_make("delegator1"),
            validator: "validator1".to_string(),
            amount: cosmwasm_std::Coin::new(100u128, "denom1"),
            share_ratio: Decimal256::from_ratio(
                cosmwasm_std::Uint256::from(0u64),
                cosmwasm_std::Uint256::from(1u64),
            ),
        },
        DropDelegation {
            delegator: api.addr_make("delegator2"),
            validator: "validator2".to_string(),
            amount: cosmwasm_std::Coin::new(100u128, "denom2"),
            share_ratio: Decimal256::from_ratio(
                cosmwasm_std::Uint256::from(0u64),
                cosmwasm_std::Uint256::from(1u64),
            ),
        },
    ];
    puppeteer_base
        .delegations_and_balances
        .save(
            deps.as_mut().storage,
            &0u64,
            &BalancesAndDelegationsState {
                data: BalancesAndDelegations {
                    balances: Balances { coins: vec![] },
                    delegations: Delegations {
                        delegations: delegations.clone(),
                    },
                },
                remote_height: 123u64,
                local_height: 123u64,
                timestamp: Timestamp::default(),
                collected_chunks: vec![],
            },
        )
        .unwrap();
    let query_res: drop_staking_base::msg::puppeteer::DelegationsResponse = from_json(
        crate::contract::query(
            deps.as_ref(),
            mock_env(),
            drop_puppeteer_base::msg::QueryMsg::Extension {
                msg: drop_staking_base::msg::puppeteer::QueryExtMsg::Delegations {},
            },
        )
        .unwrap(),
    )
    .unwrap();
    assert_eq!(
        query_res,
        drop_staking_base::msg::puppeteer::DelegationsResponse {
            delegations: Delegations { delegations },
            remote_height: 123u64,
            local_height: 123u64,
            timestamp: Timestamp::default(),
        }
    );
}

#[test]
fn test_query_extension_balances_none() {
    let deps = mock_dependencies(&[]);
    let query_res: drop_staking_base::msg::puppeteer::BalancesResponse = from_json(
        crate::contract::query(
            deps.as_ref(),
            mock_env(),
            drop_puppeteer_base::msg::QueryMsg::Extension {
                msg: drop_staking_base::msg::puppeteer::QueryExtMsg::Balances {},
            },
        )
        .unwrap(),
    )
    .unwrap();
    assert_eq!(
        query_res,
        drop_staking_base::msg::puppeteer::BalancesResponse {
            balances: Balances { coins: vec![] },
            remote_height: 0,
            local_height: 0,
            timestamp: Timestamp::default(),
        }
    );
}

#[test]
fn test_query_extension_balances_some() {
    let mut deps = mock_dependencies(&[]);
    let api = deps.api;
    let puppeteer_base = base_init(&mut deps.as_mut(), "0.47.10".to_string(), api);
    puppeteer_base
        .last_complete_delegations_and_balances_key
        .save(deps.as_mut().storage, &0u64)
        .unwrap();
    let coins = vec![
        cosmwasm_std::Coin::new(123u128, "denom1".to_string()),
        cosmwasm_std::Coin::new(123u128, "denom2".to_string()),
    ];
    puppeteer_base
        .delegations_and_balances
        .save(
            deps.as_mut().storage,
            &0u64,
            &BalancesAndDelegationsState {
                data: BalancesAndDelegations {
                    balances: Balances {
                        coins: coins.clone(),
                    },
                    delegations: Delegations {
                        delegations: vec![],
                    },
                },
                remote_height: 123u64,
                local_height: 123u64,
                timestamp: Timestamp::default(),
                collected_chunks: vec![],
            },
        )
        .unwrap();
    let query_res: drop_staking_base::msg::puppeteer::BalancesResponse = from_json(
        crate::contract::query(
            deps.as_ref(),
            mock_env(),
            drop_puppeteer_base::msg::QueryMsg::Extension {
                msg: drop_staking_base::msg::puppeteer::QueryExtMsg::Balances {},
            },
        )
        .unwrap(),
    )
    .unwrap();
    assert_eq!(
        query_res,
        drop_staking_base::msg::puppeteer::BalancesResponse {
            balances: Balances { coins },
            remote_height: 123u64,
            local_height: 123u64,
            timestamp: Timestamp::default(),
        }
    );
}

#[test]
fn test_query_non_native_rewards_balances() {
    let mut deps = mock_dependencies(&[]);
    let coins = vec![
        cosmwasm_std::Coin::new(123u128, "denom1".to_string()),
        cosmwasm_std::Coin::new(123u128, "denom2".to_string()),
    ];
    NON_NATIVE_REWARD_BALANCES
        .save(
            deps.as_mut().storage,
            &BalancesAndDelegationsState {
                data: drop_staking_base::msg::puppeteer::MultiBalances {
                    coins: coins.clone(),
                },
                remote_height: 1u64,
                local_height: 2u64,
                timestamp: Timestamp::default(),
                collected_chunks: vec![],
            },
        )
        .unwrap();
    let query_res: drop_staking_base::msg::puppeteer::BalancesResponse = from_json(
        crate::contract::query(
            deps.as_ref(),
            mock_env(),
            drop_puppeteer_base::msg::QueryMsg::Extension {
                msg: drop_staking_base::msg::puppeteer::QueryExtMsg::NonNativeRewardsBalances {},
            },
        )
        .unwrap(),
    )
    .unwrap();
    assert_eq!(
        query_res,
        drop_staking_base::msg::puppeteer::BalancesResponse {
            balances: Balances { coins },
            remote_height: 1u64,
            local_height: 2u64,
            timestamp: Timestamp::default(),
        }
    );
}

#[test]
fn test_unbonding_delegations() {
    let mut deps = mock_dependencies(&[]);
    let api = deps.api;
    let puppeteer_base = base_init(&mut deps.as_mut(), "0.47.10".to_string(), api);
    let unbonding_delegations = vec![
        drop_puppeteer_base::state::UnbondingDelegation {
            validator_address: "validator_address1".to_string(),
            query_id: 1u64,
            unbonding_delegations: vec![
                neutron_sdk::interchain_queries::v047::types::UnbondingEntry {
                    balance: Uint128::from(0u64),
                    completion_time: None,
                    creation_height: 0u64,
                    initial_balance: Uint128::from(0u64),
                },
            ],
            last_updated_height: 0u64,
        },
        drop_puppeteer_base::state::UnbondingDelegation {
            validator_address: "validator_address2".to_string(),
            query_id: 2u64,
            unbonding_delegations: vec![],
            last_updated_height: 0u64,
        },
    ];
    puppeteer_base
        .unbonding_delegations
        .save(deps.as_mut().storage, "key1", &unbonding_delegations[0])
        .unwrap();
    puppeteer_base
        .unbonding_delegations
        .save(deps.as_mut().storage, "key2", &unbonding_delegations[1])
        .unwrap();
    let query_res: Vec<drop_puppeteer_base::state::UnbondingDelegation> = from_json(
        crate::contract::query(
            deps.as_ref(),
            mock_env(),
            drop_puppeteer_base::msg::QueryMsg::Extension {
                msg: drop_staking_base::msg::puppeteer::QueryExtMsg::UnbondingDelegations {},
            },
        )
        .unwrap(),
    )
    .unwrap();
    assert_eq!(query_res, unbonding_delegations);
}

#[test]
fn test_migrate_wrong_contract() {
    let mut deps = mock_dependencies(&[]);

    let deps_mut = deps.as_mut();

    cw2::set_contract_version(deps_mut.storage, "wrong_contract_name", "0.0.1").unwrap();

    let res = crate::contract::migrate(
        deps.as_mut(),
        mock_env(),
        drop_staking_base::msg::puppeteer::MigrateMsg {},
    )
    .unwrap_err();
    assert_eq!(
        res,
        drop_puppeteer_base::error::ContractError::MigrationError {
            storage_contract_name: "wrong_contract_name".to_string(),
            contract_name: CONTRACT_NAME.to_string()
        }
    )
}<|MERGE_RESOLUTION|>--- conflicted
+++ resolved
@@ -445,17 +445,12 @@
                     ("transfer_channel_id", "new_transfer_channel_id"),
                     ("sdk_version", "0.47.0"),
                     ("timeout", "101"),
-<<<<<<< HEAD
                     (
                         "factory_contract",
                         api.addr_make("factory_contract").as_str()
                     ),
-                ])
-=======
-                    ("factory_contract", "factory_contract"),
                 ]
             )
->>>>>>> d65cfbde
         )
     );
 
