--- conflicted
+++ resolved
@@ -12,25 +12,14 @@
     },
     testing::mock_dependencies,
 };
-<<<<<<< HEAD
+use drop_puppeteer_base::msg::IBCTransferReason;
 use drop_puppeteer_base::state::{BalancesAndDelegationsState, PuppeteerBase, ReplyMsg};
+use drop_staking_base::state::puppeteer::NON_NATIVE_REWARD_BALANCES;
 use drop_staking_base::{
     msg::puppeteer::InstantiateMsg,
     state::puppeteer::{
         BalancesAndDelegations, Config, ConfigOptional, Delegations, DropDelegation, KVQueryType,
     },
-=======
-use drop_puppeteer_base::{
-    msg::IBCTransferReason,
-    state::{
-        BalancesAndDelegations, BalancesAndDelegationsState, Delegations, DropDelegation,
-        PuppeteerBase, ReplyMsg,
-    },
-};
-use drop_staking_base::{
-    msg::puppeteer::InstantiateMsg,
-    state::puppeteer::{Config, ConfigOptional, KVQueryType, NON_NATIVE_REWARD_BALANCES},
->>>>>>> 509b13db
 };
 use neutron_sdk::{
     bindings::{
@@ -740,22 +729,6 @@
         },
     )
     .unwrap();
-<<<<<<< HEAD
-    let msg = drop_proto::proto::liquidstaking::staking::v1beta1::MsgRedeemTokensforShares {
-        amount: Some(drop_proto::proto::cosmos::base::v1beta1::Coin {
-            denom: "remote_denom".to_string(),
-            amount: "1000".to_string(),
-        }),
-        delegator_address: "ica_address".to_string(),
-    };
-    let mut buf = Vec::with_capacity(msg.encoded_len());
-    msg.encode(&mut buf).unwrap();
-    let any_msg = neutron_sdk::bindings::types::ProtobufAny {
-        type_url: "/cosmos.staking.v1beta1.MsgRedeemTokensForShares".to_string(),
-        value: Binary::from(buf),
-    };
-=======
->>>>>>> 509b13db
     assert_eq!(
         res,
         cosmwasm_std::Response::new().add_submessage(cosmwasm_std::SubMsg {
@@ -764,14 +737,14 @@
                 "connection_id".to_string(),
                 "DROP".to_string(),
                 vec![drop_helpers::interchain::prepare_any_msg(
-                    crate::proto::liquidstaking::staking::v1beta1::MsgBeginRedelegate {
+                    drop_proto::proto::liquidstaking::staking::v1beta1::MsgBeginRedelegate {
                         delegator_address: puppeteer_base
                             .ica
                             .get_address(deps.as_mut().storage)
                             .unwrap(),
                         validator_src_address: "validator_from".to_string(),
                         validator_dst_address: "validator_to".to_string(),
-                        amount: Some(crate::proto::cosmos::base::v1beta1::Coin {
+                        amount: Some(drop_proto::proto::cosmos::base::v1beta1::Coin {
                             denom: puppeteer_base
                                 .config
                                 .load(deps.as_mut().storage)
@@ -913,10 +886,10 @@
                 "connection_id".to_string(),
                 "DROP".to_string(),
                 vec![drop_helpers::interchain::prepare_any_msg(
-                    crate::proto::liquidstaking::staking::v1beta1::MsgTokenizeShares {
+                    drop_proto::proto::liquidstaking::staking::v1beta1::MsgTokenizeShares {
                         delegator_address: delegator.clone(),
                         validator_address: "validator".to_string(),
-                        amount: Some(crate::proto::cosmos::base::v1beta1::Coin {
+                        amount: Some(drop_proto::proto::cosmos::base::v1beta1::Coin {
                             denom: puppeteer_base
                                 .config
                                 .load(deps.as_mut().storage)
@@ -1058,8 +1031,8 @@
     let any_msg = neutron_sdk::bindings::types::ProtobufAny {
         type_url: "/cosmos.staking.v1beta1.MsgRedeemTokensForShares".to_string(),
         value: Binary::from(
-            crate::proto::liquidstaking::staking::v1beta1::MsgRedeemTokensforShares {
-                amount: Some(crate::proto::cosmos::base::v1beta1::Coin {
+            drop_proto::proto::liquidstaking::staking::v1beta1::MsgRedeemTokensforShares {
+                amount: Some(drop_proto::proto::cosmos::base::v1beta1::Coin {
                     denom: "remote_denom".to_string(),
                     amount: "1000".to_string(),
                 }),
@@ -1248,7 +1221,7 @@
                             msgs: vec![
                                 cosmos_sdk_proto::Any {
                                     value:
-                                        crate::proto::liquidstaking::distribution::v1beta1::MsgWithdrawDelegatorReward {
+                                        drop_proto::proto::liquidstaking::distribution::v1beta1::MsgWithdrawDelegatorReward {
                                             delegator_address: ica_address.clone(),
                                             validator_address: "validator1".to_string(),
                                         }
@@ -1257,7 +1230,7 @@
                                 },
                                 cosmos_sdk_proto::Any {
                                     value:
-                                        crate::proto::liquidstaking::distribution::v1beta1::MsgWithdrawDelegatorReward {
+                                        drop_proto::proto::liquidstaking::distribution::v1beta1::MsgWithdrawDelegatorReward {
                                             delegator_address: ica_address.clone(),
                                             validator_address: "validator2".to_string(),
                                         }
@@ -3185,12 +3158,12 @@
                 data: vec![
                     cosmos_sdk_proto::cosmos::base::abci::v1beta1::MsgData {
                         msg_type: "/cosmos.staking.v1beta1.MsgDelegate".to_string(),
-                        data: (crate::proto::liquidstaking::staking::v1beta1::MsgDelegateResponse {})
+                        data: (drop_proto::proto::liquidstaking::staking::v1beta1::MsgDelegateResponse {})
                             .encode_to_vec(),
                     },
                     cosmos_sdk_proto::cosmos::base::abci::v1beta1::MsgData {
                         msg_type: "/cosmos.staking.v1beta1.MsgUndelegate".to_string(),
-                        data: (crate::proto::liquidstaking::staking::v1beta1::MsgUndelegateResponse {
+                        data: (drop_proto::proto::liquidstaking::staking::v1beta1::MsgUndelegateResponse {
                             completion_time: None,
                         })
                         .encode_to_vec(),
@@ -3198,14 +3171,14 @@
                     cosmos_sdk_proto::cosmos::base::abci::v1beta1::MsgData {
                         msg_type: "/cosmos.staking.v1beta1.MsgTokenizeShares".to_string(),
                         data:
-                            (crate::proto::liquidstaking::staking::v1beta1::MsgTokenizeSharesResponse {
+                            (drop_proto::proto::liquidstaking::staking::v1beta1::MsgTokenizeSharesResponse {
                                 amount: None,
                             })
                             .encode_to_vec(),
                     },
                     cosmos_sdk_proto::cosmos::base::abci::v1beta1::MsgData {
                         msg_type: "/cosmos.staking.v1beta1.MsgBeginRedelegate".to_string(),
-                        data: (crate::proto::liquidstaking::staking::v1beta1::MsgBeginRedelegateResponse {
+                        data: (drop_proto::proto::liquidstaking::staking::v1beta1::MsgBeginRedelegateResponse {
                             completion_time: None
                         })
                             .encode_to_vec(),
@@ -3216,7 +3189,7 @@
                     },
                     cosmos_sdk_proto::cosmos::base::abci::v1beta1::MsgData {
                         msg_type: "/cosmos.staking.v1beta1.MsgRedeemTokensForShares".to_string(),
-                        data: (crate::proto::liquidstaking::staking::v1beta1::MsgRedeemTokensforSharesResponse {
+                        data: (drop_proto::proto::liquidstaking::staking::v1beta1::MsgRedeemTokensforSharesResponse {
                             amount: None
                         }).encode_to_vec()
                     },
