--- conflicted
+++ resolved
@@ -115,7 +115,6 @@
     Ok(stake_changes.into_vec())
 }
 
-<<<<<<< HEAD
 #[derive(Default)]
 struct StakeChanges {
     changes: HashMap<String, Uint128>,
@@ -138,9 +137,6 @@
 }
 
 fn calc_normal_stake(delegation: &Delegation) -> Uint128 {
-=======
-fn calc_excess(delegation: &Delegation) -> Uint128 {
->>>>>>> 9375557a
     if delegation.stake >= delegation.on_top {
         delegation.stake - delegation.on_top
     } else {
