use cosmwasm_std::testing::MockApi;
use cosmwasm_std::{
    attr, coins, from_json,
    testing::{message_info, mock_env},
    to_json_binary, Addr, BalanceResponse, Coin, CosmosMsg, Decimal, Event, Response, SubMsg,
    Uint128, WasmMsg,
};
use cw_ownable::{Action, Ownership};
use cw_utils::PaymentError;
use drop_helpers::{
    ica::IcaState,
    testing::{mock_dependencies, mock_state_query},
};
use drop_staking_base::state::native_bond_provider::{
    Config, ConfigOptional, ReplyMsg, TxState, CONFIG, NON_STAKED_BALANCE, TX_STATE,
};
use neutron_sdk::{
    bindings::msg::{IbcFee, NeutronMsg},
    query::min_ibc_fee::MinIbcFeeResponse,
    sudo::msg::RequestPacketTimeoutHeight,
};

fn get_default_config(api: MockApi) -> Config {
    Config {
        factory_contract: api.addr_make("factory_contract"),
        base_denom: "base_denom".to_string(),
        min_ibc_transfer: Uint128::from(100u128),
        min_stake_amount: Uint128::from(100u128),
        port_id: "port_id".to_string(),
        transfer_channel_id: "transfer_channel_id".to_string(),
        timeout: 100u64,
    }
}

#[test]
fn instantiate() {
    let mut deps = mock_dependencies(&[]);
    let api = deps.api;

    let response = crate::contract::instantiate(
        deps.as_mut(),
        mock_env(),
        message_info(&api.addr_make("admin"), &[]),
        drop_staking_base::msg::native_bond_provider::InstantiateMsg {
            owner: api.addr_make("owner").to_string(),
            base_denom: "base_denom".to_string(),
            factory_contract: api.addr_make("factory_contract").to_string(),
            min_ibc_transfer: Uint128::from(100u128),
            min_stake_amount: Uint128::from(100u128),
            port_id: "port_id".to_string(),
            transfer_channel_id: "transfer_channel_id".to_string(),
            timeout: 100u64,
        },
    )
    .unwrap();

    let config = CONFIG.load(deps.as_ref().storage).unwrap();

    assert_eq!(config, get_default_config(api));

    assert_eq!(response.messages.len(), 0);
    assert_eq!(
        response.events,
        vec![
            Event::new("crates.io:drop-staking__drop-native-bond-provider-instantiate")
                .add_attributes([
                    attr("factory_contract", api.addr_make("factory_contract")),
                    attr("min_ibc_transfer", Uint128::from(100u128)),
                    attr("min_stake_amount", Uint128::from(100u128)),
                    attr("base_denom", "base_denom"),
                    attr("port_id", "port_id"),
                    attr("transfer_channel_id", "transfer_channel_id"),
                    attr("timeout", "100"),
                ])
        ]
    );
    assert!(response.attributes.is_empty());
}

#[test]
fn query_config() {
    let mut deps = mock_dependencies(&[]);
    let api = deps.api;

    CONFIG
        .save(deps.as_mut().storage, &get_default_config(api))
        .unwrap();

    let response = crate::contract::query(
        deps.as_ref(),
        mock_env(),
        drop_staking_base::msg::native_bond_provider::QueryMsg::Config {},
    )
    .unwrap();
    assert_eq!(response, to_json_binary(&get_default_config(api)).unwrap());
}

#[test]
fn update_config_wrong_owner() {
    let mut deps = mock_dependencies(&[]);
    let api = deps.api;

    let deps_mut = deps.as_mut();

    CONFIG
        .save(deps_mut.storage, &get_default_config(api))
        .unwrap();

    let _result = cw_ownable::initialize_owner(
        deps_mut.storage,
        deps_mut.api,
        Some(api.addr_make("core").as_ref()),
    );

    let error = crate::contract::execute(
        deps.as_mut(),
        mock_env(),
        message_info(&api.addr_make("core1"), &[]),
        drop_staking_base::msg::native_bond_provider::ExecuteMsg::UpdateConfig {
            new_config: ConfigOptional {
                base_denom: Some("base_denom".to_string()),
                factory_contract: Some(api.addr_make("factory_contract")),
                min_ibc_transfer: Some(Uint128::from(100u128)),
                min_stake_amount: Some(Uint128::from(100u128)),
                port_id: Some("port_id".to_string()),
                transfer_channel_id: Some("transfer_channel_id".to_string()),
                timeout: Some(100u64),
            },
        },
    )
    .unwrap_err();
    assert_eq!(
        error,
        drop_staking_base::error::native_bond_provider::ContractError::OwnershipError(
            cw_ownable::OwnershipError::NotOwner
        )
    );
}

#[test]
fn update_config_ok() {
    let mut deps = mock_dependencies(&[]);
    let api = deps.api;

    let deps_mut = deps.as_mut();

    let _result = cw_ownable::initialize_owner(
        deps_mut.storage,
        deps_mut.api,
        Some(api.addr_make("core").as_ref()),
    );

    CONFIG
        .save(deps.as_mut().storage, &get_default_config(api))
        .unwrap();

    let response = crate::contract::execute(
        deps.as_mut(),
        mock_env(),
        message_info(&api.addr_make("core"), &[]),
        drop_staking_base::msg::native_bond_provider::ExecuteMsg::UpdateConfig {
            new_config: ConfigOptional {
                base_denom: Some("base_denom_1".to_string()),
                factory_contract: Some(api.addr_make("factory_contract_1")),
                min_ibc_transfer: Some(Uint128::from(90u128)),
                min_stake_amount: Some(Uint128::from(90u128)),
                port_id: Some("port_id_1".to_string()),
                transfer_channel_id: Some("transfer_channel_id_1".to_string()),
                timeout: Some(90u64),
            },
        },
    )
    .unwrap();
    assert_eq!(response.messages.len(), 0);
    assert_eq!(
        response.events,
        vec![
            Event::new("crates.io:drop-staking__drop-native-bond-provider-update_config")
                .add_attributes([
                    attr("factory_contract", api.addr_make("factory_contract_1")),
                    attr("base_denom", "base_denom_1"),
                    attr("min_ibc_transfer", Uint128::from(90u128)),
                    attr("min_stake_amount", Uint128::from(90u128)),
                    attr("port_id", "port_id_1"),
                    attr("transfer_channel_id", "transfer_channel_id_1"),
                    attr("timeout", "90"),
                ])
        ]
    );
    assert!(response.attributes.is_empty());

    let config = crate::contract::query(
        deps.as_ref(),
        mock_env(),
        drop_staking_base::msg::native_bond_provider::QueryMsg::Config {},
    )
    .unwrap();
    assert_eq!(
        config,
        to_json_binary(&Config {
            factory_contract: api.addr_make("factory_contract_1"),
            base_denom: "base_denom_1".to_string(),
            min_ibc_transfer: Uint128::from(90u128),
            min_stake_amount: Uint128::from(90u128),
            port_id: "port_id_1".to_string(),
            transfer_channel_id: "transfer_channel_id_1".to_string(),
            timeout: 90u64,
        })
        .unwrap()
    );
}

#[test]
fn query_ownership() {
    let mut deps = mock_dependencies(&[]);
    let api = deps.api;

    let deps_mut = deps.as_mut();

    cw_ownable::initialize_owner(
        deps_mut.storage,
        deps_mut.api,
        Some(api.addr_make("core").as_ref()),
    )
    .unwrap();

    let response = crate::contract::query(
        deps.as_ref(),
        mock_env(),
        drop_staking_base::msg::native_bond_provider::QueryMsg::Ownership {},
    )
    .unwrap();

    assert_eq!(
        response,
        to_json_binary(&Ownership {
            owner: Some(api.addr_make("core")),
            pending_owner: None,
            pending_expiry: None
        })
        .unwrap()
    );
}

#[test]
fn query_can_bond_ok() {
    let mut deps = mock_dependencies(&[]);
    let api = deps.api;

    CONFIG
        .save(deps.as_mut().storage, &get_default_config(api))
        .unwrap();

    let can_bond = crate::contract::query(
        deps.as_ref(),
        mock_env(),
        drop_staking_base::msg::native_bond_provider::QueryMsg::CanBond {
            denom: "base_denom".to_string(),
        },
    )
    .unwrap();

    assert_eq!(can_bond, to_json_binary(&true).unwrap());
}

#[test]
fn query_can_bond_false() {
    let mut deps = mock_dependencies(&[]);
    let api = deps.api;

    CONFIG
        .save(deps.as_mut().storage, &get_default_config(api))
        .unwrap();

    let can_bond = crate::contract::query(
        deps.as_ref(),
        mock_env(),
        drop_staking_base::msg::native_bond_provider::QueryMsg::CanBond {
            denom: "wrong_denom".to_string(),
        },
    )
    .unwrap();

    assert_eq!(can_bond, to_json_binary(&false).unwrap());
}

#[test]
fn query_can_not_process_on_idle_not_in_idle_state() {
    let mut deps = mock_dependencies(&[]);
    let api = deps.api;

    CONFIG
        .save(deps.as_mut().storage, &get_default_config(api))
        .unwrap();

    NON_STAKED_BALANCE
        .save(deps.as_mut().storage, &Uint128::zero())
        .unwrap();

    TX_STATE
        .save(
            deps.as_mut().storage,
            &drop_staking_base::state::native_bond_provider::TxState {
                status: drop_staking_base::state::native_bond_provider::TxStateStatus::InProgress,
                transaction: Some(drop_puppeteer_base::peripheral_hook::Transaction::Stake {
                    amount: Uint128::from(0u64),
                }),
            },
        )
        .unwrap();

    let error = crate::contract::query(
        deps.as_ref(),
        mock_env(),
        drop_staking_base::msg::native_bond_provider::QueryMsg::CanProcessOnIdle {},
    )
    .unwrap_err();

    assert_eq!(
        error,
        drop_staking_base::error::native_bond_provider::ContractError::InvalidState {
            reason: "tx_state is not idle".to_string()
        }
    );
}

#[test]
fn query_can_process_on_idle_false_if_no_funds_to_process() {
    let mut deps = mock_dependencies(&[]);
    let api = deps.api;

    CONFIG
        .save(deps.as_mut().storage, &get_default_config(api))
        .unwrap();

    NON_STAKED_BALANCE
        .save(deps.as_mut().storage, &Uint128::zero())
        .unwrap();

    TX_STATE
        .save(deps.as_mut().storage, &TxState::default())
        .unwrap();

    deps.querier.add_bank_query_response(
        "cosmos2contract".to_string(),
        BalanceResponse::new(Coin::new(0u128, "base_denom".to_string())),
    );

    let error = crate::contract::query(
        deps.as_ref(),
        mock_env(),
        drop_staking_base::msg::native_bond_provider::QueryMsg::CanProcessOnIdle {},
    )
    .unwrap_err();

    assert_eq!(
        error,
        drop_staking_base::error::native_bond_provider::ContractError::NotEnoughToProcessIdle {
            min_stake_amount: Uint128::from(100u128),
            non_staked_balance: Uint128::from(0u128),
            min_ibc_transfer: Uint128::from(100u128),
            pending_coins: Uint128::from(0u128),
        }
    );
}

#[test]
fn query_can_process_on_idle_enough_non_staked_balance() {
<<<<<<< HEAD
    let mut deps = mock_dependencies(&[]);
    let api = deps.api;
=======
    let mut deps = mock_dependencies(&[Coin::new(1000u128, "base_denom")]);
>>>>>>> d65cfbde

    CONFIG
        .save(deps.as_mut().storage, &get_default_config(api))
        .unwrap();

    NON_STAKED_BALANCE
        .save(deps.as_mut().storage, &Uint128::from(100u128))
        .unwrap();

    TX_STATE
        .save(deps.as_mut().storage, &TxState::default())
        .unwrap();

    let res = crate::contract::query(
        deps.as_ref(),
        mock_env(),
        drop_staking_base::msg::native_bond_provider::QueryMsg::CanProcessOnIdle {},
    )
    .unwrap();

    deps.querier.add_bank_query_response(
        "cosmos2contract".to_string(),
        BalanceResponse::new(Coin::new(0u128, "base_denom".to_string())),
    );

    let res: bool = from_json(res).unwrap();

    assert!(res);
}

#[test]
fn query_can_process_on_idle_enough_contract_balance() {
    let mut deps = mock_dependencies(&[]);
    let api = deps.api;

    CONFIG
        .save(deps.as_mut().storage, &get_default_config(api))
        .unwrap();

    NON_STAKED_BALANCE
        .save(deps.as_mut().storage, &Uint128::from(100u128))
        .unwrap();

    TX_STATE
        .save(deps.as_mut().storage, &TxState::default())
        .unwrap();

    let res = crate::contract::query(
        deps.as_ref(),
        mock_env(),
        drop_staking_base::msg::native_bond_provider::QueryMsg::CanProcessOnIdle {},
    )
    .unwrap();

    deps.querier.add_bank_query_response(
        "cosmos2contract".to_string(),
        BalanceResponse::new(Coin::new(100u128, "base_denom".to_string())),
    );

    let res: bool = from_json(res).unwrap();

    assert!(res);
}

#[test]
fn query_token_amount() {
    let mut deps = mock_dependencies(&[]);
    let api = deps.api;

    CONFIG
        .save(deps.as_mut().storage, &get_default_config(api))
        .unwrap();

    let token_amount = crate::contract::query(
        deps.as_ref(),
        mock_env(),
        drop_staking_base::msg::native_bond_provider::QueryMsg::TokensAmount {
            coin: Coin {
                denom: "base_denom".to_string(),
                amount: 100u128.into(),
            },
            exchange_rate: Decimal::one(),
        },
    )
    .unwrap();

    assert_eq!(
        token_amount,
        to_json_binary(&Uint128::new(100u128)).unwrap()
    );
}

#[test]
fn query_token_amount_half() {
    let mut deps = mock_dependencies(&[]);
    let api = deps.api;

    CONFIG
        .save(deps.as_mut().storage, &get_default_config(api))
        .unwrap();

    let token_amount = crate::contract::query(
        deps.as_ref(),
        mock_env(),
        drop_staking_base::msg::native_bond_provider::QueryMsg::TokensAmount {
            coin: Coin {
                denom: "base_denom".to_string(),
                amount: 100u128.into(),
            },
            exchange_rate: Decimal::from_atomics(Uint128::from(5u64), 1).unwrap(),
        },
    )
    .unwrap();

    assert_eq!(
        token_amount,
        to_json_binary(&Uint128::new(200u128)).unwrap()
    );
}

#[test]
fn query_token_amount_above_one() {
    let mut deps = mock_dependencies(&[]);
    let api = deps.api;

    CONFIG
        .save(deps.as_mut().storage, &get_default_config(api))
        .unwrap();

    let token_amount = crate::contract::query(
        deps.as_ref(),
        mock_env(),
        drop_staking_base::msg::native_bond_provider::QueryMsg::TokensAmount {
            coin: Coin {
                denom: "base_denom".to_string(),
                amount: 100u128.into(),
            },
            exchange_rate: Decimal::from_atomics(Uint128::from(11u64), 1).unwrap(),
        },
    )
    .unwrap();

    assert_eq!(token_amount, to_json_binary(&Uint128::new(90u128)).unwrap());
}

#[test]
fn query_token_amount_wrong_denom() {
    let mut deps = mock_dependencies(&[]);
    let api = deps.api;

    CONFIG
        .save(deps.as_mut().storage, &get_default_config(api))
        .unwrap();

    let error = crate::contract::query(
        deps.as_ref(),
        mock_env(),
        drop_staking_base::msg::native_bond_provider::QueryMsg::TokensAmount {
            coin: Coin {
                denom: "wrong_denom".to_string(),
                amount: 100u128.into(),
            },
            exchange_rate: Decimal::one(),
        },
    )
    .unwrap_err();

    assert_eq!(
        error,
        drop_staking_base::error::native_bond_provider::ContractError::InvalidDenom {}
    );
}

#[test]
fn update_ownership() {
    let mut deps = mock_dependencies(&[]);
    let api = deps.api;

    let deps_mut = deps.as_mut();

    let _result = cw_ownable::initialize_owner(
        deps_mut.storage,
        deps_mut.api,
        Some(api.addr_make("core").as_ref()),
    );

    crate::contract::execute(
        deps.as_mut(),
        mock_env(),
        message_info(&api.addr_make("core"), &[]),
        drop_staking_base::msg::native_bond_provider::ExecuteMsg::UpdateOwnership(
            Action::TransferOwnership {
                new_owner: api.addr_make("new_owner").to_string(),
                expiry: None,
            },
        ),
    )
    .unwrap();

    let response = crate::contract::query(
        deps.as_ref(),
        mock_env(),
        drop_staking_base::msg::native_bond_provider::QueryMsg::Ownership {},
    )
    .unwrap();

    assert_eq!(
        response,
        to_json_binary(&Ownership {
            owner: Some(api.addr_make("core")),
            pending_owner: Some(api.addr_make("new_owner")),
            pending_expiry: None
        })
        .unwrap()
    );
}

#[test]
fn process_on_idle_not_in_idle_state() {
    let mut deps = mock_dependencies(&[]);
    let api = deps.api;

    mock_state_query(&mut deps);

    CONFIG
        .save(deps.as_mut().storage, &get_default_config(api))
        .unwrap();

    NON_STAKED_BALANCE
        .save(deps.as_mut().storage, &Uint128::zero())
        .unwrap();

    TX_STATE
        .save(
            deps.as_mut().storage,
            &drop_staking_base::state::native_bond_provider::TxState {
                status: drop_staking_base::state::native_bond_provider::TxStateStatus::InProgress,
                transaction: Some(drop_puppeteer_base::peripheral_hook::Transaction::Stake {
                    amount: Uint128::from(0u64),
                }),
            },
        )
        .unwrap();

    let error = crate::contract::execute(
        deps.as_mut(),
        mock_env(),
        message_info(&api.addr_make("core_contract"), &[]),
        drop_staking_base::msg::native_bond_provider::ExecuteMsg::ProcessOnIdle {},
    )
    .unwrap_err();

    assert_eq!(
        error,
        drop_staking_base::error::native_bond_provider::ContractError::InvalidState {
            reason: "tx_state is not idle".to_string()
        }
    );
}

#[test]
fn process_on_idle_not_core_contract() {
    let mut deps = mock_dependencies(&[]);
    let api = deps.api;

    mock_state_query(&mut deps);

    CONFIG
        .save(deps.as_mut().storage, &get_default_config(api))
        .unwrap();

    let error = crate::contract::execute(
        deps.as_mut(),
        mock_env(),
        message_info(&api.addr_make("not_core_contract"), &[]),
        drop_staking_base::msg::native_bond_provider::ExecuteMsg::ProcessOnIdle {},
    )
    .unwrap_err();

    assert_eq!(
        error,
        drop_staking_base::error::native_bond_provider::ContractError::Unauthorized {}
    );
}

#[test]
fn process_on_idle_delegation() {
    let mut deps = mock_dependencies(&[]);
    let api = deps.api;

    mock_state_query(&mut deps);

    CONFIG
        .save(deps.as_mut().storage, &get_default_config(api))
        .unwrap();

    NON_STAKED_BALANCE
        .save(deps.as_mut().storage, &Uint128::from(100u128))
        .unwrap();

    TX_STATE
        .save(deps.as_mut().storage, &TxState::default())
        .unwrap();

    deps.querier
        .add_wasm_query_response(api.addr_make("strategy_contract").as_str(), move |_| {
            cosmwasm_std::ContractResult::Ok(
                to_json_binary(&vec![(
                    api.addr_make("valoper_address").to_string(),
                    Uint128::from(1000u128),
                )])
                .unwrap(),
            )
        });

    let res = crate::contract::execute(
        deps.as_mut(),
        mock_env(),
        message_info(&api.addr_make("core_contract"), &[]),
        drop_staking_base::msg::native_bond_provider::ExecuteMsg::ProcessOnIdle {},
    )
    .unwrap();

    assert_eq!(
        res,
        Response::new()
            .add_attributes(vec![attr("action", "process_on_idle"),])
            .add_event(Event::new(
                "crates.io:drop-staking__drop-native-bond-provider-process_on_idle"
            ))
            .add_submessage(SubMsg::reply_always(
                CosmosMsg::Wasm(WasmMsg::Execute {
                    contract_addr: api.addr_make("puppeteer_contract").to_string(),
                    msg: to_json_binary(&drop_staking_base::msg::puppeteer::ExecuteMsg::Delegate {
                        items: vec![(
                            api.addr_make("valoper_address").to_string(),
                            Uint128::from(1000u128)
                        )],
                        reply_to: api.addr_make("cosmos2contract").to_string()
                    })
                    .unwrap(),
                    funds: vec![],
                }),
                ReplyMsg::Bond.to_reply_id()
            ))
    );
}

#[test]
fn process_on_idle_ibc_transfer() {
    let mut deps = mock_dependencies(&[]);
    let api = deps.api;

    mock_state_query(&mut deps);

    CONFIG
        .save(deps.as_mut().storage, &get_default_config(api))
        .unwrap();

    NON_STAKED_BALANCE
        .save(deps.as_mut().storage, &Uint128::zero())
        .unwrap();

    TX_STATE
        .save(deps.as_mut().storage, &TxState::default())
        .unwrap();

    deps.querier.add_bank_query_response(
        api.addr_make("cosmos2contract").to_string(),
        BalanceResponse::new(Coin::new(100u128, "base_denom".to_string())),
    );

    deps.querier.add_custom_query_response(|_| {
        to_json_binary(&MinIbcFeeResponse {
            min_fee: IbcFee {
                recv_fee: vec![],
                ack_fee: coins(100, "local_denom"),
                timeout_fee: coins(200, "local_denom"),
            },
        })
        .unwrap()
    });

    deps.querier
        .add_wasm_query_response(api.addr_make("puppeteer_contract").as_str(), move |_| {
            cosmwasm_std::ContractResult::Ok(
                to_json_binary(&IcaState::Registered {
                    ica_address: api.addr_make("ica_address").to_string(),
                    port_id: "port_id".to_string(),
                    channel_id: "channel_id".to_string(),
                })
                .unwrap(),
            )
        });

    let mocked_env = mock_env();

    let res = crate::contract::execute(
        deps.as_mut(),
        mocked_env.clone(),
        message_info(&api.addr_make("core_contract"), &[]),
        drop_staking_base::msg::native_bond_provider::ExecuteMsg::ProcessOnIdle {},
    )
    .unwrap();

    assert_eq!(
        res,
        Response::new()
            .add_attributes(vec![attr("action", "process_on_idle"),])
            .add_event(Event::new(
                "crates.io:drop-staking__drop-native-bond-provider-process_on_idle"
            ))
            .add_submessage(SubMsg::reply_always(
                NeutronMsg::IbcTransfer {
                    source_port: "port_id".to_string(),
                    source_channel: "transfer_channel_id".to_string(),
                    token: Coin::new(100u128, "base_denom"),
                    sender: api.addr_make("cosmos2contract").to_string(),
                    receiver: api.addr_make("ica_address").to_string(),
                    timeout_height: RequestPacketTimeoutHeight {
                        revision_number: None,
                        revision_height: None,
                    },
                    timeout_timestamp: mocked_env.block.time.plus_seconds(100u64).nanos(),
                    memo: "".to_string(),
                    fee: IbcFee {
                        recv_fee: vec![],
                        ack_fee: vec![],
                        timeout_fee: vec![]
                    },
                },
                ReplyMsg::IbcTransfer.to_reply_id()
            ))
    );
}

#[test]
fn process_on_idle_not_allowed_if_no_funds() {
    let mut deps = mock_dependencies(&[]);
    let api = deps.api;

    mock_state_query(&mut deps);

    CONFIG
        .save(deps.as_mut().storage, &get_default_config(api))
        .unwrap();

    NON_STAKED_BALANCE
        .save(deps.as_mut().storage, &Uint128::zero())
        .unwrap();

    TX_STATE
        .save(deps.as_mut().storage, &TxState::default())
        .unwrap();

    deps.querier.add_bank_query_response(
        api.addr_make("cosmos2contract").to_string(),
        BalanceResponse::new(Coin::new(0u128, "base_denom".to_string())),
    );

    let error = crate::contract::execute(
        deps.as_mut(),
        mock_env(),
        message_info(&api.addr_make("core_contract"), &[]),
        drop_staking_base::msg::native_bond_provider::ExecuteMsg::ProcessOnIdle {},
    )
    .unwrap_err();

    assert_eq!(
        error,
        drop_staking_base::error::native_bond_provider::ContractError::NotEnoughToProcessIdle {
            min_stake_amount: Uint128::from(100u128),
            non_staked_balance: Uint128::zero(),
            min_ibc_transfer: Uint128::from(100u128),
            pending_coins: Uint128::zero(),
        }
    );
}

#[test]
fn execute_bond() {
    let mut deps = mock_dependencies(&[]);
    let api = deps.api;

    CONFIG
        .save(deps.as_mut().storage, &get_default_config(api))
        .unwrap();

    let response = crate::contract::execute(
        deps.as_mut(),
        mock_env(),
        message_info(
            &Addr::unchecked("core"),
            &[Coin::new(100u128, "base_denom")],
        ),
        drop_staking_base::msg::native_bond_provider::ExecuteMsg::Bond {},
    )
    .unwrap();
    assert_eq!(response.messages.len(), 0);

    assert_eq!(
        response,
        Response::new().add_event(
            Event::new("crates.io:drop-staking__drop-native-bond-provider-bond")
                .add_attributes(vec![("received_funds", "100base_denom"),])
        )
    );
}

#[test]
fn execute_bond_wrong_denom() {
    let mut deps = mock_dependencies(&[]);
    let api = deps.api;

    CONFIG
        .save(deps.as_mut().storage, &get_default_config(api))
        .unwrap();

    let error = crate::contract::execute(
        deps.as_mut(),
        mock_env(),
        message_info(
            &Addr::unchecked("core"),
            &[Coin::new(100u128, "wrong_denom")],
        ),
        drop_staking_base::msg::native_bond_provider::ExecuteMsg::Bond {},
    )
    .unwrap_err();

    assert_eq!(
        error,
        drop_staking_base::error::native_bond_provider::ContractError::InvalidDenom {}
    );
}

#[test]
fn execute_bond_no_funds() {
    let mut deps = mock_dependencies(&[]);
    let api = deps.api;

    CONFIG
        .save(deps.as_mut().storage, &get_default_config(api))
        .unwrap();

    let error = crate::contract::execute(
        deps.as_mut(),
        mock_env(),
        message_info(&Addr::unchecked("core"), &[]),
        drop_staking_base::msg::native_bond_provider::ExecuteMsg::Bond {},
    )
    .unwrap_err();

    assert_eq!(
        error,
        drop_staking_base::error::native_bond_provider::ContractError::PaymentError(
            PaymentError::NoFunds {}
        )
    );
}

#[test]
fn execute_bond_multiple_denoms() {
    let mut deps = mock_dependencies(&[]);
    let api = deps.api;

    CONFIG
        .save(deps.as_mut().storage, &get_default_config(api))
        .unwrap();

    let error = crate::contract::execute(
        deps.as_mut(),
        mock_env(),
        message_info(
            &Addr::unchecked("core"),
            &[
                Coin::new(100u128, "base_denom"),
                Coin::new(100u128, "second_denom"),
            ],
        ),
        drop_staking_base::msg::native_bond_provider::ExecuteMsg::Bond {},
    )
    .unwrap_err();

    assert_eq!(
        error,
        drop_staking_base::error::native_bond_provider::ContractError::PaymentError(
            PaymentError::MultipleDenoms {}
        )
    );
}

#[test]
fn test_migrate_wrong_contract() {
    let mut deps = mock_dependencies(&[]);

    let deps_mut = deps.as_mut();

    cw2::set_contract_version(deps_mut.storage, "wrong_contract_name", "0.0.1").unwrap();

    let res = crate::contract::migrate(
        deps.as_mut(),
        mock_env(),
        drop_staking_base::msg::native_bond_provider::MigrateMsg {},
    )
    .unwrap_err();
    assert_eq!(
        res,
        drop_staking_base::error::native_bond_provider::ContractError::MigrationError {
            storage_contract_name: "wrong_contract_name".to_string(),
            contract_name: crate::contract::CONTRACT_NAME.to_string()
        }
    )
}<|MERGE_RESOLUTION|>--- conflicted
+++ resolved
@@ -366,12 +366,8 @@
 
 #[test]
 fn query_can_process_on_idle_enough_non_staked_balance() {
-<<<<<<< HEAD
-    let mut deps = mock_dependencies(&[]);
-    let api = deps.api;
-=======
     let mut deps = mock_dependencies(&[Coin::new(1000u128, "base_denom")]);
->>>>>>> d65cfbde
+    let api = deps.api;
 
     CONFIG
         .save(deps.as_mut().storage, &get_default_config(api))
