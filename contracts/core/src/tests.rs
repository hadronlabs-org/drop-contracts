--- conflicted
+++ resolved
@@ -177,21 +177,15 @@
     cw_ownable::initialize_owner(deps_mut.storage, deps_mut.api, Some(owner_address.as_str()))
         .unwrap();
     assert_eq!(
-<<<<<<< HEAD
-        from_json::<String>(&query(deps.as_ref(), mock_env(), QueryMsg::Owner {}).unwrap())
-            .unwrap(),
-        owner_address.as_str(),
-=======
         from_json::<cw_ownable::Ownership<Addr>>(
             &query(deps.as_ref(), mock_env(), QueryMsg::Ownership {}).unwrap()
         )
         .unwrap(),
         cw_ownable::Ownership::<Addr> {
-            owner: Some(Addr::unchecked("owner")),
+            owner: Some(owner_address),
             pending_owner: None,
             pending_expiry: None,
         }
->>>>>>> d65cfbde
     );
 }
 
