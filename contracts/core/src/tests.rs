--- conflicted
+++ resolved
@@ -17,16 +17,11 @@
         strategy::QueryMsg as StrategyQueryMsg,
     },
     state::core::{
-<<<<<<< HEAD
-        unbond_batches_map, Config, ConfigOptional, ContractState, FeeItem, NonNativeRewardsItem,
-        UnbondBatch, UnbondBatchStatus, UnbondItem, BONDED_AMOUNT, COLLECTED_FEES, CONFIG,
-        EXCHANGE_RATE, FSM, LAST_ICA_BALANCE_CHANGE_HEIGHT, LAST_IDLE_CALL, LAST_LSM_REDEEM,
-        LAST_PUPPETEER_RESPONSE, LSM_SHARES_TO_REDEEM, NON_NATIVE_REWARDS_CONFIG,
-        PENDING_LSM_SHARES, TOTAL_LSM_SHARES, UNBOND_BATCH_ID,
-=======
-        Config, ConfigOptional, NonNativeRewardsItem, LAST_ICA_BALANCE_CHANGE_HEIGHT,
-        NON_NATIVE_REWARDS_CONFIG,
->>>>>>> ecb91a3e
+        unbond_batches_map, Config, ConfigOptional, ContractState, NonNativeRewardsItem,
+        UnbondBatch, UnbondBatchStatus, UnbondItem, BONDED_AMOUNT, CONFIG, EXCHANGE_RATE, FSM,
+        LAST_ICA_BALANCE_CHANGE_HEIGHT, LAST_IDLE_CALL, LAST_LSM_REDEEM, LAST_PUPPETEER_RESPONSE,
+        LSM_SHARES_TO_REDEEM, NON_NATIVE_REWARDS_CONFIG, PENDING_LSM_SHARES, TOTAL_LSM_SHARES,
+        UNBOND_BATCH_ID,
     },
 };
 use neutron_sdk::{
