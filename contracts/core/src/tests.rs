--- conflicted
+++ resolved
@@ -31,13 +31,8 @@
     },
 };
 use neutron_sdk::{bindings::query::NeutronQuery, interchain_queries::v045::types::Balances};
-<<<<<<< HEAD
+use std::collections::HashMap;
 use std::vec;
-
-use std::collections::HashMap;
-=======
-use std::{collections::HashMap, vec};
->>>>>>> 2d81c2ce
 
 fn get_default_config(
     idle_min_interval: u64,
@@ -80,7 +75,6 @@
             factory_contract: "factory_contract".to_string(),
             denom: "ld_denom".to_string(),
         })
-<<<<<<< HEAD
         .into()
     });
     deps.querier
@@ -92,17 +86,6 @@
                 })
                 .unwrap(),
             )
-=======
-        .unwrap()
-    });
-    deps.querier
-        .add_wasm_query_response("old_token_contract", |_| {
-            to_json_binary(&drop_staking_base::msg::token::ConfigResponse {
-                factory_contract: "factory_contract".to_string(),
-                denom: "ld_denom".to_string(),
-            })
-            .unwrap()
->>>>>>> 2d81c2ce
         });
     mock_state_query(&mut deps);
     let env = mock_env();
@@ -210,11 +193,7 @@
     cw_ownable::initialize_owner(deps_mut.storage, deps_mut.api, Some("owner")).unwrap();
 
     deps.querier
-<<<<<<< HEAD
         .add_wasm_query_response("bond_provider_address", |_| to_json_binary(&false).into());
-=======
-        .add_wasm_query_response("bond_provider_address", |_| to_json_binary(&false).unwrap());
->>>>>>> 2d81c2ce
 
     let error = execute(
         deps.as_mut(),
@@ -341,11 +320,7 @@
     );
 
     deps.querier
-<<<<<<< HEAD
         .add_wasm_query_response("bond_provider", |_| to_json_binary(&true).into());
-=======
-        .add_wasm_query_response("bond_provider", |_| to_json_binary(&true).unwrap());
->>>>>>> 2d81c2ce
 
     let res = execute(
         deps.as_mut(),
@@ -2007,11 +1982,7 @@
                 ("token_contract", "token_contract"),
                 ("withdrawal_voucher_contract", "withdrawal_voucher_contract"),
             ]))
-<<<<<<< HEAD
             .into()
-=======
-            .unwrap()
->>>>>>> 2d81c2ce
         });
     env.block.time = Timestamp::from_seconds(1000);
     FSM.set_initial_state(deps.as_mut().storage, ContractState::Idle)
