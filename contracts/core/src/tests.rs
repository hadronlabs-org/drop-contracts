<<<<<<< HEAD
use crate::{
    contract::{execute, get_non_native_rewards_and_fee_transfer_msg, get_stake_msg},
    error::ContractError,
};
=======
>>>>>>> af1962f5
use cosmwasm_std::{
    from_json,
    testing::{mock_env, mock_info, MockApi, MockStorage},
    to_json_binary, Addr, Coin, CosmosMsg, Decimal, Event, MessageInfo, Order, OwnedDeps, Response,
    StdResult, SubMsg, Timestamp, Uint128, WasmMsg,
};
<<<<<<< HEAD
use drop_puppeteer_base::msg::QueryMsg as PuppeteerBaseQueryMsg;
use drop_staking_base::{
    msg::{
        core::ExecuteMsg,
        puppeteer::{MultiBalances, QueryExtMsg},
        strategy::QueryMsg as StrategyQueryMsg,
    },
    state::core::{
        unbond_batches_map, Config, FeeItem, NonNativeRewardsItem, UnbondBatch, UnbondBatchStatus,
        COLLECTED_FEES, CONFIG, LAST_ICA_BALANCE_CHANGE_HEIGHT, NON_NATIVE_REWARDS_CONFIG,
=======
use std::{str::FromStr, vec};

use drop_helpers::testing::{mock_dependencies, WasmMockQuerier};
use drop_puppeteer_base::state::RedeemShareItem;
use drop_staking_base::{
    msg::strategy::QueryMsg as StategyQueryMsg,
    state::core::{
        unbond_batches_map, ContractState, UnbondBatch, UnbondBatchStatus, UnbondItem,
        BONDED_AMOUNT, CONFIG, EXCHANGE_RATE, FSM, LAST_IDLE_CALL, LAST_LSM_REDEEM,
        LAST_PUPPETEER_RESPONSE, LSM_SHARES_TO_REDEEM, PENDING_LSM_SHARES, TOTAL_LSM_SHARES,
        UNBOND_BATCH_ID,
    },
};
use drop_staking_base::{
    msg::{core::InstantiateMsg, puppeteer::MultiBalances},
    state::core::{
        Config, ConfigOptional, FeeItem, NonNativeRewardsItem, COLLECTED_FEES,
        LAST_ICA_BALANCE_CHANGE_HEIGHT, NON_NATIVE_REWARDS_CONFIG,
>>>>>>> af1962f5
    },
};
use neutron_sdk::{
    bindings::{msg::NeutronMsg, query::NeutronQuery},
    interchain_queries::v045::types::Balances,
    sudo::msg::RequestPacket,
};
<<<<<<< HEAD
use std::marker::PhantomData;
=======

use crate::contract::{
    check_denom, execute, get_non_native_rewards_and_fee_transfer_msg, get_stake_msg,
};
>>>>>>> af1962f5

pub const MOCK_PUPPETEER_CONTRACT_ADDR: &str = "puppeteer_contract";
pub const MOCK_STRATEGY_CONTRACT_ADDR: &str = "strategy_contract";

<<<<<<< HEAD
fn mock_dependencies() -> OwnedDeps<MockStorage, MockApi, WasmMockQuerier, NeutronQuery> {
    let custom_querier = WasmMockQuerier::new(MockQuerier::new(&[]));

    OwnedDeps {
        storage: MockStorage::default(),
        api: MockApi::default(),
        querier: custom_querier,
        custom_query_type: PhantomData,
    }
}

pub struct WasmMockQuerier {
    base: MockQuerier,
}

impl Querier for WasmMockQuerier {
    fn raw_query(&self, bin_request: &[u8]) -> QuerierResult {
        let request: QueryRequest<Empty> = match from_json(bin_request) {
            Ok(v) => v,
            Err(e) => {
                return QuerierResult::Err(SystemError::InvalidRequest {
                    error: format!("Parsing query request: {}", e),
                    request: bin_request.into(),
                });
            }
        };
        self.handle_query(&request)
    }
}

impl WasmMockQuerier {
    pub fn handle_query(&self, request: &QueryRequest<Empty>) -> QuerierResult {
        match &request {
            QueryRequest::Wasm(WasmQuery::Smart { contract_addr, msg }) => {
                if contract_addr == MOCK_PUPPETEER_CONTRACT_ADDR {
                    let q: PuppeteerBaseQueryMsg<QueryExtMsg> = from_json(msg).unwrap();
                    let reply = match q {
                        PuppeteerBaseQueryMsg::Extention { msg } => match msg {
                            QueryExtMsg::NonNativeRewardsBalances {} => {
                                let data = (
                                    MultiBalances {
                                        coins: vec![Coin {
                                            denom: "denom".to_string(),
                                            amount: Uint128::new(150),
                                        }],
                                    },
                                    10u64,
                                    Timestamp::from_nanos(20),
                                );
                                to_json_binary(&data)
                            }
                            QueryExtMsg::Balances {} => {
                                let data = (
                                    Balances {
                                        coins: vec![Coin {
                                            denom: "remote_denom".to_string(),
                                            amount: Uint128::new(200),
                                        }],
                                    },
                                    10u64,
                                    Timestamp::from_nanos(20),
                                );
                                to_json_binary(&data)
                            }
                            _ => unimplemented!(),
                        },
                        _ => unimplemented!(),
                    };
                    return SystemResult::Ok(ContractResult::from(reply));
                }
                if contract_addr == MOCK_STRATEGY_CONTRACT_ADDR {
                    let q: StrategyQueryMsg = from_json(msg).unwrap();
                    let reply = match q {
                        StrategyQueryMsg::CalcDeposit { deposit } => to_json_binary(&vec![
                            drop_staking_base::msg::distribution::IdealDelegation {
                                valoper_address: "valoper_address".to_string(),
                                stake_change: deposit,
                                ideal_stake: deposit,
                                current_stake: deposit,
                                weight: 1u64,
                            },
                        ]),
                        _ => unimplemented!(),
                    };
                    return SystemResult::Ok(ContractResult::from(reply));
                }
                SystemResult::Err(SystemError::NoSuchContract {
                    addr: contract_addr.to_string(),
                })
            }
            _ => self.base.handle_query(request),
        }
    }
}

impl WasmMockQuerier {
    pub fn new(base: MockQuerier) -> WasmMockQuerier {
        WasmMockQuerier { base }
    }
}

=======
>>>>>>> af1962f5
fn get_default_config(fee: Option<Decimal>) -> Config {
    Config {
        token_contract: "token_contract".to_string(),
        puppeteer_contract: MOCK_PUPPETEER_CONTRACT_ADDR.to_string(),
        puppeteer_timeout: 60,
        strategy_contract: MOCK_STRATEGY_CONTRACT_ADDR.to_string(),
        withdrawal_voucher_contract: "withdrawal_voucher_contract".to_string(),
        withdrawal_manager_contract: "withdrawal_manager_contract".to_string(),
        validators_set_contract: "validators_set_contract".to_string(),
        base_denom: "base_denom".to_string(),
        remote_denom: "remote_denom".to_string(),
        idle_min_interval: 1,
        unbonding_period: 60,
        unbonding_safe_period: 10,
        unbond_batch_switch_time: 6000,
        pump_address: None,
        ld_denom: None,
        channel: "channel".to_string(),
        fee,
        fee_address: Some("fee_address".to_string()),
        lsm_redeem_threshold: 10u64,
        lsm_min_bond_amount: Uint128::one(),
        lsm_redeem_maximum_interval: 10_000_000_000,
        bond_limit: None,
        emergency_address: None,
        min_stake_amount: Uint128::new(100),
    }
}

fn setup_config(deps: &mut OwnedDeps<MockStorage, MockApi, WasmMockQuerier, NeutronQuery>) {
    CONFIG
        .save(
            deps.as_mut().storage,
            &get_default_config(Decimal::from_atomics(1u32, 1).ok()),
        )
        .unwrap();
}

#[test]
fn get_non_native_rewards_and_fee_transfer_msg_success() {
    let mut deps = mock_dependencies(&[]);
    setup_config(&mut deps);
    deps.querier
        .add_wasm_query_response("puppeteer_contract", |_msg: &_| {
            to_json_binary(&(
                MultiBalances {
                    coins: vec![Coin {
                        denom: "denom".to_string(),
                        amount: Uint128::new(150),
                    }],
                },
                10u64,
                Timestamp::from_nanos(20),
            ))
            .unwrap()
        });

    NON_NATIVE_REWARDS_CONFIG
        .save(
            deps.as_mut().storage,
            &vec![NonNativeRewardsItem {
                address: "address".to_string(),
                denom: "denom".to_string(),
                min_amount: Uint128::new(100),
                fee: Decimal::from_atomics(1u32, 1).unwrap(),
                fee_address: "fee_address".to_string(),
            }],
        )
        .unwrap();

    let info = mock_info("addr0000", &[Coin::new(1000, "untrn")]);

    let result: CosmosMsg<NeutronMsg> =
        get_non_native_rewards_and_fee_transfer_msg(deps.as_ref(), info, &mock_env())
            .unwrap()
            .unwrap();

    assert_eq!(
        result,
        CosmosMsg::Wasm(WasmMsg::Execute {
            contract_addr: "puppeteer_contract".to_string(),
            msg: to_json_binary(&drop_staking_base::msg::puppeteer::ExecuteMsg::Transfer {
                items: vec![
                    (
                        "address".to_string(),
                        Coin {
                            denom: "denom".to_string(),
                            amount: Uint128::new(135)
                        }
                    ),
                    (
                        "fee_address".to_string(),
                        Coin {
                            denom: "denom".to_string(),
                            amount: Uint128::new(15)
                        }
                    )
                ],
                timeout: Some(60),
                reply_to: "cosmos2contract".to_string()
            })
            .unwrap(),
            funds: vec![Coin::new(1000, "untrn")]
        })
    );
}

#[test]
fn get_non_native_rewards_and_fee_transfer_msg_zero_fee() {
    let mut deps = mock_dependencies(&[]);
    deps.querier
        .add_wasm_query_response("puppeteer_contract", |_msg: &_| {
            to_json_binary(&(
                MultiBalances {
                    coins: vec![Coin {
                        denom: "denom".to_string(),
                        amount: Uint128::new(150),
                    }],
                },
                10u64,
                Timestamp::from_nanos(20),
            ))
            .unwrap()
        });
    setup_config(&mut deps);

    NON_NATIVE_REWARDS_CONFIG
        .save(
            deps.as_mut().storage,
            &vec![NonNativeRewardsItem {
                address: "address".to_string(),
                denom: "denom".to_string(),
                min_amount: Uint128::new(100),
                fee: Decimal::zero(),
                fee_address: "fee_address".to_string(),
            }],
        )
        .unwrap();

    let info = mock_info("addr0000", &[Coin::new(1000, "untrn")]);

    let result: CosmosMsg<NeutronMsg> =
        get_non_native_rewards_and_fee_transfer_msg(deps.as_ref(), info, &mock_env())
            .unwrap()
            .unwrap();

    assert_eq!(
        result,
        CosmosMsg::Wasm(WasmMsg::Execute {
            contract_addr: "puppeteer_contract".to_string(),
            msg: to_json_binary(&drop_staking_base::msg::puppeteer::ExecuteMsg::Transfer {
                items: vec![(
                    "address".to_string(),
                    Coin {
                        denom: "denom".to_string(),
                        amount: Uint128::new(150)
                    }
                )],
                timeout: Some(60),
                reply_to: "cosmos2contract".to_string()
            })
            .unwrap(),
            funds: vec![Coin::new(1000, "untrn")]
        })
    );
}

#[test]
fn get_stake_msg_success() {
    let mut deps = mock_dependencies(&[]);
    setup_config(&mut deps);
    LAST_ICA_BALANCE_CHANGE_HEIGHT
        .save(deps.as_mut().storage, &1)
        .unwrap();
    deps.querier
        .add_wasm_query_response("puppeteer_contract", |_msg: &_| {
            to_json_binary(&(
                Balances {
                    coins: vec![Coin {
                        denom: "remote_denom".to_string(),
                        amount: Uint128::new(200),
                    }],
                },
                10u64,
                Timestamp::from_nanos(20),
            ))
            .unwrap()
        });
    deps.querier
        .add_wasm_query_response("strategy_contract", |msg| {
            let q: StategyQueryMsg = from_json(msg).unwrap();
            match q {
                StategyQueryMsg::CalcDeposit { deposit } => to_json_binary(&vec![
                    drop_staking_base::msg::distribution::IdealDelegation {
                        valoper_address: "valoper_address".to_string(),
                        stake_change: deposit,
                        ideal_stake: deposit,
                        current_stake: deposit,
                        weight: 1u64,
                    },
                ])
                .unwrap(),
                _ => unimplemented!(),
            }
        });

    let stake_msg: CosmosMsg<NeutronMsg> = get_stake_msg(
        deps.as_mut(),
        &mock_env(),
        &get_default_config(Decimal::from_atomics(1u32, 1).ok()),
        &MessageInfo {
            sender: Addr::unchecked("addr0000"),
            funds: vec![Coin::new(200, "untrn")],
        },
    )
    .unwrap()
    .unwrap();

    assert_eq!(
        stake_msg,
        CosmosMsg::Wasm(WasmMsg::Execute {
            contract_addr: "puppeteer_contract".to_string(),
            msg: to_json_binary(&drop_staking_base::msg::puppeteer::ExecuteMsg::Delegate {
                items: vec![("valoper_address".to_string(), Uint128::new(180))],
                timeout: Some(60),
                reply_to: "cosmos2contract".to_string(),
            })
            .unwrap(),
            funds: vec![Coin::new(200, "untrn")],
        })
    );

    let collected_fees = COLLECTED_FEES
        .range_raw(deps.as_mut().storage, None, None, Order::Ascending)
        .map(|item| item.map(|(_key, value)| value))
        .collect::<StdResult<Vec<FeeItem>>>()
        .unwrap();

    assert_eq!(
        collected_fees[0],
        FeeItem {
            address: "fee_address".to_string(),
            denom: "remote_denom".to_string(),
            amount: Uint128::new(20),
        }
    );
}

#[test]
fn get_stake_msg_zero_fee() {
    let mut deps = mock_dependencies(&[]);
    deps.querier
        .add_wasm_query_response("puppeteer_contract", |_msg: &_| {
            to_json_binary(&(
                Balances {
                    coins: vec![Coin {
                        denom: "remote_denom".to_string(),
                        amount: Uint128::new(200),
                    }],
                },
                10u64,
                Timestamp::from_nanos(20),
            ))
            .unwrap()
        });
    deps.querier
        .add_wasm_query_response("strategy_contract", |msg| {
            let q: StategyQueryMsg = from_json(msg).unwrap();
            match q {
                StategyQueryMsg::CalcDeposit { deposit } => to_json_binary(&vec![
                    drop_staking_base::msg::distribution::IdealDelegation {
                        valoper_address: "valoper_address".to_string(),
                        stake_change: deposit,
                        ideal_stake: deposit,
                        current_stake: deposit,
                        weight: 1u64,
                    },
                ])
                .unwrap(),
                _ => unimplemented!(),
            }
        });
    setup_config(&mut deps);
    LAST_ICA_BALANCE_CHANGE_HEIGHT
        .save(deps.as_mut().storage, &1)
        .unwrap();

    let stake_msg: CosmosMsg<NeutronMsg> = get_stake_msg(
        deps.as_mut(),
        &mock_env(),
        &get_default_config(None),
        &MessageInfo {
            sender: Addr::unchecked("addr0000"),
            funds: vec![Coin::new(200, "untrn")],
        },
    )
    .unwrap()
    .unwrap();
    assert_eq!(
        stake_msg,
        CosmosMsg::Wasm(WasmMsg::Execute {
            contract_addr: "puppeteer_contract".to_string(),
            msg: to_json_binary(&drop_staking_base::msg::puppeteer::ExecuteMsg::Delegate {
                items: vec![("valoper_address".to_string(), Uint128::new(200))],
                timeout: Some(60),
                reply_to: "cosmos2contract".to_string(),
            })
            .unwrap(),
            funds: vec![Coin::new(200, "untrn")],
        })
    );
}

<<<<<<< HEAD
mod process_emergency_batch {
    use super::*;

    fn setup(
        status: UnbondBatchStatus,
    ) -> OwnedDeps<MockStorage, MockApi, WasmMockQuerier, NeutronQuery> {
        let mut deps = mock_dependencies();
        {
            let deps_as_mut = deps.as_mut();
            cw_ownable::initialize_owner(deps_as_mut.storage, deps_as_mut.api, Some("owner"))
                .unwrap();
        }
        {
            unbond_batches_map()
                .save(
                    deps.as_mut().storage,
                    2,
                    &UnbondBatch {
                        total_amount: Uint128::new(100),
                        expected_amount: Uint128::new(100),
                        expected_release: 200,
                        unbond_items: vec![],
                        status,
                        slashing_effect: None,
                        unbonded_amount: None,
                        withdrawed_amount: None,
                        created: 200,
                    },
                )
                .unwrap();
        }
        deps
    }

    #[test]
    fn unauthorized() {
        let mut deps = setup(UnbondBatchStatus::WithdrawnEmergency);
        let err = execute(
            deps.as_mut(),
            mock_env(),
            mock_info("stranger", &[]),
            ExecuteMsg::ProcessEmergencyBatch {
                batch_id: 2,
                unbonded_amount: Uint128::new(100),
            },
        )
        .unwrap_err();
        assert_eq!(
            err,
            ContractError::OwnershipError(cw_ownable::OwnershipError::NotOwner)
        );
    }

    #[test]
    fn not_in_withdrawn_emergency_state() {
        let mut deps = setup(UnbondBatchStatus::WithdrawingEmergency);
        let err = execute(
            deps.as_mut(),
            mock_env(),
            mock_info("owner", &[]),
            ExecuteMsg::ProcessEmergencyBatch {
                batch_id: 2,
                unbonded_amount: Uint128::new(100),
            },
        )
        .unwrap_err();
        assert_eq!(err, ContractError::BatchNotWithdrawnEmergency {});
    }

    #[test]
    fn unbonded_amount_is_zero() {
        let mut deps = setup(UnbondBatchStatus::WithdrawnEmergency);
        let err = execute(
            deps.as_mut(),
            mock_env(),
            mock_info("owner", &[]),
            ExecuteMsg::ProcessEmergencyBatch {
                batch_id: 2,
                unbonded_amount: Uint128::new(0),
            },
        )
        .unwrap_err();
        assert_eq!(err, ContractError::UnbondedAmountZero {});
    }

    #[test]
    fn unbonded_amount_too_high() {
        let mut deps = setup(UnbondBatchStatus::WithdrawnEmergency);
        let err = execute(
            deps.as_mut(),
            mock_env(),
            mock_info("owner", &[]),
            ExecuteMsg::ProcessEmergencyBatch {
                batch_id: 2,
                unbonded_amount: Uint128::new(200),
            },
        )
        .unwrap_err();
        assert_eq!(err, ContractError::UnbondedAmountTooHigh {});
    }

    #[test]
    fn no_slashing() {
        let mut deps = setup(UnbondBatchStatus::WithdrawnEmergency);
        execute(
            deps.as_mut(),
            mock_env(),
            mock_info("owner", &[]),
            ExecuteMsg::ProcessEmergencyBatch {
                batch_id: 2,
                unbonded_amount: Uint128::new(100),
            },
        )
        .unwrap();

        let batch = unbond_batches_map().load(deps.as_mut().storage, 2).unwrap();
        assert_eq!(
            batch,
            UnbondBatch {
                total_amount: Uint128::new(100),
                expected_amount: Uint128::new(100),
                expected_release: 200,
                unbond_items: vec![],
                status: UnbondBatchStatus::Withdrawn,
                slashing_effect: Some(Decimal::one()),
                unbonded_amount: Some(Uint128::new(100)),
                withdrawed_amount: None,
                created: 200,
            }
        );
    }

    #[test]
    fn some_slashing() {
        let mut deps = setup(UnbondBatchStatus::WithdrawnEmergency);
        execute(
            deps.as_mut(),
            mock_env(),
            mock_info("owner", &[]),
            ExecuteMsg::ProcessEmergencyBatch {
                batch_id: 2,
                unbonded_amount: Uint128::new(70),
            },
        )
        .unwrap();

        let batch = unbond_batches_map().load(deps.as_mut().storage, 2).unwrap();
        assert_eq!(
            batch,
            UnbondBatch {
                total_amount: Uint128::new(100),
                expected_amount: Uint128::new(100),
                expected_release: 200,
                unbond_items: vec![],
                status: UnbondBatchStatus::Withdrawn,
                slashing_effect: Some(Decimal::from_ratio(70u128, 100u128)),
                unbonded_amount: Some(Uint128::new(70)),
                withdrawed_amount: None,
                created: 200,
            }
        );
=======
#[test]
fn test_update_config() {
    let mut deps = mock_dependencies(&[]);
    let env = mock_env();
    let info = mock_info("admin", &[]);
    let mut deps_mut = deps.as_mut();
    crate::contract::instantiate(
        deps_mut.branch(),
        env.clone(),
        info.clone(),
        InstantiateMsg {
            token_contract: "old_token_contract".to_string(),
            puppeteer_contract: "old_puppeteer_contract".to_string(),
            puppeteer_timeout: 10,
            strategy_contract: "old_strategy_contract".to_string(),
            withdrawal_voucher_contract: "old_withdrawal_voucher_contract".to_string(),
            withdrawal_manager_contract: "old_withdrawal_manager_contract".to_string(),
            validators_set_contract: "old_validators_set_contract".to_string(),
            base_denom: "old_base_denom".to_string(),
            remote_denom: "old_remote_denom".to_string(),
            idle_min_interval: 12,
            unbonding_period: 20,
            unbonding_safe_period: 120,
            unbond_batch_switch_time: 2000,
            pump_address: Some("old_pump_address".to_string()),
            channel: "old_channel".to_string(),
            fee: Some(Decimal::from_atomics(2u32, 1).unwrap()),
            fee_address: Some("old_fee_address".to_string()),
            lsm_redeem_max_interval: 20_000_000,
            lsm_redeem_threshold: 120u64,
            lsm_min_bond_amount: Uint128::new(12),
            bond_limit: Some(Uint128::new(12)),
            emergency_address: Some("old_emergency_address".to_string()),
            min_stake_amount: Uint128::new(1200),
            owner: "admin".to_string(),
        },
    )
    .unwrap();

    let new_config = ConfigOptional {
        token_contract: Some("new_token_contract".to_string()),
        puppeteer_contract: Some("new_puppeteer_contract".to_string()),
        puppeteer_timeout: Some(100),
        strategy_contract: Some("new_strategy_contract".to_string()),
        withdrawal_voucher_contract: Some("new_withdrawal_voucher_contract".to_string()),
        withdrawal_manager_contract: Some("new_withdrawal_manager_contract".to_string()),
        validators_set_contract: Some("new_validators_set_contract".to_string()),
        base_denom: Some("new_base_denom".to_string()),
        remote_denom: Some("new_remote_denom".to_string()),
        idle_min_interval: Some(2),
        unbonding_period: Some(120),
        unbonding_safe_period: Some(20),
        unbond_batch_switch_time: Some(12000),
        pump_address: Some("new_pump_address".to_string()),
        ld_denom: Some("new_ld_denom".to_string()),
        channel: Some("new_channel".to_string()),
        fee: Some(Decimal::from_atomics(2u32, 1).unwrap()),
        fee_address: Some("new_fee_address".to_string()),
        lsm_redeem_threshold: Some(20u64),
        lsm_min_bond_amount: Some(Uint128::new(2)),
        lsm_redeem_maximum_interval: Some(20_000_000_000),
        bond_limit: Some(Uint128::new(2)),
        emergency_address: Some("new_emergency_address".to_string()),
        min_stake_amount: Some(Uint128::new(200)),
    };
    let expected_config = Config {
        token_contract: "new_token_contract".to_string(),
        puppeteer_contract: "new_puppeteer_contract".to_string(),
        puppeteer_timeout: 100,
        strategy_contract: "new_strategy_contract".to_string(),
        withdrawal_voucher_contract: "new_withdrawal_voucher_contract".to_string(),
        withdrawal_manager_contract: "new_withdrawal_manager_contract".to_string(),
        validators_set_contract: "new_validators_set_contract".to_string(),
        base_denom: "new_base_denom".to_string(),
        remote_denom: "new_remote_denom".to_string(),
        idle_min_interval: 2,
        unbonding_period: 120,
        unbonding_safe_period: 20,
        unbond_batch_switch_time: 12000,
        pump_address: Some("new_pump_address".to_string()),
        ld_denom: Some("new_ld_denom".to_string()),
        channel: "new_channel".to_string(),
        fee: Some(Decimal::from_atomics(2u32, 1).unwrap()),
        fee_address: Some("new_fee_address".to_string()),
        lsm_redeem_threshold: 20u64,
        lsm_min_bond_amount: Uint128::new(2),
        lsm_redeem_maximum_interval: 20_000_000_000,
        bond_limit: Some(Uint128::new(2)),
        emergency_address: Some("new_emergency_address".to_string()),
        min_stake_amount: Uint128::new(200),
    };

    let res = crate::contract::execute(
        deps_mut,
        env.clone(),
        info,
        drop_staking_base::msg::core::ExecuteMsg::UpdateConfig {
            new_config: Box::new(new_config),
        },
    );
    assert!(res.is_ok());
    let config = CONFIG.load(deps.as_ref().storage).unwrap();
    assert_eq!(config, expected_config);
}

#[test]
fn test_execute_reset_bonded_amount() {
    let mut deps = mock_dependencies(&[]);
    let deps_mut = deps.as_mut();
    cw_ownable::initialize_owner(deps_mut.storage, deps_mut.api, Some("admin")).unwrap();
    BONDED_AMOUNT
        .save(deps.as_mut().storage, &Uint128::one())
        .unwrap();
    let res = execute(
        deps.as_mut(),
        mock_env(),
        mock_info("admin", &[]),
        drop_staking_base::msg::core::ExecuteMsg::ResetBondedAmount {},
    );
    assert_eq!(
        res,
        Ok(Response::new().add_event(
            Event::new("crates.io:drop-staking__drop-core-execute-reset_bond_limit")
                .add_attributes(vec![("action", "reset_bond_limit"),])
        ))
    );
    let amount = BONDED_AMOUNT.load(deps.as_ref().storage).unwrap();
    assert_eq!(amount, Uint128::zero());
}

#[test]
fn test_execute_tick_idle_non_native_rewards() {
    let mut deps = mock_dependencies(&[]);
    deps.querier
        .add_wasm_query_response("puppeteer_contract", |_| {
            to_json_binary(&(
                MultiBalances {
                    coins: vec![
                        Coin {
                            denom: "non_native_denom_1".to_string(),
                            amount: Uint128::new(200),
                        },
                        Coin {
                            denom: "non_native_denom_2".to_string(),
                            amount: Uint128::new(200),
                        },
                        Coin {
                            denom: "non_native_denom_3".to_string(),
                            amount: Uint128::new(200),
                        },
                        Coin {
                            denom: "non_native_denom_4".to_string(),
                            amount: Uint128::new(99),
                        },
                    ],
                },
                10u64,
                Timestamp::from_nanos(20),
            ))
            .unwrap()
        });

    CONFIG
        .save(
            deps.as_mut().storage,
            &Config {
                token_contract: "token_contract".to_string(),
                puppeteer_contract: "puppeteer_contract".to_string(),
                puppeteer_timeout: 60,
                strategy_contract: "strategy_contract".to_string(),
                withdrawal_voucher_contract: "withdrawal_voucher_contract".to_string(),
                withdrawal_manager_contract: "withdrawal_manager_contract".to_string(),
                validators_set_contract: "validators_set_contract".to_string(),
                base_denom: "base_denom".to_string(),
                remote_denom: "remote_denom".to_string(),
                idle_min_interval: 1000,
                unbonding_period: 60,
                unbonding_safe_period: 10,
                unbond_batch_switch_time: 6000,
                pump_address: Some("pump_address".to_string()),
                ld_denom: Some("ld_denom".to_string()),
                channel: "channel".to_string(),
                fee: Some(Decimal::from_atomics(1u32, 1).unwrap()),
                fee_address: Some("fee_address".to_string()),
                lsm_redeem_threshold: 10u64,
                lsm_min_bond_amount: Uint128::one(),
                lsm_redeem_maximum_interval: 10_000_000_000,
                bond_limit: None,
                emergency_address: None,
                min_stake_amount: Uint128::new(100),
            },
        )
        .unwrap();
    NON_NATIVE_REWARDS_CONFIG
        .save(
            deps.as_mut().storage,
            &vec![
                NonNativeRewardsItem {
                    denom: "non_native_denom_1".to_string(),
                    address: "non_native_denom_receiver_1".to_string(),
                    min_amount: Uint128::new(100),
                    fee_address: "non_native_denom_fee_receiver_1".to_string(),
                    fee: Decimal::from_str("0.1").unwrap(),
                },
                NonNativeRewardsItem {
                    denom: "non_native_denom_2".to_string(),
                    address: "non_native_denom_receiver_2".to_string(),
                    min_amount: Uint128::new(100),
                    fee_address: "non_native_denom_fee_receiver_2".to_string(),
                    fee: Decimal::from_str("1").unwrap(),
                },
                NonNativeRewardsItem {
                    denom: "non_native_denom_3".to_string(),
                    address: "non_native_denom_receiver_3".to_string(),
                    min_amount: Uint128::new(100),
                    fee_address: "non_native_denom_fee_receiver_3".to_string(),
                    fee: Decimal::from_str("0").unwrap(),
                },
                NonNativeRewardsItem {
                    denom: "non_native_denom_4".to_string(),
                    address: "non_native_denom_receiver_4".to_string(),
                    min_amount: Uint128::new(100),
                    fee_address: "non_native_denom_fee_receiver_4".to_string(),
                    fee: Decimal::from_str("0").unwrap(),
                },
            ],
        )
        .unwrap();
    FSM.set_initial_state(deps.as_mut().storage, ContractState::Idle)
        .unwrap();
    LAST_IDLE_CALL.save(deps.as_mut().storage, &0).unwrap();
    LAST_ICA_BALANCE_CHANGE_HEIGHT
        .save(deps.as_mut().storage, &0)
        .unwrap();
    TOTAL_LSM_SHARES.save(deps.as_mut().storage, &0).unwrap();
    BONDED_AMOUNT
        .save(deps.as_mut().storage, &Uint128::zero())
        .unwrap();
    LAST_LSM_REDEEM.save(deps.as_mut().storage, &0).unwrap();
    let mut env = mock_env();
    env.block.time = Timestamp::from_seconds(100);
    let exchange_rate = EXCHANGE_RATE.load(deps.as_ref().storage);
    assert!(exchange_rate.is_err());
    let res = execute(
        deps.as_mut(),
        env,
        mock_info("admin", &[]),
        drop_staking_base::msg::core::ExecuteMsg::Tick {},
    )
    .unwrap();
    let exchange_rate = EXCHANGE_RATE.load(deps.as_ref().storage);
    assert!(exchange_rate.is_ok());

    assert_eq!(
        res,
        Response::new()
            .add_event(
                Event::new("crates.io:drop-staking__drop-core-execute-tick_idle")
                    .add_attributes(vec![("action", "tick_idle"),])
            )
            .add_submessages(vec![SubMsg::new(CosmosMsg::Wasm(WasmMsg::Execute {
                contract_addr: "puppeteer_contract".to_string(),
                msg: to_json_binary(&drop_staking_base::msg::puppeteer::ExecuteMsg::Transfer {
                    items: vec![
                        (
                            "non_native_denom_receiver_1".to_string(),
                            cosmwasm_std::Coin {
                                denom: "non_native_denom_1".to_string(),
                                amount: Uint128::from(180u128),
                            },
                        ),
                        (
                            "non_native_denom_fee_receiver_1".to_string(),
                            cosmwasm_std::Coin {
                                denom: "non_native_denom_1".to_string(),
                                amount: Uint128::from(20u128),
                            },
                        ),
                        (
                            "non_native_denom_fee_receiver_2".to_string(),
                            cosmwasm_std::Coin {
                                denom: "non_native_denom_2".to_string(),
                                amount: Uint128::from(200u128),
                            },
                        ),
                        (
                            "non_native_denom_receiver_3".to_string(),
                            cosmwasm_std::Coin {
                                denom: "non_native_denom_3".to_string(),
                                amount: Uint128::from(200u128),
                            },
                        ),
                    ],
                    timeout: Some(60),
                    reply_to: "cosmos2contract".to_string(),
                })
                .unwrap(),
                funds: vec![]
            }))])
    );
}

#[test]
fn test_execute_tick_idle_get_pending_lsm_shares_transfer() {
    let mut deps = mock_dependencies(&[]);
    CONFIG
        .save(
            deps.as_mut().storage,
            &Config {
                token_contract: "token_contract".to_string(),
                puppeteer_contract: "puppeteer_contract".to_string(),
                puppeteer_timeout: 60,
                strategy_contract: "strategy_contract".to_string(),
                withdrawal_voucher_contract: "withdrawal_voucher_contract".to_string(),
                withdrawal_manager_contract: "withdrawal_manager_contract".to_string(),
                validators_set_contract: "validators_set_contract".to_string(),
                base_denom: "base_denom".to_string(),
                remote_denom: "remote_denom".to_string(),
                idle_min_interval: 1000,
                unbonding_period: 60,
                unbonding_safe_period: 10,
                unbond_batch_switch_time: 6000,
                pump_address: Some("pump_address".to_string()),
                ld_denom: Some("ld_denom".to_string()),
                channel: "channel".to_string(),
                fee: Some(Decimal::from_atomics(1u32, 1).unwrap()),
                fee_address: Some("fee_address".to_string()),
                lsm_redeem_threshold: 10u64,
                lsm_min_bond_amount: Uint128::one(),
                lsm_redeem_maximum_interval: 10_000_000_000,
                bond_limit: None,
                emergency_address: None,
                min_stake_amount: Uint128::new(100),
            },
        )
        .unwrap();
    NON_NATIVE_REWARDS_CONFIG
        .save(deps.as_mut().storage, &vec![])
        .unwrap();
    FSM.set_initial_state(deps.as_mut().storage, ContractState::Idle)
        .unwrap();
    LAST_IDLE_CALL.save(deps.as_mut().storage, &0).unwrap();
    LAST_ICA_BALANCE_CHANGE_HEIGHT
        .save(deps.as_mut().storage, &0)
        .unwrap();
    TOTAL_LSM_SHARES.save(deps.as_mut().storage, &0).unwrap();
    BONDED_AMOUNT
        .save(deps.as_mut().storage, &Uint128::zero())
        .unwrap();
    LAST_LSM_REDEEM.save(deps.as_mut().storage, &0).unwrap();
    PENDING_LSM_SHARES
        .save(
            deps.as_mut().storage,
            "remote_denom".to_string(),
            &("local_denom".to_string(), Uint128::from(100u128)),
        )
        .unwrap();
    let mut env = mock_env();
    env.block.time = Timestamp::from_seconds(100);
    let res = execute(
        deps.as_mut(),
        env,
        mock_info("admin", &[]),
        drop_staking_base::msg::core::ExecuteMsg::Tick {},
    )
    .unwrap();
    assert_eq!(
        res,
        Response::new()
            .add_event(
                Event::new("crates.io:drop-staking__drop-core-execute-tick_idle")
                    .add_attribute("action", "tick_idle")
            )
            .add_submessages(vec![SubMsg::new(CosmosMsg::Wasm(WasmMsg::Execute {
                contract_addr: "puppeteer_contract".to_string(),
                msg: to_json_binary(
                    &drop_staking_base::msg::puppeteer::ExecuteMsg::IBCTransfer {
                        timeout: 60,
                        reason: drop_puppeteer_base::msg::IBCTransferReason::LSMShare,
                        reply_to: "cosmos2contract".to_string(),
                    }
                )
                .unwrap(),
                funds: vec![Coin::new(100, "remote_denom")],
            }))])
    );
}

#[test]
fn test_idle_tick_pending_lsm_redeem() {
    let mut deps = mock_dependencies(&[]);
    CONFIG
        .save(
            deps.as_mut().storage,
            &Config {
                token_contract: "token_contract".to_string(),
                puppeteer_contract: "puppeteer_contract".to_string(),
                puppeteer_timeout: 60,
                strategy_contract: "strategy_contract".to_string(),
                withdrawal_voucher_contract: "withdrawal_voucher_contract".to_string(),
                withdrawal_manager_contract: "withdrawal_manager_contract".to_string(),
                validators_set_contract: "validators_set_contract".to_string(),
                base_denom: "base_denom".to_string(),
                remote_denom: "remote_denom".to_string(),
                idle_min_interval: 1000,
                unbonding_period: 60,
                unbonding_safe_period: 10,
                unbond_batch_switch_time: 6000,
                pump_address: Some("pump_address".to_string()),
                ld_denom: Some("ld_denom".to_string()),
                channel: "channel".to_string(),
                fee: Some(Decimal::from_atomics(1u32, 1).unwrap()),
                fee_address: Some("fee_address".to_string()),
                lsm_redeem_threshold: 3u64,
                lsm_min_bond_amount: Uint128::one(),
                lsm_redeem_maximum_interval: 100,
                bond_limit: None,
                emergency_address: None,
                min_stake_amount: Uint128::new(100),
            },
        )
        .unwrap();
    NON_NATIVE_REWARDS_CONFIG
        .save(deps.as_mut().storage, &vec![])
        .unwrap();
    FSM.set_initial_state(deps.as_mut().storage, ContractState::Idle)
        .unwrap();
    LAST_IDLE_CALL.save(deps.as_mut().storage, &0).unwrap();
    LAST_ICA_BALANCE_CHANGE_HEIGHT
        .save(deps.as_mut().storage, &0)
        .unwrap();
    TOTAL_LSM_SHARES.save(deps.as_mut().storage, &0).unwrap();
    BONDED_AMOUNT
        .save(deps.as_mut().storage, &Uint128::zero())
        .unwrap();
    LAST_LSM_REDEEM.save(deps.as_mut().storage, &0).unwrap();
    LSM_SHARES_TO_REDEEM
        .save(
            deps.as_mut().storage,
            "remote_denom_share1".to_string(),
            &("local_denom_1".to_string(), Uint128::from(100u128)),
        )
        .unwrap();
    let mut env = mock_env();
    env.block.time = Timestamp::from_seconds(100);
    let res = execute(
        deps.as_mut(),
        env.clone(),
        mock_info("admin", &[]),
        drop_staking_base::msg::core::ExecuteMsg::Tick {},
    );
    assert!(res.is_err());
    LSM_SHARES_TO_REDEEM
        .save(
            deps.as_mut().storage,
            "remote_denom_share2".to_string(),
            &("local_denom_2".to_string(), Uint128::from(100u128)),
        )
        .unwrap();
    LSM_SHARES_TO_REDEEM
        .save(
            deps.as_mut().storage,
            "remote_denom_share3".to_string(),
            &("local_denom_3".to_string(), Uint128::from(100u128)),
        )
        .unwrap();
    let res = execute(
        deps.as_mut(),
        env,
        mock_info("admin", &[]),
        drop_staking_base::msg::core::ExecuteMsg::Tick {},
    )
    .unwrap();
    assert_eq!(
        res,
        Response::new()
            .add_event(
                Event::new("crates.io:drop-staking__drop-core-execute-tick_idle")
                    .add_attribute("action", "tick_idle")
            )
            .add_submessages(vec![SubMsg::new(CosmosMsg::Wasm(WasmMsg::Execute {
                contract_addr: "puppeteer_contract".to_string(),
                msg: to_json_binary(
                    &drop_staking_base::msg::puppeteer::ExecuteMsg::RedeemShares {
                        items: vec![
                            RedeemShareItem {
                                amount: Uint128::from(100u128),
                                remote_denom: "local_denom_1".to_string(),
                                local_denom: "remote_denom_share1".to_string()
                            },
                            RedeemShareItem {
                                amount: Uint128::from(100u128),
                                remote_denom: "local_denom_2".to_string(),
                                local_denom: "remote_denom_share2".to_string()
                            },
                            RedeemShareItem {
                                amount: Uint128::from(100u128),
                                remote_denom: "local_denom_3".to_string(),
                                local_denom: "remote_denom_share3".to_string()
                            }
                        ],
                        timeout: Some(60),
                        reply_to: "cosmos2contract".to_string()
                    }
                )
                .unwrap(),
                funds: vec![],
            }))])
    );
}

#[test]
fn test_tick_idle_unbonding_close() {
    let mut deps = mock_dependencies(&[]);
    deps.querier
        .add_wasm_query_response("puppeteer_contract", |_| {
            to_json_binary(&(
                Balances {
                    coins: vec![Coin {
                        denom: "remote_denom".to_string(),
                        amount: Uint128::new(200),
                    }],
                },
                10u64,
                Timestamp::from_nanos(20),
            ))
            .unwrap()
        });
    deps.querier
        .add_wasm_query_response("validators_set_contract", |_| {
            to_json_binary(&vec![
                drop_staking_base::state::validatorset::ValidatorInfo {
                    valoper_address: "valoper_address".to_string(),
                    weight: 1,
                    last_processed_remote_height: None,
                    last_processed_local_height: None,
                    last_validated_height: None,
                    last_commission_in_range: None,
                    uptime: Decimal::one(),
                    tombstone: false,
                    jailed_number: None,
                    init_proposal: None,
                    total_passed_proposals: 0,
                    total_voted_proposals: 0,
                },
            ])
            .unwrap()
        });
    deps.querier
        .add_wasm_query_response("puppeteer_contract", |_| {
            to_json_binary(&(
                neutron_sdk::interchain_queries::v045::types::Delegations {
                    delegations: vec![cosmwasm_std::Delegation {
                        delegator: Addr::unchecked("ica_address"),
                        validator: "valoper_address".to_string(),
                        amount: cosmwasm_std::Coin {
                            denom: "remote_denom".to_string(),
                            amount: Uint128::new(100_000),
                        },
                    }],
                },
                0u64,
                Timestamp::from_seconds(0),
            ))
            .unwrap()
        });
    CONFIG
        .save(
            deps.as_mut().storage,
            &Config {
                token_contract: "token_contract".to_string(),
                puppeteer_contract: "puppeteer_contract".to_string(),
                puppeteer_timeout: 60,
                strategy_contract: "strategy_contract".to_string(),
                withdrawal_voucher_contract: "withdrawal_voucher_contract".to_string(),
                withdrawal_manager_contract: "withdrawal_manager_contract".to_string(),
                validators_set_contract: "validators_set_contract".to_string(),
                base_denom: "base_denom".to_string(),
                remote_denom: "remote_denom".to_string(),
                idle_min_interval: 1000,
                unbonding_period: 60,
                unbonding_safe_period: 100,
                unbond_batch_switch_time: 6000,
                pump_address: Some("pump_address".to_string()),
                ld_denom: Some("ld_denom".to_string()),
                channel: "channel".to_string(),
                fee: Some(Decimal::from_atomics(1u32, 1).unwrap()),
                fee_address: Some("fee_address".to_string()),
                lsm_redeem_threshold: 3u64,
                lsm_min_bond_amount: Uint128::one(),
                lsm_redeem_maximum_interval: 100,
                bond_limit: None,
                emergency_address: None,
                min_stake_amount: Uint128::new(100),
            },
        )
        .unwrap();
    FSM.set_initial_state(deps.as_mut().storage, ContractState::Idle)
        .unwrap();
    LAST_IDLE_CALL.save(deps.as_mut().storage, &0).unwrap();
    LAST_ICA_BALANCE_CHANGE_HEIGHT
        .save(deps.as_mut().storage, &0)
        .unwrap();
    TOTAL_LSM_SHARES.save(deps.as_mut().storage, &0).unwrap();
    BONDED_AMOUNT
        .save(deps.as_mut().storage, &Uint128::from(1000u128))
        .unwrap();
    UNBOND_BATCH_ID.save(deps.as_mut().storage, &0).unwrap();
    unbond_batches_map()
        .save(
            deps.as_mut().storage,
            0,
            &UnbondBatch {
                total_amount: Uint128::from(1000u128),
                expected_amount: Uint128::from(1000u128),
                unbond_items: vec![UnbondItem {
                    amount: Uint128::from(1000u128),
                    sender: "some_sender".to_string(),
                    expected_amount: Uint128::from(1000u128),
                }],
                status: UnbondBatchStatus::Unbonding,
                expected_release: 10001,
                slashing_effect: None,
                unbonded_amount: None,
                withdrawed_amount: None,
                created: 1,
            },
        )
        .unwrap();
    let mut env = mock_env();
    env.block.time = Timestamp::from_seconds(10000);
    let res = execute(
        deps.as_mut(),
        env,
        mock_info("admin", &[]),
        drop_staking_base::msg::core::ExecuteMsg::Tick {},
    );
    assert!(res.is_err());
    assert_eq!(
        res,
        Err(crate::error::ContractError::UnbondingTimeIsClose {})
    );
}

#[test]
fn test_tick_idle_claim_wo_unbond() {
    let mut deps = mock_dependencies(&[]);
    deps.querier
        .add_wasm_query_response("puppeteer_contract", |_| {
            to_json_binary(&(
                Balances {
                    coins: vec![Coin {
                        denom: "remote_denom".to_string(),
                        amount: Uint128::new(200),
                    }],
                },
                10u64,
                Timestamp::from_nanos(20),
            ))
            .unwrap()
        });
    deps.querier
        .add_wasm_query_response("validators_set_contract", |_| {
            to_json_binary(&vec![
                drop_staking_base::state::validatorset::ValidatorInfo {
                    valoper_address: "valoper_address".to_string(),
                    weight: 1,
                    last_processed_remote_height: None,
                    last_processed_local_height: None,
                    last_validated_height: None,
                    last_commission_in_range: None,
                    uptime: Decimal::one(),
                    tombstone: false,
                    jailed_number: None,
                    init_proposal: None,
                    total_passed_proposals: 0,
                    total_voted_proposals: 0,
                },
            ])
            .unwrap()
        });
    deps.querier
        .add_wasm_query_response("puppeteer_contract", |_| {
            to_json_binary(&(
                neutron_sdk::interchain_queries::v045::types::Delegations {
                    delegations: vec![cosmwasm_std::Delegation {
                        delegator: Addr::unchecked("ica_address"),
                        validator: "valoper_address".to_string(),
                        amount: cosmwasm_std::Coin {
                            denom: "remote_denom".to_string(),
                            amount: Uint128::new(100_000),
                        },
                    }],
                },
                0u64,
                Timestamp::from_seconds(0),
            ))
            .unwrap()
        });
    CONFIG
        .save(
            deps.as_mut().storage,
            &Config {
                token_contract: "token_contract".to_string(),
                puppeteer_contract: "puppeteer_contract".to_string(),
                puppeteer_timeout: 60,
                strategy_contract: "strategy_contract".to_string(),
                withdrawal_voucher_contract: "withdrawal_voucher_contract".to_string(),
                withdrawal_manager_contract: "withdrawal_manager_contract".to_string(),
                validators_set_contract: "validators_set_contract".to_string(),
                base_denom: "base_denom".to_string(),
                remote_denom: "remote_denom".to_string(),
                idle_min_interval: 1000,
                unbonding_period: 60,
                unbonding_safe_period: 100,
                unbond_batch_switch_time: 6000,
                pump_address: Some("pump_address".to_string()),
                ld_denom: Some("ld_denom".to_string()),
                channel: "channel".to_string(),
                fee: Some(Decimal::from_atomics(1u32, 1).unwrap()),
                fee_address: Some("fee_address".to_string()),
                lsm_redeem_threshold: 3u64,
                lsm_min_bond_amount: Uint128::one(),
                lsm_redeem_maximum_interval: 100,
                bond_limit: None,
                emergency_address: None,
                min_stake_amount: Uint128::new(100),
            },
        )
        .unwrap();
    FSM.set_initial_state(deps.as_mut().storage, ContractState::Idle)
        .unwrap();
    LAST_IDLE_CALL.save(deps.as_mut().storage, &0).unwrap();
    LAST_ICA_BALANCE_CHANGE_HEIGHT
        .save(deps.as_mut().storage, &0)
        .unwrap();
    TOTAL_LSM_SHARES.save(deps.as_mut().storage, &0).unwrap();
    BONDED_AMOUNT
        .save(deps.as_mut().storage, &Uint128::from(1000u128))
        .unwrap();
    UNBOND_BATCH_ID.save(deps.as_mut().storage, &0).unwrap();
    unbond_batches_map()
        .save(
            deps.as_mut().storage,
            0,
            &UnbondBatch {
                total_amount: Uint128::from(1000u128),
                expected_amount: Uint128::from(1000u128),
                unbond_items: vec![UnbondItem {
                    amount: Uint128::from(1000u128),
                    sender: "some_sender".to_string(),
                    expected_amount: Uint128::from(1000u128),
                }],
                status: UnbondBatchStatus::Unbonding,
                expected_release: 9000,
                slashing_effect: None,
                unbonded_amount: None,
                withdrawed_amount: None,
                created: 1,
            },
        )
        .unwrap();
    let mut env = mock_env();
    env.block.time = Timestamp::from_seconds(10000);
    let res = execute(
        deps.as_mut(),
        env,
        mock_info("admin", &[Coin::new(1000, "untrn")]),
        drop_staking_base::msg::core::ExecuteMsg::Tick {},
    )
    .unwrap();
    assert_eq!(
        res,
        Response::new()
            .add_event(
                Event::new("crates.io:drop-staking__drop-core-execute-tick_idle").add_attributes(
                    vec![
                        ("action", "tick_idle"),
                        ("validators_to_claim", "valoper_address"),
                        ("state", "claiming"),
                    ]
                )
            )
            .add_submessage(SubMsg::new(CosmosMsg::Wasm(WasmMsg::Execute {
                contract_addr: "puppeteer_contract".to_string(),
                msg: to_json_binary(&drop_staking_base::msg::puppeteer::ExecuteMsg::ClaimRewardsAndOptionalyTransfer {
                    validators: vec!["valoper_address".to_string()], 
                    transfer: None,
                    timeout: Some(60),
                    reply_to: "cosmos2contract".to_string() 
                }).unwrap(),
                funds: vec![Coin::new(1000, "untrn")],
            })))
    );
}

#[test]
fn test_tick_idle_claim_with_unbond_transfer() {
    let mut deps = mock_dependencies(&[]);
    deps.querier
        .add_wasm_query_response("puppeteer_contract", |_| {
            to_json_binary(&(
                Balances {
                    coins: vec![Coin {
                        denom: "remote_denom".to_string(),
                        amount: Uint128::new(200),
                    }],
                },
                10u64,
                Timestamp::from_seconds(90001),
            ))
            .unwrap()
        });
    deps.querier
        .add_wasm_query_response("validators_set_contract", |_| {
            to_json_binary(&vec![
                drop_staking_base::state::validatorset::ValidatorInfo {
                    valoper_address: "valoper_address".to_string(),
                    weight: 1,
                    last_processed_remote_height: None,
                    last_processed_local_height: None,
                    last_validated_height: None,
                    last_commission_in_range: None,
                    uptime: Decimal::one(),
                    tombstone: false,
                    jailed_number: None,
                    init_proposal: None,
                    total_passed_proposals: 0,
                    total_voted_proposals: 0,
                },
            ])
            .unwrap()
        });
    deps.querier
        .add_wasm_query_response("puppeteer_contract", |_| {
            to_json_binary(&(
                neutron_sdk::interchain_queries::v045::types::Delegations {
                    delegations: vec![cosmwasm_std::Delegation {
                        delegator: Addr::unchecked("ica_address"),
                        validator: "valoper_address".to_string(),
                        amount: cosmwasm_std::Coin {
                            denom: "remote_denom".to_string(),
                            amount: Uint128::new(100_000),
                        },
                    }],
                },
                0u64,
                Timestamp::from_seconds(90001),
            ))
            .unwrap()
        });
    CONFIG
        .save(
            deps.as_mut().storage,
            &Config {
                token_contract: "token_contract".to_string(),
                puppeteer_contract: "puppeteer_contract".to_string(),
                puppeteer_timeout: 60,
                strategy_contract: "strategy_contract".to_string(),
                withdrawal_voucher_contract: "withdrawal_voucher_contract".to_string(),
                withdrawal_manager_contract: "withdrawal_manager_contract".to_string(),
                validators_set_contract: "validators_set_contract".to_string(),
                base_denom: "base_denom".to_string(),
                remote_denom: "remote_denom".to_string(),
                idle_min_interval: 1000,
                unbonding_period: 60,
                unbonding_safe_period: 100,
                unbond_batch_switch_time: 600,
                pump_address: Some("pump_address".to_string()),
                ld_denom: Some("ld_denom".to_string()),
                channel: "channel".to_string(),
                fee: Some(Decimal::from_atomics(1u32, 1).unwrap()),
                fee_address: Some("fee_address".to_string()),
                lsm_redeem_threshold: 3u64,
                lsm_min_bond_amount: Uint128::one(),
                lsm_redeem_maximum_interval: 100,
                bond_limit: None,
                emergency_address: None,
                min_stake_amount: Uint128::new(100),
            },
        )
        .unwrap();
    FSM.set_initial_state(deps.as_mut().storage, ContractState::Idle)
        .unwrap();
    LAST_IDLE_CALL.save(deps.as_mut().storage, &0).unwrap();
    LAST_ICA_BALANCE_CHANGE_HEIGHT
        .save(deps.as_mut().storage, &0)
        .unwrap();
    TOTAL_LSM_SHARES.save(deps.as_mut().storage, &0).unwrap();
    BONDED_AMOUNT
        .save(deps.as_mut().storage, &Uint128::from(1000u128))
        .unwrap();
    UNBOND_BATCH_ID.save(deps.as_mut().storage, &0).unwrap();
    unbond_batches_map()
        .save(
            deps.as_mut().storage,
            0,
            &UnbondBatch {
                total_amount: Uint128::from(1000u128),
                expected_amount: Uint128::from(1000u128),
                unbond_items: vec![UnbondItem {
                    amount: Uint128::from(1000u128),
                    sender: "some_sender".to_string(),
                    expected_amount: Uint128::from(1000u128),
                }],
                status: UnbondBatchStatus::Unbonding,
                expected_release: 90000,
                slashing_effect: None,
                unbonded_amount: None,
                withdrawed_amount: None,
                created: 0,
            },
        )
        .unwrap();
    let mut env = mock_env();
    env.block.time = Timestamp::from_seconds(100000);
    let res = execute(
        deps.as_mut(),
        env,
        mock_info("admin", &[Coin::new(1000, "untrn")]),
        drop_staking_base::msg::core::ExecuteMsg::Tick {},
    )
    .unwrap();
    assert_eq!(
        res,
        Response::new()
        .add_event(Event::new("crates.io:drop-staking__drop-core-execute-tick_idle").add_attributes(vec![
            ("action", "tick_idle" ), ("validators_to_claim",  "valoper_address"), ("state",  "claiming")
        ]))
        .add_submessage(SubMsg::new(CosmosMsg::Wasm(WasmMsg::Execute {
            contract_addr: "puppeteer_contract".to_string(), 
            msg: to_json_binary(&drop_staking_base::msg::puppeteer::ExecuteMsg::ClaimRewardsAndOptionalyTransfer {
                validators: vec!["valoper_address".to_string()], 
                transfer: Some(drop_puppeteer_base::msg::TransferReadyBatchesMsg{ batch_ids: vec![0u128], emergency: false, amount: Uint128::from(200u128), recipient: "pump_address".to_string() }), 
                timeout: Some(60),
                reply_to: "cosmos2contract".to_string() 
            }).unwrap(), funds: vec![Coin::new(1000, "untrn")] })))
    );
}

#[test]
fn test_tick_idle_transfer() {
    let mut deps = mock_dependencies(&[Coin::new(1000u128, "base_denom")]);
    deps.querier
        .add_wasm_query_response("puppeteer_contract", |_| {
            to_json_binary(&(
                Balances {
                    coins: vec![Coin {
                        denom: "remote_denom".to_string(),
                        amount: Uint128::new(200),
                    }],
                },
                10u64,
                Timestamp::from_seconds(90001),
            ))
            .unwrap()
        });
    deps.querier
        .add_wasm_query_response("validators_set_contract", |_| {
            to_json_binary(&vec![
                drop_staking_base::state::validatorset::ValidatorInfo {
                    valoper_address: "valoper_address".to_string(),
                    weight: 1,
                    last_processed_remote_height: None,
                    last_processed_local_height: None,
                    last_validated_height: None,
                    last_commission_in_range: None,
                    uptime: Decimal::one(),
                    tombstone: false,
                    jailed_number: None,
                    init_proposal: None,
                    total_passed_proposals: 0,
                    total_voted_proposals: 0,
                },
            ])
            .unwrap()
        });
    deps.querier
        .add_wasm_query_response("puppeteer_contract", |_| {
            to_json_binary(&(
                neutron_sdk::interchain_queries::v045::types::Delegations {
                    delegations: vec![],
                },
                0u64,
                Timestamp::from_seconds(90001),
            ))
            .unwrap()
        });
    CONFIG
        .save(
            deps.as_mut().storage,
            &Config {
                token_contract: "token_contract".to_string(),
                puppeteer_contract: "puppeteer_contract".to_string(),
                puppeteer_timeout: 60,
                strategy_contract: "strategy_contract".to_string(),
                withdrawal_voucher_contract: "withdrawal_voucher_contract".to_string(),
                withdrawal_manager_contract: "withdrawal_manager_contract".to_string(),
                validators_set_contract: "validators_set_contract".to_string(),
                base_denom: "base_denom".to_string(),
                remote_denom: "remote_denom".to_string(),
                idle_min_interval: 1000,
                unbonding_period: 60,
                unbonding_safe_period: 100,
                unbond_batch_switch_time: 600,
                pump_address: Some("pump_address".to_string()),
                ld_denom: Some("ld_denom".to_string()),
                channel: "channel".to_string(),
                fee: Some(Decimal::from_atomics(1u32, 1).unwrap()),
                fee_address: Some("fee_address".to_string()),
                lsm_redeem_threshold: 3u64,
                lsm_min_bond_amount: Uint128::one(),
                lsm_redeem_maximum_interval: 100,
                bond_limit: None,
                emergency_address: None,
                min_stake_amount: Uint128::new(100),
            },
        )
        .unwrap();
    FSM.set_initial_state(deps.as_mut().storage, ContractState::Idle)
        .unwrap();
    LAST_IDLE_CALL.save(deps.as_mut().storage, &0).unwrap();
    LAST_ICA_BALANCE_CHANGE_HEIGHT
        .save(deps.as_mut().storage, &0)
        .unwrap();
    TOTAL_LSM_SHARES.save(deps.as_mut().storage, &0).unwrap();
    BONDED_AMOUNT
        .save(deps.as_mut().storage, &Uint128::from(1000u128))
        .unwrap();
    let mut env = mock_env();
    env.block.time = Timestamp::from_seconds(100000);
    let res = execute(
        deps.as_mut(),
        env,
        mock_info("admin", &[Coin::new(1000, "untrn")]),
        drop_staking_base::msg::core::ExecuteMsg::Tick {},
    )
    .unwrap();
    assert_eq!(
        res,
        Response::new()
            .add_event(
                Event::new("crates.io:drop-staking__drop-core-execute-tick_idle").add_attributes(
                    vec![
                        ("action", "tick_idle"),
                        ("validators_to_claim", "empty"),
                        ("state", "transfering")
                    ]
                )
            )
            .add_submessage(SubMsg::new(CosmosMsg::Wasm(WasmMsg::Execute {
                contract_addr: "puppeteer_contract".to_string(),
                msg: to_json_binary(
                    &drop_staking_base::msg::puppeteer::ExecuteMsg::IBCTransfer {
                        timeout: 60u64,
                        reason: drop_puppeteer_base::msg::IBCTransferReason::Stake,
                        reply_to: "cosmos2contract".to_string()
                    }
                )
                .unwrap(),
                funds: vec![Coin::new(1000, "base_denom"), Coin::new(1000, "untrn")],
            })))
    );
}

#[test]
fn test_tick_idle_staking() {
    let mut deps = mock_dependencies(&[]);
    deps.querier
        .add_wasm_query_response("puppeteer_contract", |_| {
            to_json_binary(&(
                Balances {
                    coins: vec![Coin {
                        denom: "remote_denom".to_string(),
                        amount: Uint128::new(200),
                    }],
                },
                10u64,
                Timestamp::from_seconds(90001),
            ))
            .unwrap()
        });
    deps.querier
        .add_wasm_query_response("validators_set_contract", |_| {
            to_json_binary(&vec![
                drop_staking_base::state::validatorset::ValidatorInfo {
                    valoper_address: "valoper_address".to_string(),
                    weight: 1,
                    last_processed_remote_height: None,
                    last_processed_local_height: None,
                    last_validated_height: None,
                    last_commission_in_range: None,
                    uptime: Decimal::one(),
                    tombstone: false,
                    jailed_number: None,
                    init_proposal: None,
                    total_passed_proposals: 0,
                    total_voted_proposals: 0,
                },
            ])
            .unwrap()
        });
    deps.querier
        .add_wasm_query_response("puppeteer_contract", |_| {
            to_json_binary(&(
                neutron_sdk::interchain_queries::v045::types::Delegations {
                    delegations: vec![],
                },
                0u64,
                Timestamp::from_seconds(90001),
            ))
            .unwrap()
        });
    deps.querier
        .add_wasm_query_response("puppeteer_contract", |_| {
            to_json_binary(&(
                Balances {
                    coins: vec![Coin {
                        denom: "remote_denom".to_string(),
                        amount: Uint128::new(200),
                    }],
                },
                10u64,
                Timestamp::from_seconds(90001),
            ))
            .unwrap()
        });
    deps.querier
        .add_wasm_query_response("strategy_contract", |_| {
            to_json_binary(&vec![
                drop_staking_base::msg::distribution::IdealDelegation {
                    valoper_address: "valoper_address".to_string(),
                    ideal_stake: Uint128::from(200u128),
                    current_stake: Uint128::from(0u128),
                    stake_change: Uint128::from(200u128),
                    weight: 1u64,
                },
            ])
            .unwrap()
        });
    CONFIG
        .save(
            deps.as_mut().storage,
            &Config {
                token_contract: "token_contract".to_string(),
                puppeteer_contract: "puppeteer_contract".to_string(),
                puppeteer_timeout: 60,
                strategy_contract: "strategy_contract".to_string(),
                withdrawal_voucher_contract: "withdrawal_voucher_contract".to_string(),
                withdrawal_manager_contract: "withdrawal_manager_contract".to_string(),
                validators_set_contract: "validators_set_contract".to_string(),
                base_denom: "base_denom".to_string(),
                remote_denom: "remote_denom".to_string(),
                idle_min_interval: 1000,
                unbonding_period: 60,
                unbonding_safe_period: 100,
                unbond_batch_switch_time: 600,
                pump_address: Some("pump_address".to_string()),
                ld_denom: Some("ld_denom".to_string()),
                channel: "channel".to_string(),
                fee: Some(Decimal::from_atomics(1u32, 1).unwrap()),
                fee_address: Some("fee_address".to_string()),
                lsm_redeem_threshold: 3u64,
                lsm_min_bond_amount: Uint128::one(),
                lsm_redeem_maximum_interval: 100,
                bond_limit: None,
                emergency_address: None,
                min_stake_amount: Uint128::new(100),
            },
        )
        .unwrap();
    FSM.set_initial_state(deps.as_mut().storage, ContractState::Idle)
        .unwrap();
    LAST_IDLE_CALL.save(deps.as_mut().storage, &0).unwrap();
    LAST_ICA_BALANCE_CHANGE_HEIGHT
        .save(deps.as_mut().storage, &0)
        .unwrap();
    TOTAL_LSM_SHARES.save(deps.as_mut().storage, &0).unwrap();
    BONDED_AMOUNT
        .save(deps.as_mut().storage, &Uint128::from(1000u128))
        .unwrap();
    let mut env = mock_env();
    env.block.time = Timestamp::from_seconds(100000);
    let res = execute(
        deps.as_mut(),
        env,
        mock_info("admin", &[Coin::new(1000, "untrn")]),
        drop_staking_base::msg::core::ExecuteMsg::Tick {},
    )
    .unwrap();
    assert_eq!(
        res,
        Response::new()
            .add_event(
                Event::new("crates.io:drop-staking__drop-core-execute-tick_idle").add_attributes(
                    vec![
                        ("action", "tick_idle"),
                        ("validators_to_claim", "empty"),
                        ("state", "staking")
                    ]
                )
            )
            .add_submessage(SubMsg::new(CosmosMsg::Wasm(WasmMsg::Execute {
                contract_addr: "puppeteer_contract".to_string(),
                msg: to_json_binary(&drop_staking_base::msg::puppeteer::ExecuteMsg::Delegate {
                    items: vec![("valoper_address".to_string(), Uint128::from(200u128))],
                    timeout: Some(60u64),
                    reply_to: "cosmos2contract".to_string()
                })
                .unwrap(),
                funds: vec![Coin::new(1000, "untrn")],
            })))
    );
}

#[test]
fn test_tick_idle_unbonding() {
    let mut deps = mock_dependencies(&[]);
    deps.querier
        .add_wasm_query_response("puppeteer_contract", |_| {
            to_json_binary(&(
                Balances { coins: vec![] },
                10u64,
                Timestamp::from_seconds(90001),
            ))
            .unwrap()
        });
    deps.querier
        .add_wasm_query_response("validators_set_contract", |_| {
            to_json_binary(&vec![
                drop_staking_base::state::validatorset::ValidatorInfo {
                    valoper_address: "valoper_address".to_string(),
                    weight: 1,
                    last_processed_remote_height: None,
                    last_processed_local_height: None,
                    last_validated_height: None,
                    last_commission_in_range: None,
                    uptime: Decimal::one(),
                    tombstone: false,
                    jailed_number: None,
                    init_proposal: None,
                    total_passed_proposals: 0,
                    total_voted_proposals: 0,
                },
            ])
            .unwrap()
        });
    deps.querier
        .add_wasm_query_response("puppeteer_contract", |_| {
            to_json_binary(&(
                neutron_sdk::interchain_queries::v045::types::Delegations {
                    delegations: vec![],
                },
                0u64,
                Timestamp::from_seconds(90001),
            ))
            .unwrap()
        });
    deps.querier
        .add_wasm_query_response("puppeteer_contract", |_| {
            to_json_binary(&(
                Balances { coins: vec![] },
                10u64,
                Timestamp::from_seconds(90001),
            ))
            .unwrap()
        });
    deps.querier
        .add_wasm_query_response("puppeteer_contract", |_| {
            to_json_binary(&(
                Balances { coins: vec![] },
                10u64,
                Timestamp::from_seconds(90001),
            ))
            .unwrap()
        });
    deps.querier
        .add_wasm_query_response("strategy_contract", |_| {
            to_json_binary(&vec![
                drop_staking_base::msg::distribution::IdealDelegation {
                    valoper_address: "valoper_address".to_string(),
                    ideal_stake: Uint128::from(1000u128),
                    current_stake: Uint128::from(0u128),
                    stake_change: Uint128::from(1000u128),
                    weight: 1u64,
                },
            ])
            .unwrap()
        });

    CONFIG
        .save(
            deps.as_mut().storage,
            &Config {
                token_contract: "token_contract".to_string(),
                puppeteer_contract: "puppeteer_contract".to_string(),
                puppeteer_timeout: 60,
                strategy_contract: "strategy_contract".to_string(),
                withdrawal_voucher_contract: "withdrawal_voucher_contract".to_string(),
                withdrawal_manager_contract: "withdrawal_manager_contract".to_string(),
                validators_set_contract: "validators_set_contract".to_string(),
                base_denom: "base_denom".to_string(),
                remote_denom: "remote_denom".to_string(),
                idle_min_interval: 1000,
                unbonding_period: 60,
                unbonding_safe_period: 100,
                unbond_batch_switch_time: 6000,
                pump_address: Some("pump_address".to_string()),
                ld_denom: Some("ld_denom".to_string()),
                channel: "channel".to_string(),
                fee: Some(Decimal::from_atomics(1u32, 1).unwrap()),
                fee_address: Some("fee_address".to_string()),
                lsm_redeem_threshold: 3u64,
                lsm_min_bond_amount: Uint128::one(),
                lsm_redeem_maximum_interval: 100,
                bond_limit: None,
                emergency_address: None,
                min_stake_amount: Uint128::new(100),
            },
        )
        .unwrap();
    FSM.set_initial_state(deps.as_mut().storage, ContractState::Idle)
        .unwrap();
    LAST_IDLE_CALL.save(deps.as_mut().storage, &0).unwrap();
    LAST_ICA_BALANCE_CHANGE_HEIGHT
        .save(deps.as_mut().storage, &0)
        .unwrap();
    TOTAL_LSM_SHARES.save(deps.as_mut().storage, &0).unwrap();
    BONDED_AMOUNT
        .save(deps.as_mut().storage, &Uint128::from(1000u128))
        .unwrap();
    UNBOND_BATCH_ID.save(deps.as_mut().storage, &0).unwrap();
    unbond_batches_map()
        .save(
            deps.as_mut().storage,
            0,
            &UnbondBatch {
                total_amount: Uint128::from(1000u128),
                expected_amount: Uint128::from(1000u128),
                unbond_items: vec![UnbondItem {
                    amount: Uint128::from(1000u128),
                    sender: "some_sender".to_string(),
                    expected_amount: Uint128::from(1000u128),
                }],
                status: UnbondBatchStatus::New,
                expected_release: 0,
                slashing_effect: None,
                unbonded_amount: None,
                withdrawed_amount: None,
                created: 0,
            },
        )
        .unwrap();
    let mut env = mock_env();
    env.block.time = Timestamp::from_seconds(100000);
    let res = execute(
        deps.as_mut(),
        env,
        mock_info("admin", &[Coin::new(1000, "untrn")]),
        drop_staking_base::msg::core::ExecuteMsg::Tick {},
    )
    .unwrap();

    assert_eq!(
        res,
        Response::new()
            .add_event(
                Event::new("crates.io:drop-staking__drop-core-execute-tick_idle").add_attributes(
                    vec![
                        ("action", "tick_idle"),
                        ("validators_to_claim", "empty"),
                        ("state", "unbonding")
                    ]
                )
            )
            .add_submessage(SubMsg::new(CosmosMsg::Wasm(WasmMsg::Execute {
                contract_addr: "puppeteer_contract".to_string(),
                msg: to_json_binary(&drop_staking_base::msg::puppeteer::ExecuteMsg::Undelegate {
                    batch_id: 0u128,
                    items: vec![("valoper_address".to_string(), Uint128::from(1000u128))],
                    timeout: Some(60u64),
                    reply_to: "cosmos2contract".to_string()
                })
                .unwrap(),
                funds: vec![Coin::new(1000, "untrn")],
            })))
    );
}

#[test]
fn test_tick_claiming_no_puppeteer_response() {
    let mut deps = mock_dependencies(&[]);
    CONFIG
        .save(
            deps.as_mut().storage,
            &Config {
                token_contract: "token_contract".to_string(),
                puppeteer_contract: "puppeteer_contract".to_string(),
                puppeteer_timeout: 60,
                strategy_contract: "strategy_contract".to_string(),
                withdrawal_voucher_contract: "withdrawal_voucher_contract".to_string(),
                withdrawal_manager_contract: "withdrawal_manager_contract".to_string(),
                validators_set_contract: "validators_set_contract".to_string(),
                base_denom: "base_denom".to_string(),
                remote_denom: "remote_denom".to_string(),
                idle_min_interval: 1000,
                unbonding_period: 60,
                unbonding_safe_period: 100,
                unbond_batch_switch_time: 600,
                pump_address: Some("pump_address".to_string()),
                ld_denom: Some("ld_denom".to_string()),
                channel: "channel".to_string(),
                fee: Some(Decimal::from_atomics(1u32, 1).unwrap()),
                fee_address: Some("fee_address".to_string()),
                lsm_redeem_threshold: 3u64,
                lsm_min_bond_amount: Uint128::one(),
                lsm_redeem_maximum_interval: 100,
                bond_limit: None,
                emergency_address: None,
                min_stake_amount: Uint128::new(100),
            },
        )
        .unwrap();
    FSM.set_initial_state(deps.as_mut().storage, ContractState::Idle)
        .unwrap();
    FSM.go_to(deps.as_mut().storage, ContractState::Claiming)
        .unwrap();
    let res = execute(
        deps.as_mut(),
        mock_env(),
        mock_info("admin", &[Coin::new(1000, "untrn")]),
        drop_staking_base::msg::core::ExecuteMsg::Tick {},
    );
    assert!(res.is_err());
    assert_eq!(
        res,
        Err(crate::error::ContractError::PuppeteerResponseIsNotReceived {})
    );
}

#[test]
fn test_tick_claiming_wo_transfer_unbonded_transfer_for_stake() {
    // basically we don't have unbonded amount on ICA so there was no transfer with claiming action,
    // but we have some just bonded amount, so we should transfer it to puppeteer and to ICA respectively
    let mut deps = mock_dependencies(&[Coin::new(1000u128, "base_denom".to_string())]);
    deps.querier
        .add_wasm_query_response("puppeteer_contract", |_| {
            to_json_binary(&(
                Balances {
                    coins: vec![Coin {
                        denom: "remote_denom".to_string(),
                        amount: Uint128::new(200),
                    }],
                },
                10u64,
                Timestamp::from_seconds(90001),
            ))
            .unwrap()
        });
    CONFIG
        .save(
            deps.as_mut().storage,
            &Config {
                token_contract: "token_contract".to_string(),
                puppeteer_contract: "puppeteer_contract".to_string(),
                puppeteer_timeout: 60,
                strategy_contract: "strategy_contract".to_string(),
                withdrawal_voucher_contract: "withdrawal_voucher_contract".to_string(),
                withdrawal_manager_contract: "withdrawal_manager_contract".to_string(),
                validators_set_contract: "validators_set_contract".to_string(),
                base_denom: "base_denom".to_string(),
                remote_denom: "remote_denom".to_string(),
                idle_min_interval: 1000,
                unbonding_period: 60,
                unbonding_safe_period: 100,
                unbond_batch_switch_time: 600,
                pump_address: Some("pump_address".to_string()),
                ld_denom: Some("ld_denom".to_string()),
                channel: "channel".to_string(),
                fee: Some(Decimal::from_atomics(1u32, 1).unwrap()),
                fee_address: Some("fee_address".to_string()),
                lsm_redeem_threshold: 3u64,
                lsm_min_bond_amount: Uint128::one(),
                lsm_redeem_maximum_interval: 100,
                bond_limit: None,
                emergency_address: None,
                min_stake_amount: Uint128::new(100),
            },
        )
        .unwrap();
    FSM.set_initial_state(deps.as_mut().storage, ContractState::Idle)
        .unwrap();
    FSM.go_to(deps.as_mut().storage, ContractState::Claiming)
        .unwrap();
    LAST_PUPPETEER_RESPONSE
        .save(
            deps.as_mut().storage,
            &drop_puppeteer_base::msg::ResponseHookMsg::Success(
                drop_puppeteer_base::msg::ResponseHookSuccessMsg {
                    request_id: 0u64,
                    request: null_request_packet(),
                    transaction:
                        drop_puppeteer_base::msg::Transaction::ClaimRewardsAndOptionalyTransfer {
                            interchain_account_id: "ica".to_string(),
                            validators: vec!["valoper_address".to_string()],
                            denom: "remote_denom".to_string(),
                            transfer: None,
                        },
                    answers: vec![],
                },
            ),
        )
        .unwrap();
    let res = execute(
        deps.as_mut(),
        mock_env(),
        mock_info("admin", &[Coin::new(1000, "untrn")]),
        drop_staking_base::msg::core::ExecuteMsg::Tick {},
    )
    .unwrap();
    assert_eq!(
        res,
        Response::new()
            .add_event(
                Event::new("crates.io:drop-staking__drop-core-execute-tick_claiming")
                    .add_attributes(vec![("action", "tick_claiming"), ("state", "transfering")])
            )
            .add_submessage(SubMsg::new(CosmosMsg::Wasm(WasmMsg::Execute {
                contract_addr: "puppeteer_contract".to_string(),
                msg: to_json_binary(
                    &drop_staking_base::msg::puppeteer::ExecuteMsg::IBCTransfer {
                        timeout: 60u64,
                        reason: drop_puppeteer_base::msg::IBCTransferReason::Stake,
                        reply_to: "cosmos2contract".to_string()
                    }
                )
                .unwrap(),
                funds: vec![
                    Coin::new(1000u128, "base_denom".to_string()),
                    Coin::new(1000u128, "untrn")
                ],
            })))
    );
}

#[test]
fn test_tick_claiming_with_transfer_unbonded_transfer_for_stake() {
    // same as the prev, but we have unbonded batch
    let mut deps = mock_dependencies(&[Coin::new(1000u128, "base_denom".to_string())]);
    deps.querier
        .add_wasm_query_response("puppeteer_contract", |_| {
            to_json_binary(&(
                Balances {
                    coins: vec![Coin {
                        denom: "remote_denom".to_string(),
                        amount: Uint128::new(200),
                    }],
                },
                10u64,
                Timestamp::from_seconds(90001),
            ))
            .unwrap()
        });
    CONFIG
        .save(
            deps.as_mut().storage,
            &Config {
                token_contract: "token_contract".to_string(),
                puppeteer_contract: "puppeteer_contract".to_string(),
                puppeteer_timeout: 60,
                strategy_contract: "strategy_contract".to_string(),
                withdrawal_voucher_contract: "withdrawal_voucher_contract".to_string(),
                withdrawal_manager_contract: "withdrawal_manager_contract".to_string(),
                validators_set_contract: "validators_set_contract".to_string(),
                base_denom: "base_denom".to_string(),
                remote_denom: "remote_denom".to_string(),
                idle_min_interval: 1000,
                unbonding_period: 60,
                unbonding_safe_period: 100,
                unbond_batch_switch_time: 600,
                pump_address: Some("pump_address".to_string()),
                ld_denom: Some("ld_denom".to_string()),
                channel: "channel".to_string(),
                fee: Some(Decimal::from_atomics(1u32, 1).unwrap()),
                fee_address: Some("fee_address".to_string()),
                lsm_redeem_threshold: 3u64,
                lsm_min_bond_amount: Uint128::one(),
                lsm_redeem_maximum_interval: 100,
                bond_limit: None,
                emergency_address: None,
                min_stake_amount: Uint128::new(100),
            },
        )
        .unwrap();
    FSM.set_initial_state(deps.as_mut().storage, ContractState::Idle)
        .unwrap();
    FSM.go_to(deps.as_mut().storage, ContractState::Claiming)
        .unwrap();
    LAST_PUPPETEER_RESPONSE
        .save(
            deps.as_mut().storage,
            &drop_puppeteer_base::msg::ResponseHookMsg::Success(
                drop_puppeteer_base::msg::ResponseHookSuccessMsg {
                    request_id: 0u64,
                    request: null_request_packet(),
                    transaction:
                        drop_puppeteer_base::msg::Transaction::ClaimRewardsAndOptionalyTransfer {
                            interchain_account_id: "ica".to_string(),
                            validators: vec!["valoper_address".to_string()],
                            denom: "remote_denom".to_string(),
                            transfer: Some(drop_puppeteer_base::msg::TransferReadyBatchesMsg {
                                batch_ids: vec![0u128],
                                emergency: false,
                                amount: Uint128::from(200u128),
                                recipient: "pump_address".to_string(),
                            }),
                        },
                    answers: vec![],
                },
            ),
        )
        .unwrap();
    unbond_batches_map()
        .save(
            deps.as_mut().storage,
            0,
            &UnbondBatch {
                total_amount: Uint128::from(1000u128),
                expected_amount: Uint128::from(1000u128),
                unbond_items: vec![UnbondItem {
                    amount: Uint128::from(1000u128),
                    sender: "some_sender".to_string(),
                    expected_amount: Uint128::from(1000u128),
                }],
                status: UnbondBatchStatus::Unbonding,
                expected_release: 90000,
                slashing_effect: None,
                unbonded_amount: None,
                withdrawed_amount: None,
                created: 0,
            },
        )
        .unwrap();
    let res = execute(
        deps.as_mut(),
        mock_env(),
        mock_info("admin", &[Coin::new(1000, "untrn")]),
        drop_staking_base::msg::core::ExecuteMsg::Tick {},
    )
    .unwrap();
    assert_eq!(
        res,
        Response::new()
            .add_event(
                Event::new("crates.io:drop-staking__drop-core-execute-tick_claiming")
                    .add_attributes(vec![
                        ("action", "tick_claiming"),
                        ("batch_id", "0"),
                        ("unbond_batch_status", "withdrawn"),
                        ("state", "transfering")
                    ])
            )
            .add_submessage(SubMsg::new(CosmosMsg::Wasm(WasmMsg::Execute {
                contract_addr: "puppeteer_contract".to_string(),
                msg: to_json_binary(
                    &drop_staking_base::msg::puppeteer::ExecuteMsg::IBCTransfer {
                        timeout: 60u64,
                        reason: drop_puppeteer_base::msg::IBCTransferReason::Stake,
                        reply_to: "cosmos2contract".to_string()
                    }
                )
                .unwrap(),
                funds: vec![
                    Coin::new(1000u128, "base_denom".to_string()),
                    Coin::new(1000u128, "untrn")
                ],
            })))
    );
    let batch = unbond_batches_map().load(deps.as_mut().storage, 0).unwrap();
    assert_eq!(batch.status, UnbondBatchStatus::Withdrawn);
}

#[test]
fn test_tick_claiming_wo_transfer_stake() {
    // no unbonded batch, no pending transfer for stake, some balance in ICA to stake
    let mut deps = mock_dependencies(&[]);
    deps.querier
        .add_wasm_query_response("puppeteer_contract", |_| {
            to_json_binary(&(
                Balances {
                    coins: vec![Coin {
                        denom: "remote_denom".to_string(),
                        amount: Uint128::new(200),
                    }],
                },
                10u64,
                Timestamp::from_seconds(90001),
            ))
            .unwrap()
        });
    deps.querier
        .add_wasm_query_response("strategy_contract", |msg| {
            let q: StategyQueryMsg = from_json(msg).unwrap();
            match q {
                StategyQueryMsg::CalcDeposit { deposit } => to_json_binary(&vec![
                    drop_staking_base::msg::distribution::IdealDelegation {
                        valoper_address: "valoper_address".to_string(),
                        stake_change: deposit,
                        ideal_stake: deposit,
                        current_stake: deposit,
                        weight: 1u64,
                    },
                ])
                .unwrap(),
                _ => unimplemented!(),
            }
        });
    CONFIG
        .save(
            deps.as_mut().storage,
            &Config {
                token_contract: "token_contract".to_string(),
                puppeteer_contract: "puppeteer_contract".to_string(),
                puppeteer_timeout: 60,
                strategy_contract: "strategy_contract".to_string(),
                withdrawal_voucher_contract: "withdrawal_voucher_contract".to_string(),
                withdrawal_manager_contract: "withdrawal_manager_contract".to_string(),
                validators_set_contract: "validators_set_contract".to_string(),
                base_denom: "base_denom".to_string(),
                remote_denom: "remote_denom".to_string(),
                idle_min_interval: 1000,
                unbonding_period: 60,
                unbonding_safe_period: 100,
                unbond_batch_switch_time: 600,
                pump_address: Some("pump_address".to_string()),
                ld_denom: Some("ld_denom".to_string()),
                channel: "channel".to_string(),
                fee: None,
                fee_address: None,
                lsm_redeem_threshold: 3u64,
                lsm_min_bond_amount: Uint128::one(),
                lsm_redeem_maximum_interval: 100,
                bond_limit: None,
                emergency_address: None,
                min_stake_amount: Uint128::new(100),
            },
        )
        .unwrap();
    FSM.set_initial_state(deps.as_mut().storage, ContractState::Idle)
        .unwrap();
    FSM.go_to(deps.as_mut().storage, ContractState::Claiming)
        .unwrap();
    LAST_PUPPETEER_RESPONSE
        .save(
            deps.as_mut().storage,
            &drop_puppeteer_base::msg::ResponseHookMsg::Success(
                drop_puppeteer_base::msg::ResponseHookSuccessMsg {
                    request_id: 0u64,
                    request: null_request_packet(),
                    transaction:
                        drop_puppeteer_base::msg::Transaction::ClaimRewardsAndOptionalyTransfer {
                            interchain_account_id: "ica".to_string(),
                            validators: vec!["valoper_address".to_string()],
                            denom: "remote_denom".to_string(),
                            transfer: None,
                        },
                    answers: vec![],
                },
            ),
        )
        .unwrap();
    LAST_ICA_BALANCE_CHANGE_HEIGHT
        .save(deps.as_mut().storage, &0)
        .unwrap();
    let res = execute(
        deps.as_mut(),
        mock_env(),
        mock_info("admin", &[Coin::new(1000, "untrn")]),
        drop_staking_base::msg::core::ExecuteMsg::Tick {},
    )
    .unwrap();
    assert_eq!(
        res,
        Response::new()
            .add_event(
                Event::new("crates.io:drop-staking__drop-core-execute-tick_claiming")
                    .add_attributes(vec![("action", "tick_claiming"), ("state", "staking")])
            )
            .add_submessage(SubMsg::new(CosmosMsg::Wasm(WasmMsg::Execute {
                contract_addr: "puppeteer_contract".to_string(),
                msg: to_json_binary(&drop_staking_base::msg::puppeteer::ExecuteMsg::Delegate {
                    items: vec![("valoper_address".to_string(), Uint128::from(200u128))],
                    timeout: Some(60u64),
                    reply_to: "cosmos2contract".to_string()
                })
                .unwrap(),
                funds: vec![Coin::new(1000u128, "untrn")],
            })))
    );
}

#[test]
fn test_tick_claiming_wo_transfer_unbonding() {
    // no unbonded batch, no pending transfer for stake, no balance on ICA, but we have unbond batch to switch
    let mut deps = mock_dependencies(&[]);
    deps.querier
        .add_wasm_query_response("puppeteer_contract", |_| {
            to_json_binary(&(
                Balances {
                    coins: vec![Coin {
                        denom: "remote_denom".to_string(),
                        amount: Uint128::zero(),
                    }],
                },
                10u64,
                Timestamp::from_seconds(90001),
            ))
            .unwrap()
        });
    deps.querier
        .add_wasm_query_response("puppeteer_contract", |_| {
            to_json_binary(&(
                Balances {
                    coins: vec![Coin {
                        denom: "remote_denom".to_string(),
                        amount: Uint128::zero(),
                    }],
                },
                10u64,
                Timestamp::from_seconds(90001),
            ))
            .unwrap()
        });
    deps.querier
        .add_wasm_query_response("strategy_contract", |msg| {
            let q: StategyQueryMsg = from_json(msg).unwrap();
            match q {
                StategyQueryMsg::CalcWithdraw { withdraw } => to_json_binary(&vec![
                    drop_staking_base::msg::distribution::IdealDelegation {
                        valoper_address: "valoper_address".to_string(),
                        stake_change: withdraw,
                        ideal_stake: withdraw,
                        current_stake: withdraw,
                        weight: 1u64,
                    },
                ])
                .unwrap(),
                _ => unimplemented!(),
            }
        });
    CONFIG
        .save(
            deps.as_mut().storage,
            &Config {
                token_contract: "token_contract".to_string(),
                puppeteer_contract: "puppeteer_contract".to_string(),
                puppeteer_timeout: 60,
                strategy_contract: "strategy_contract".to_string(),
                withdrawal_voucher_contract: "withdrawal_voucher_contract".to_string(),
                withdrawal_manager_contract: "withdrawal_manager_contract".to_string(),
                validators_set_contract: "validators_set_contract".to_string(),
                base_denom: "base_denom".to_string(),
                remote_denom: "remote_denom".to_string(),
                idle_min_interval: 1000,
                unbonding_period: 60,
                unbonding_safe_period: 100,
                unbond_batch_switch_time: 6000,
                pump_address: Some("pump_address".to_string()),
                ld_denom: Some("ld_denom".to_string()),
                channel: "channel".to_string(),
                fee: None,
                fee_address: None,
                lsm_redeem_threshold: 3u64,
                lsm_min_bond_amount: Uint128::one(),
                lsm_redeem_maximum_interval: 100,
                bond_limit: None,
                emergency_address: None,
                min_stake_amount: Uint128::new(100),
            },
        )
        .unwrap();
    FSM.set_initial_state(deps.as_mut().storage, ContractState::Idle)
        .unwrap();
    FSM.go_to(deps.as_mut().storage, ContractState::Claiming)
        .unwrap();
    LAST_PUPPETEER_RESPONSE
        .save(
            deps.as_mut().storage,
            &drop_puppeteer_base::msg::ResponseHookMsg::Success(
                drop_puppeteer_base::msg::ResponseHookSuccessMsg {
                    request_id: 0u64,
                    request: null_request_packet(),
                    transaction:
                        drop_puppeteer_base::msg::Transaction::ClaimRewardsAndOptionalyTransfer {
                            interchain_account_id: "ica".to_string(),
                            validators: vec!["valoper_address".to_string()],
                            denom: "remote_denom".to_string(),
                            transfer: None,
                        },
                    answers: vec![],
                },
            ),
        )
        .unwrap();
    UNBOND_BATCH_ID.save(deps.as_mut().storage, &0u128).unwrap();
    unbond_batches_map()
        .save(
            deps.as_mut().storage,
            0,
            &UnbondBatch {
                total_amount: Uint128::from(1000u128),
                expected_amount: Uint128::from(1000u128),
                unbond_items: vec![UnbondItem {
                    amount: Uint128::from(1000u128),
                    sender: "some_sender".to_string(),
                    expected_amount: Uint128::from(1000u128),
                }],
                status: UnbondBatchStatus::New,
                expected_release: 0,
                slashing_effect: None,
                unbonded_amount: None,
                withdrawed_amount: None,
                created: 0,
            },
        )
        .unwrap();
    let mut env = mock_env();
    env.block.time = Timestamp::from_seconds(100000);
    let res = execute(
        deps.as_mut(),
        env,
        mock_info("admin", &[Coin::new(1000, "untrn")]),
        drop_staking_base::msg::core::ExecuteMsg::Tick {},
    )
    .unwrap();
    assert_eq!(
        res,
        Response::new()
            .add_event(
                Event::new("crates.io:drop-staking__drop-core-execute-tick_claiming")
                    .add_attributes(vec![("action", "tick_claiming"), ("state", "unbonding")])
            )
            .add_submessage(SubMsg::new(CosmosMsg::Wasm(WasmMsg::Execute {
                contract_addr: "puppeteer_contract".to_string(),
                msg: to_json_binary(&drop_staking_base::msg::puppeteer::ExecuteMsg::Undelegate {
                    items: vec![("valoper_address".to_string(), Uint128::from(1000u128))],
                    batch_id: 0u128,
                    timeout: Some(60u64),
                    reply_to: "cosmos2contract".to_string()
                })
                .unwrap(),
                funds: vec![Coin::new(1000u128, "untrn")],
            })))
    );
    let new_batch_id = UNBOND_BATCH_ID.load(deps.as_mut().storage).unwrap();
    assert_eq!(new_batch_id, 1u128);
    let new_batch = unbond_batches_map().load(deps.as_mut().storage, 1).unwrap();
    assert_eq!(new_batch.status, UnbondBatchStatus::New);
    let old_batch = unbond_batches_map().load(deps.as_mut().storage, 0).unwrap();
    assert_eq!(old_batch.status, UnbondBatchStatus::UnbondRequested);
}

#[test]
fn test_tick_claiming_wo_idle() {
    // no unbonded batch, no pending transfer for stake, no balance on ICA, and no unbond batch to switch so we go to idle
    let mut deps = mock_dependencies(&[]);
    deps.querier
        .add_wasm_query_response("puppeteer_contract", |_| {
            to_json_binary(&(
                Balances {
                    coins: vec![Coin {
                        denom: "remote_denom".to_string(),
                        amount: Uint128::zero(),
                    }],
                },
                10u64,
                Timestamp::from_seconds(90001),
            ))
            .unwrap()
        });
    deps.querier
        .add_wasm_query_response("strategy_contract", |msg| {
            let q: StategyQueryMsg = from_json(msg).unwrap();
            match q {
                StategyQueryMsg::CalcWithdraw { withdraw } => to_json_binary(&vec![
                    drop_staking_base::msg::distribution::IdealDelegation {
                        valoper_address: "valoper_address".to_string(),
                        stake_change: withdraw,
                        ideal_stake: withdraw,
                        current_stake: withdraw,
                        weight: 1u64,
                    },
                ])
                .unwrap(),
                _ => unimplemented!(),
            }
        });
    CONFIG
        .save(
            deps.as_mut().storage,
            &Config {
                token_contract: "token_contract".to_string(),
                puppeteer_contract: "puppeteer_contract".to_string(),
                puppeteer_timeout: 60,
                strategy_contract: "strategy_contract".to_string(),
                withdrawal_voucher_contract: "withdrawal_voucher_contract".to_string(),
                withdrawal_manager_contract: "withdrawal_manager_contract".to_string(),
                validators_set_contract: "validators_set_contract".to_string(),
                base_denom: "base_denom".to_string(),
                remote_denom: "remote_denom".to_string(),
                idle_min_interval: 1000,
                unbonding_period: 60,
                unbonding_safe_period: 100,
                unbond_batch_switch_time: 60000,
                pump_address: Some("pump_address".to_string()),
                ld_denom: Some("ld_denom".to_string()),
                channel: "channel".to_string(),
                fee: None,
                fee_address: None,
                lsm_redeem_threshold: 3u64,
                lsm_min_bond_amount: Uint128::one(),
                lsm_redeem_maximum_interval: 100,
                bond_limit: None,
                emergency_address: None,
                min_stake_amount: Uint128::new(100),
            },
        )
        .unwrap();
    FSM.set_initial_state(deps.as_mut().storage, ContractState::Idle)
        .unwrap();
    FSM.go_to(deps.as_mut().storage, ContractState::Claiming)
        .unwrap();
    LAST_PUPPETEER_RESPONSE
        .save(
            deps.as_mut().storage,
            &drop_puppeteer_base::msg::ResponseHookMsg::Success(
                drop_puppeteer_base::msg::ResponseHookSuccessMsg {
                    request_id: 0u64,
                    request: null_request_packet(),
                    transaction:
                        drop_puppeteer_base::msg::Transaction::ClaimRewardsAndOptionalyTransfer {
                            interchain_account_id: "ica".to_string(),
                            validators: vec!["valoper_address".to_string()],
                            denom: "remote_denom".to_string(),
                            transfer: None,
                        },
                    answers: vec![],
                },
            ),
        )
        .unwrap();
    UNBOND_BATCH_ID.save(deps.as_mut().storage, &0u128).unwrap();
    unbond_batches_map()
        .save(
            deps.as_mut().storage,
            0,
            &UnbondBatch {
                total_amount: Uint128::from(1000u128),
                expected_amount: Uint128::from(1000u128),
                unbond_items: vec![UnbondItem {
                    amount: Uint128::from(1000u128),
                    sender: "some_sender".to_string(),
                    expected_amount: Uint128::from(1000u128),
                }],
                status: UnbondBatchStatus::New,
                expected_release: 0,
                slashing_effect: None,
                unbonded_amount: None,
                withdrawed_amount: None,
                created: 0,
            },
        )
        .unwrap();
    let mut env = mock_env();
    env.block.time = Timestamp::from_seconds(1000);
    let res = execute(
        deps.as_mut(),
        env,
        mock_info("admin", &[Coin::new(1000, "untrn")]),
        drop_staking_base::msg::core::ExecuteMsg::Tick {},
    )
    .unwrap();
    assert_eq!(
        res,
        Response::new().add_event(
            Event::new("crates.io:drop-staking__drop-core-execute-tick_claiming")
                .add_attributes(vec![("action", "tick_claiming"), ("state", "idle")])
        )
    );
}

#[test]
fn test_execute_tick_transfering_no_puppeteer_response() {
    let mut deps = mock_dependencies(&[]);
    CONFIG
        .save(
            deps.as_mut().storage,
            &Config {
                token_contract: "token_contract".to_string(),
                puppeteer_contract: "puppeteer_contract".to_string(),
                puppeteer_timeout: 60,
                strategy_contract: "strategy_contract".to_string(),
                withdrawal_voucher_contract: "withdrawal_voucher_contract".to_string(),
                withdrawal_manager_contract: "withdrawal_manager_contract".to_string(),
                validators_set_contract: "validators_set_contract".to_string(),
                base_denom: "base_denom".to_string(),
                remote_denom: "remote_denom".to_string(),
                idle_min_interval: 1000,
                unbonding_period: 60,
                unbonding_safe_period: 100,
                unbond_batch_switch_time: 600,
                pump_address: Some("pump_address".to_string()),
                ld_denom: Some("ld_denom".to_string()),
                channel: "channel".to_string(),
                fee: Some(Decimal::from_atomics(1u32, 1).unwrap()),
                fee_address: Some("fee_address".to_string()),
                lsm_redeem_threshold: 3u64,
                lsm_min_bond_amount: Uint128::one(),
                lsm_redeem_maximum_interval: 100,
                bond_limit: None,
                emergency_address: None,
                min_stake_amount: Uint128::new(100),
            },
        )
        .unwrap();
    FSM.set_initial_state(deps.as_mut().storage, ContractState::Transfering)
        .unwrap();
    let res = execute(
        deps.as_mut(),
        mock_env(),
        mock_info("admin", &[Coin::new(1000, "untrn")]),
        drop_staking_base::msg::core::ExecuteMsg::Tick {},
    );
    assert!(res.is_err());
    assert_eq!(
        res,
        Err(crate::error::ContractError::PuppeteerResponseIsNotReceived {})
    );
}

#[test]
fn test_tick_transferring_to_staking() {
    // we have some balance on ICA to stake, so we should delegate it
    let mut deps = mock_dependencies(&[]);
    LAST_ICA_BALANCE_CHANGE_HEIGHT
        .save(deps.as_mut().storage, &0)
        .unwrap();
    LAST_PUPPETEER_RESPONSE
        .save(
            deps.as_mut().storage,
            &drop_puppeteer_base::msg::ResponseHookMsg::Success(
                drop_puppeteer_base::msg::ResponseHookSuccessMsg {
                    request_id: 0u64,
                    request: null_request_packet(),
                    transaction: drop_puppeteer_base::msg::Transaction::IBCTransfer {
                        denom: "remote_denom".to_string(),
                        amount: 200u128,
                        recipient: "ICA".to_string(),
                        reason: drop_puppeteer_base::msg::IBCTransferReason::Stake,
                    },
                    answers: vec![],
                },
            ),
        )
        .unwrap();
    deps.querier
        .add_wasm_query_response("puppeteer_contract", |_| {
            to_json_binary(&(
                Balances {
                    coins: vec![Coin {
                        denom: "remote_denom".to_string(),
                        amount: Uint128::new(200),
                    }],
                },
                10u64,
                Timestamp::from_seconds(90001),
            ))
            .unwrap()
        });
    deps.querier
        .add_wasm_query_response("strategy_contract", |msg| {
            let q: StategyQueryMsg = from_json(msg).unwrap();
            match q {
                StategyQueryMsg::CalcDeposit { deposit } => to_json_binary(&vec![
                    drop_staking_base::msg::distribution::IdealDelegation {
                        valoper_address: "valoper_address".to_string(),
                        stake_change: deposit,
                        ideal_stake: deposit,
                        current_stake: deposit,
                        weight: 1u64,
                    },
                ])
                .unwrap(),
                _ => unimplemented!(),
            }
        });
    CONFIG
        .save(
            deps.as_mut().storage,
            &Config {
                token_contract: "token_contract".to_string(),
                puppeteer_contract: "puppeteer_contract".to_string(),
                puppeteer_timeout: 60,
                strategy_contract: "strategy_contract".to_string(),
                withdrawal_voucher_contract: "withdrawal_voucher_contract".to_string(),
                withdrawal_manager_contract: "withdrawal_manager_contract".to_string(),
                validators_set_contract: "validators_set_contract".to_string(),
                base_denom: "base_denom".to_string(),
                remote_denom: "remote_denom".to_string(),
                idle_min_interval: 1000,
                unbonding_period: 60,
                unbonding_safe_period: 100,
                unbond_batch_switch_time: 600,
                pump_address: Some("pump_address".to_string()),
                ld_denom: Some("ld_denom".to_string()),
                channel: "channel".to_string(),
                fee: Some(Decimal::from_atomics(1u32, 1).unwrap()),
                fee_address: Some("fee_address".to_string()),
                lsm_redeem_threshold: 3u64,
                lsm_min_bond_amount: Uint128::one(),
                lsm_redeem_maximum_interval: 100,
                bond_limit: None,
                emergency_address: None,
                min_stake_amount: Uint128::new(100),
            },
        )
        .unwrap();
    FSM.set_initial_state(deps.as_mut().storage, ContractState::Transfering)
        .unwrap();
    let res = execute(
        deps.as_mut(),
        mock_env(),
        mock_info("admin", &[Coin::new(1000, "untrn")]),
        drop_staking_base::msg::core::ExecuteMsg::Tick {},
    )
    .unwrap();
    assert_eq!(
        res,
        Response::new()
            .add_event(
                Event::new("crates.io:drop-staking__drop-core-execute-tick_transfering")
                    .add_attributes(vec![("action", "tick_transfering"), ("state", "staking")])
            )
            .add_submessage(SubMsg::new(CosmosMsg::Wasm(WasmMsg::Execute {
                contract_addr: "puppeteer_contract".to_string(),
                msg: to_json_binary(&drop_staking_base::msg::puppeteer::ExecuteMsg::Delegate {
                    items: vec![("valoper_address".to_string(), Uint128::from(180u128))],
                    timeout: Some(60u64),
                    reply_to: "cosmos2contract".to_string()
                })
                .unwrap(),
                funds: vec![Coin::new(1000u128, "untrn")],
            })))
    );
}

#[test]
fn test_tick_transferring_to_unbonding() {
    // we have no balance on ICA to stake, but we have unbond batch to switch
    let mut deps = mock_dependencies(&[]);
    LAST_ICA_BALANCE_CHANGE_HEIGHT
        .save(deps.as_mut().storage, &0)
        .unwrap();
    LAST_PUPPETEER_RESPONSE
        .save(
            deps.as_mut().storage,
            &drop_puppeteer_base::msg::ResponseHookMsg::Success(
                drop_puppeteer_base::msg::ResponseHookSuccessMsg {
                    request_id: 0u64,
                    request: null_request_packet(),
                    transaction: drop_puppeteer_base::msg::Transaction::IBCTransfer {
                        denom: "remote_denom".to_string(),
                        amount: 0u128,
                        recipient: "ICA".to_string(),
                        reason: drop_puppeteer_base::msg::IBCTransferReason::Stake,
                    },
                    answers: vec![],
                },
            ),
        )
        .unwrap();
    deps.querier
        .add_wasm_query_response("puppeteer_contract", |_| {
            to_json_binary(&(
                Balances {
                    coins: vec![Coin {
                        denom: "remote_denom".to_string(),
                        amount: Uint128::zero(),
                    }],
                },
                10u64,
                Timestamp::from_seconds(90001),
            ))
            .unwrap()
        });
    deps.querier
        .add_wasm_query_response("puppeteer_contract", |_| {
            to_json_binary(&(
                Balances {
                    coins: vec![Coin {
                        denom: "remote_denom".to_string(),
                        amount: Uint128::zero(),
                    }],
                },
                10u64,
                Timestamp::from_seconds(90001),
            ))
            .unwrap()
        });
    deps.querier
        .add_wasm_query_response("strategy_contract", |msg| {
            let q: StategyQueryMsg = from_json(msg).unwrap();
            match q {
                StategyQueryMsg::CalcWithdraw { withdraw } => to_json_binary(&vec![
                    drop_staking_base::msg::distribution::IdealDelegation {
                        valoper_address: "valoper_address".to_string(),
                        stake_change: withdraw,
                        ideal_stake: withdraw,
                        current_stake: withdraw,
                        weight: 1u64,
                    },
                ])
                .unwrap(),
                _ => unimplemented!(),
            }
        });
    CONFIG
        .save(
            deps.as_mut().storage,
            &Config {
                token_contract: "token_contract".to_string(),
                puppeteer_contract: "puppeteer_contract".to_string(),
                puppeteer_timeout: 60,
                strategy_contract: "strategy_contract".to_string(),
                withdrawal_voucher_contract: "withdrawal_voucher_contract".to_string(),
                withdrawal_manager_contract: "withdrawal_manager_contract".to_string(),
                validators_set_contract: "validators_set_contract".to_string(),
                base_denom: "base_denom".to_string(),
                remote_denom: "remote_denom".to_string(),
                idle_min_interval: 1000,
                unbonding_period: 60,
                unbonding_safe_period: 100,
                unbond_batch_switch_time: 1000,
                pump_address: Some("pump_address".to_string()),
                ld_denom: Some("ld_denom".to_string()),
                channel: "channel".to_string(),
                fee: Some(Decimal::from_atomics(1u32, 1).unwrap()),
                fee_address: Some("fee_address".to_string()),
                lsm_redeem_threshold: 3u64,
                lsm_min_bond_amount: Uint128::one(),
                lsm_redeem_maximum_interval: 100,
                bond_limit: None,
                emergency_address: None,
                min_stake_amount: Uint128::new(100),
            },
        )
        .unwrap();
    FSM.set_initial_state(deps.as_mut().storage, ContractState::Transfering)
        .unwrap();
    UNBOND_BATCH_ID.save(deps.as_mut().storage, &0u128).unwrap();
    unbond_batches_map()
        .save(
            deps.as_mut().storage,
            0,
            &UnbondBatch {
                total_amount: Uint128::from(1000u128),
                expected_amount: Uint128::from(1000u128),
                unbond_items: vec![UnbondItem {
                    amount: Uint128::from(1000u128),
                    sender: "some_sender".to_string(),
                    expected_amount: Uint128::from(1000u128),
                }],
                status: UnbondBatchStatus::New,
                expected_release: 0,
                slashing_effect: None,
                unbonded_amount: None,
                withdrawed_amount: None,
                created: 0,
            },
        )
        .unwrap();
    let mut env = mock_env();
    env.block.time = Timestamp::from_seconds(2000);
    let res = execute(
        deps.as_mut(),
        env,
        mock_info("admin", &[Coin::new(1000, "untrn")]),
        drop_staking_base::msg::core::ExecuteMsg::Tick {},
    )
    .unwrap();
    assert_eq!(
        res,
        Response::new()
            .add_event(
                Event::new("crates.io:drop-staking__drop-core-execute-tick_transfering")
                    .add_attributes(vec![("action", "tick_transfering"), ("state", "unbonding")])
            )
            .add_submessage(SubMsg::new(CosmosMsg::Wasm(WasmMsg::Execute {
                contract_addr: "puppeteer_contract".to_string(),
                msg: to_json_binary(&drop_staking_base::msg::puppeteer::ExecuteMsg::Undelegate {
                    items: vec![("valoper_address".to_string(), Uint128::from(1000u128))],
                    batch_id: 0u128,
                    timeout: Some(60u64),
                    reply_to: "cosmos2contract".to_string()
                })
                .unwrap(),
                funds: vec![Coin::new(1000u128, "untrn")],
            })))
    );
}

#[test]
fn test_tick_transfering_to_idle() {
    // we have no balance on ICA to stake, and the unbond batch is not ready to switch
    let mut deps = mock_dependencies(&[]);
    LAST_ICA_BALANCE_CHANGE_HEIGHT
        .save(deps.as_mut().storage, &0)
        .unwrap();
    LAST_PUPPETEER_RESPONSE
        .save(
            deps.as_mut().storage,
            &drop_puppeteer_base::msg::ResponseHookMsg::Success(
                drop_puppeteer_base::msg::ResponseHookSuccessMsg {
                    request_id: 0u64,
                    request: null_request_packet(),
                    transaction: drop_puppeteer_base::msg::Transaction::IBCTransfer {
                        denom: "remote_denom".to_string(),
                        amount: 0u128,
                        recipient: "ICA".to_string(),
                        reason: drop_puppeteer_base::msg::IBCTransferReason::Stake,
                    },
                    answers: vec![],
                },
            ),
        )
        .unwrap();
    deps.querier
        .add_wasm_query_response("puppeteer_contract", |_| {
            to_json_binary(&(
                Balances {
                    coins: vec![Coin {
                        denom: "remote_denom".to_string(),
                        amount: Uint128::zero(),
                    }],
                },
                10u64,
                Timestamp::from_seconds(90001),
            ))
            .unwrap()
        });
    deps.querier
        .add_wasm_query_response("puppeteer_contract", |_| {
            to_json_binary(&(
                Balances {
                    coins: vec![Coin {
                        denom: "remote_denom".to_string(),
                        amount: Uint128::zero(),
                    }],
                },
                10u64,
                Timestamp::from_seconds(90001),
            ))
            .unwrap()
        });
    deps.querier
        .add_wasm_query_response("strategy_contract", |msg| {
            let q: StategyQueryMsg = from_json(msg).unwrap();
            match q {
                StategyQueryMsg::CalcWithdraw { withdraw } => to_json_binary(&vec![
                    drop_staking_base::msg::distribution::IdealDelegation {
                        valoper_address: "valoper_address".to_string(),
                        stake_change: withdraw,
                        ideal_stake: withdraw,
                        current_stake: withdraw,
                        weight: 1u64,
                    },
                ])
                .unwrap(),
                _ => unimplemented!(),
            }
        });
    CONFIG
        .save(
            deps.as_mut().storage,
            &Config {
                token_contract: "token_contract".to_string(),
                puppeteer_contract: "puppeteer_contract".to_string(),
                puppeteer_timeout: 60,
                strategy_contract: "strategy_contract".to_string(),
                withdrawal_voucher_contract: "withdrawal_voucher_contract".to_string(),
                withdrawal_manager_contract: "withdrawal_manager_contract".to_string(),
                validators_set_contract: "validators_set_contract".to_string(),
                base_denom: "base_denom".to_string(),
                remote_denom: "remote_denom".to_string(),
                idle_min_interval: 1000,
                unbonding_period: 60,
                unbonding_safe_period: 100,
                unbond_batch_switch_time: 10000,
                pump_address: Some("pump_address".to_string()),
                ld_denom: Some("ld_denom".to_string()),
                channel: "channel".to_string(),
                fee: Some(Decimal::from_atomics(1u32, 1).unwrap()),
                fee_address: Some("fee_address".to_string()),
                lsm_redeem_threshold: 3u64,
                lsm_min_bond_amount: Uint128::one(),
                lsm_redeem_maximum_interval: 100,
                bond_limit: None,
                emergency_address: None,
                min_stake_amount: Uint128::new(100),
            },
        )
        .unwrap();
    FSM.set_initial_state(deps.as_mut().storage, ContractState::Transfering)
        .unwrap();
    UNBOND_BATCH_ID.save(deps.as_mut().storage, &0u128).unwrap();
    unbond_batches_map()
        .save(
            deps.as_mut().storage,
            0,
            &UnbondBatch {
                total_amount: Uint128::from(1000u128),
                expected_amount: Uint128::from(1000u128),
                unbond_items: vec![UnbondItem {
                    amount: Uint128::from(1000u128),
                    sender: "some_sender".to_string(),
                    expected_amount: Uint128::from(1000u128),
                }],
                status: UnbondBatchStatus::New,
                expected_release: 0,
                slashing_effect: None,
                unbonded_amount: None,
                withdrawed_amount: None,
                created: 0,
            },
        )
        .unwrap();
    let mut env = mock_env();
    env.block.time = Timestamp::from_seconds(2000);
    let res = execute(
        deps.as_mut(),
        env,
        mock_info("admin", &[Coin::new(1000, "untrn")]),
        drop_staking_base::msg::core::ExecuteMsg::Tick {},
    )
    .unwrap();
    assert_eq!(
        res,
        Response::new().add_event(
            Event::new("crates.io:drop-staking__drop-core-execute-tick_transfering")
                .add_attributes(vec![("action", "tick_transfering"), ("state", "idle")])
        )
    );
}

#[test]
fn test_execute_tick_staking_no_puppeteer_response() {
    let mut deps = mock_dependencies(&[]);
    CONFIG
        .save(
            deps.as_mut().storage,
            &Config {
                token_contract: "token_contract".to_string(),
                puppeteer_contract: "puppeteer_contract".to_string(),
                puppeteer_timeout: 60,
                strategy_contract: "strategy_contract".to_string(),
                withdrawal_voucher_contract: "withdrawal_voucher_contract".to_string(),
                withdrawal_manager_contract: "withdrawal_manager_contract".to_string(),
                validators_set_contract: "validators_set_contract".to_string(),
                base_denom: "base_denom".to_string(),
                remote_denom: "remote_denom".to_string(),
                idle_min_interval: 1000,
                unbonding_period: 60,
                unbonding_safe_period: 100,
                unbond_batch_switch_time: 600,
                pump_address: Some("pump_address".to_string()),
                ld_denom: Some("ld_denom".to_string()),
                channel: "channel".to_string(),
                fee: Some(Decimal::from_atomics(1u32, 1).unwrap()),
                fee_address: Some("fee_address".to_string()),
                lsm_redeem_threshold: 3u64,
                lsm_min_bond_amount: Uint128::one(),
                lsm_redeem_maximum_interval: 100,
                bond_limit: None,
                emergency_address: None,
                min_stake_amount: Uint128::new(100),
            },
        )
        .unwrap();
    FSM.set_initial_state(deps.as_mut().storage, ContractState::Staking)
        .unwrap();
    let res = execute(
        deps.as_mut(),
        mock_env(),
        mock_info("admin", &[Coin::new(1000, "untrn")]),
        drop_staking_base::msg::core::ExecuteMsg::Tick {},
    );
    assert!(res.is_err());
    assert_eq!(
        res,
        Err(crate::error::ContractError::PuppeteerResponseIsNotReceived {})
    );
}

#[test]
fn test_tick_staking_to_unbonding() {
    // we have no balance on ICA to stake, but we have unbond batch to switch
    let mut deps = mock_dependencies(&[]);
    LAST_ICA_BALANCE_CHANGE_HEIGHT
        .save(deps.as_mut().storage, &0)
        .unwrap();
    LAST_PUPPETEER_RESPONSE
        .save(
            deps.as_mut().storage,
            &drop_puppeteer_base::msg::ResponseHookMsg::Success(
                drop_puppeteer_base::msg::ResponseHookSuccessMsg {
                    request_id: 0u64,
                    request: null_request_packet(),
                    transaction: drop_puppeteer_base::msg::Transaction::IBCTransfer {
                        denom: "remote_denom".to_string(),
                        amount: 0u128,
                        recipient: "ICA".to_string(),
                        reason: drop_puppeteer_base::msg::IBCTransferReason::Stake,
                    },
                    answers: vec![],
                },
            ),
        )
        .unwrap();
    deps.querier
        .add_wasm_query_response("puppeteer_contract", |_| {
            to_json_binary(&(
                Balances {
                    coins: vec![Coin {
                        denom: "remote_denom".to_string(),
                        amount: Uint128::zero(),
                    }],
                },
                10u64,
                Timestamp::from_seconds(90001),
            ))
            .unwrap()
        });
    deps.querier
        .add_wasm_query_response("puppeteer_contract", |_| {
            to_json_binary(&(
                Balances {
                    coins: vec![Coin {
                        denom: "remote_denom".to_string(),
                        amount: Uint128::zero(),
                    }],
                },
                10u64,
                Timestamp::from_seconds(90001),
            ))
            .unwrap()
        });
    deps.querier
        .add_wasm_query_response("strategy_contract", |msg| {
            let q: StategyQueryMsg = from_json(msg).unwrap();
            match q {
                StategyQueryMsg::CalcWithdraw { withdraw } => to_json_binary(&vec![
                    drop_staking_base::msg::distribution::IdealDelegation {
                        valoper_address: "valoper_address".to_string(),
                        stake_change: withdraw,
                        ideal_stake: withdraw,
                        current_stake: withdraw,
                        weight: 1u64,
                    },
                ])
                .unwrap(),
                _ => unimplemented!(),
            }
        });
    CONFIG
        .save(
            deps.as_mut().storage,
            &Config {
                token_contract: "token_contract".to_string(),
                puppeteer_contract: "puppeteer_contract".to_string(),
                puppeteer_timeout: 60,
                strategy_contract: "strategy_contract".to_string(),
                withdrawal_voucher_contract: "withdrawal_voucher_contract".to_string(),
                withdrawal_manager_contract: "withdrawal_manager_contract".to_string(),
                validators_set_contract: "validators_set_contract".to_string(),
                base_denom: "base_denom".to_string(),
                remote_denom: "remote_denom".to_string(),
                idle_min_interval: 1000,
                unbonding_period: 60,
                unbonding_safe_period: 100,
                unbond_batch_switch_time: 1000,
                pump_address: Some("pump_address".to_string()),
                ld_denom: Some("ld_denom".to_string()),
                channel: "channel".to_string(),
                fee: Some(Decimal::from_atomics(1u32, 1).unwrap()),
                fee_address: Some("fee_address".to_string()),
                lsm_redeem_threshold: 3u64,
                lsm_min_bond_amount: Uint128::one(),
                lsm_redeem_maximum_interval: 100,
                bond_limit: None,
                emergency_address: None,
                min_stake_amount: Uint128::new(100),
            },
        )
        .unwrap();
    FSM.set_initial_state(deps.as_mut().storage, ContractState::Staking)
        .unwrap();
    UNBOND_BATCH_ID.save(deps.as_mut().storage, &0u128).unwrap();
    unbond_batches_map()
        .save(
            deps.as_mut().storage,
            0,
            &UnbondBatch {
                total_amount: Uint128::from(1000u128),
                expected_amount: Uint128::from(1000u128),
                unbond_items: vec![UnbondItem {
                    amount: Uint128::from(1000u128),
                    sender: "some_sender".to_string(),
                    expected_amount: Uint128::from(1000u128),
                }],
                status: UnbondBatchStatus::New,
                expected_release: 0,
                slashing_effect: None,
                unbonded_amount: None,
                withdrawed_amount: None,
                created: 0,
            },
        )
        .unwrap();
    let mut env = mock_env();
    env.block.time = Timestamp::from_seconds(2000);
    let res = execute(
        deps.as_mut(),
        env,
        mock_info("admin", &[Coin::new(1000, "untrn")]),
        drop_staking_base::msg::core::ExecuteMsg::Tick {},
    )
    .unwrap();
    assert_eq!(
        res,
        Response::new()
            .add_event(
                Event::new("crates.io:drop-staking__drop-core-execute-tick_staking")
                    .add_attributes(vec![("action", "tick_staking"), ("state", "unbonding")])
            )
            .add_submessage(SubMsg::new(CosmosMsg::Wasm(WasmMsg::Execute {
                contract_addr: "puppeteer_contract".to_string(),
                msg: to_json_binary(&drop_staking_base::msg::puppeteer::ExecuteMsg::Undelegate {
                    items: vec![("valoper_address".to_string(), Uint128::from(1000u128))],
                    batch_id: 0u128,
                    timeout: Some(60u64),
                    reply_to: "cosmos2contract".to_string()
                })
                .unwrap(),
                funds: vec![Coin::new(1000u128, "untrn")],
            })))
    );
}

#[test]
fn test_tick_staking_to_idle() {
    // we have no balance on ICA to stake, and the unbond batch is not ready to switch
    let mut deps = mock_dependencies(&[]);
    LAST_ICA_BALANCE_CHANGE_HEIGHT
        .save(deps.as_mut().storage, &0)
        .unwrap();
    LAST_PUPPETEER_RESPONSE
        .save(
            deps.as_mut().storage,
            &drop_puppeteer_base::msg::ResponseHookMsg::Success(
                drop_puppeteer_base::msg::ResponseHookSuccessMsg {
                    request_id: 0u64,
                    request: null_request_packet(),
                    transaction: drop_puppeteer_base::msg::Transaction::IBCTransfer {
                        denom: "remote_denom".to_string(),
                        amount: 0u128,
                        recipient: "ICA".to_string(),
                        reason: drop_puppeteer_base::msg::IBCTransferReason::Stake,
                    },
                    answers: vec![],
                },
            ),
        )
        .unwrap();
    deps.querier
        .add_wasm_query_response("puppeteer_contract", |_| {
            to_json_binary(&(
                Balances {
                    coins: vec![Coin {
                        denom: "remote_denom".to_string(),
                        amount: Uint128::zero(),
                    }],
                },
                10u64,
                Timestamp::from_seconds(90001),
            ))
            .unwrap()
        });
    deps.querier
        .add_wasm_query_response("puppeteer_contract", |_| {
            to_json_binary(&(
                Balances {
                    coins: vec![Coin {
                        denom: "remote_denom".to_string(),
                        amount: Uint128::zero(),
                    }],
                },
                10u64,
                Timestamp::from_seconds(90001),
            ))
            .unwrap()
        });
    deps.querier
        .add_wasm_query_response("strategy_contract", |msg| {
            let q: StategyQueryMsg = from_json(msg).unwrap();
            match q {
                StategyQueryMsg::CalcWithdraw { withdraw } => to_json_binary(&vec![
                    drop_staking_base::msg::distribution::IdealDelegation {
                        valoper_address: "valoper_address".to_string(),
                        stake_change: withdraw,
                        ideal_stake: withdraw,
                        current_stake: withdraw,
                        weight: 1u64,
                    },
                ])
                .unwrap(),
                _ => unimplemented!(),
            }
        });
    CONFIG
        .save(
            deps.as_mut().storage,
            &Config {
                token_contract: "token_contract".to_string(),
                puppeteer_contract: "puppeteer_contract".to_string(),
                puppeteer_timeout: 60,
                strategy_contract: "strategy_contract".to_string(),
                withdrawal_voucher_contract: "withdrawal_voucher_contract".to_string(),
                withdrawal_manager_contract: "withdrawal_manager_contract".to_string(),
                validators_set_contract: "validators_set_contract".to_string(),
                base_denom: "base_denom".to_string(),
                remote_denom: "remote_denom".to_string(),
                idle_min_interval: 1000,
                unbonding_period: 60,
                unbonding_safe_period: 100,
                unbond_batch_switch_time: 10000,
                pump_address: Some("pump_address".to_string()),
                ld_denom: Some("ld_denom".to_string()),
                channel: "channel".to_string(),
                fee: Some(Decimal::from_atomics(1u32, 1).unwrap()),
                fee_address: Some("fee_address".to_string()),
                lsm_redeem_threshold: 3u64,
                lsm_min_bond_amount: Uint128::one(),
                lsm_redeem_maximum_interval: 100,
                bond_limit: None,
                emergency_address: None,
                min_stake_amount: Uint128::new(100),
            },
        )
        .unwrap();
    FSM.set_initial_state(deps.as_mut().storage, ContractState::Staking)
        .unwrap();
    UNBOND_BATCH_ID.save(deps.as_mut().storage, &0u128).unwrap();
    unbond_batches_map()
        .save(
            deps.as_mut().storage,
            0,
            &UnbondBatch {
                total_amount: Uint128::from(1000u128),
                expected_amount: Uint128::from(1000u128),
                unbond_items: vec![UnbondItem {
                    amount: Uint128::from(1000u128),
                    sender: "some_sender".to_string(),
                    expected_amount: Uint128::from(1000u128),
                }],
                status: UnbondBatchStatus::New,
                expected_release: 0,
                slashing_effect: None,
                unbonded_amount: None,
                withdrawed_amount: None,
                created: 0,
            },
        )
        .unwrap();
    let mut env = mock_env();
    env.block.time = Timestamp::from_seconds(2000);
    let res = execute(
        deps.as_mut(),
        env,
        mock_info("admin", &[Coin::new(1000, "untrn")]),
        drop_staking_base::msg::core::ExecuteMsg::Tick {},
    )
    .unwrap();
    assert_eq!(
        res,
        Response::new().add_event(
            Event::new("crates.io:drop-staking__drop-core-execute-tick_staking")
                .add_attributes(vec![("action", "tick_staking"), ("state", "idle")])
        )
    );
}

#[test]
fn test_execute_tick_unbonding_no_puppeteer_response() {
    let mut deps = mock_dependencies(&[]);
    CONFIG
        .save(
            deps.as_mut().storage,
            &Config {
                token_contract: "token_contract".to_string(),
                puppeteer_contract: "puppeteer_contract".to_string(),
                puppeteer_timeout: 60,
                strategy_contract: "strategy_contract".to_string(),
                withdrawal_voucher_contract: "withdrawal_voucher_contract".to_string(),
                withdrawal_manager_contract: "withdrawal_manager_contract".to_string(),
                validators_set_contract: "validators_set_contract".to_string(),
                base_denom: "base_denom".to_string(),
                remote_denom: "remote_denom".to_string(),
                idle_min_interval: 1000,
                unbonding_period: 60,
                unbonding_safe_period: 100,
                unbond_batch_switch_time: 600,
                pump_address: Some("pump_address".to_string()),
                ld_denom: Some("ld_denom".to_string()),
                channel: "channel".to_string(),
                fee: Some(Decimal::from_atomics(1u32, 1).unwrap()),
                fee_address: Some("fee_address".to_string()),
                lsm_redeem_threshold: 3u64,
                lsm_min_bond_amount: Uint128::one(),
                lsm_redeem_maximum_interval: 100,
                bond_limit: None,
                emergency_address: None,
                min_stake_amount: Uint128::new(100),
            },
        )
        .unwrap();
    FSM.set_initial_state(deps.as_mut().storage, ContractState::Unbonding)
        .unwrap();
    let res = execute(
        deps.as_mut(),
        mock_env(),
        mock_info("admin", &[Coin::new(1000, "untrn")]),
        drop_staking_base::msg::core::ExecuteMsg::Tick {},
    );
    assert!(res.is_err());
    assert_eq!(
        res,
        Err(crate::error::ContractError::PuppeteerResponseIsNotReceived {})
    );
}

#[test]
fn test_bond() {
    let mut deps = mock_dependencies(&[]);
    let mut env = mock_env();
    env.block.time = Timestamp::from_seconds(1000);
    FSM.set_initial_state(deps.as_mut().storage, ContractState::Idle)
        .unwrap();
    BONDED_AMOUNT
        .save(deps.as_mut().storage, &Uint128::zero())
        .unwrap();
    CONFIG
        .save(
            deps.as_mut().storage,
            &Config {
                token_contract: "token_contract".to_string(),
                puppeteer_contract: "puppeteer_contract".to_string(),
                puppeteer_timeout: 60,
                strategy_contract: "strategy_contract".to_string(),
                withdrawal_voucher_contract: "withdrawal_voucher_contract".to_string(),
                withdrawal_manager_contract: "withdrawal_manager_contract".to_string(),
                validators_set_contract: "validators_set_contract".to_string(),
                base_denom: "base_denom".to_string(),
                remote_denom: "remote_denom".to_string(),
                idle_min_interval: 1000,
                unbonding_period: 60,
                unbonding_safe_period: 100,
                unbond_batch_switch_time: 600,
                pump_address: Some("pump_address".to_string()),
                ld_denom: Some("ld_denom".to_string()),
                channel: "channel".to_string(),
                fee: Some(Decimal::from_atomics(1u32, 1).unwrap()),
                fee_address: Some("fee_address".to_string()),
                lsm_redeem_threshold: 3u64,
                lsm_min_bond_amount: Uint128::one(),
                lsm_redeem_maximum_interval: 100,
                bond_limit: None,
                emergency_address: None,
                min_stake_amount: Uint128::new(100),
            },
        )
        .unwrap();
    let res = execute(
        deps.as_mut(),
        env,
        mock_info("some", &[Coin::new(1000, "base_denom")]),
        drop_staking_base::msg::core::ExecuteMsg::Bond {
            receiver: None,
            r#ref: None,
        },
    )
    .unwrap();
    let bonded_amount = BONDED_AMOUNT.load(deps.as_ref().storage).unwrap();
    assert_eq!(bonded_amount, Uint128::from(1000u128));
    assert_eq!(
        res,
        Response::new()
            .add_event(
                Event::new("crates.io:drop-staking__drop-core-execute-bond")
                    .add_attribute("action", "bond")
                    .add_attribute("exchange_rate", "1")
                    .add_attribute("issue_amount", "1000")
                    .add_attribute("receiver", "some")
            )
            .add_submessage(SubMsg::new(CosmosMsg::Wasm(WasmMsg::Execute {
                contract_addr: "token_contract".to_string(),
                msg: to_json_binary(&drop_staking_base::msg::token::ExecuteMsg::Mint {
                    amount: Uint128::from(1000u128),
                    receiver: "some".to_string()
                })
                .unwrap(),
                funds: vec![],
            })))
    );
}

#[test]
fn test_bond_with_receiver() {
    let mut deps = mock_dependencies(&[]);
    let mut env = mock_env();
    env.block.time = Timestamp::from_seconds(1000);
    FSM.set_initial_state(deps.as_mut().storage, ContractState::Idle)
        .unwrap();
    BONDED_AMOUNT
        .save(deps.as_mut().storage, &Uint128::zero())
        .unwrap();
    CONFIG
        .save(
            deps.as_mut().storage,
            &Config {
                token_contract: "token_contract".to_string(),
                puppeteer_contract: "puppeteer_contract".to_string(),
                puppeteer_timeout: 60,
                strategy_contract: "strategy_contract".to_string(),
                withdrawal_voucher_contract: "withdrawal_voucher_contract".to_string(),
                withdrawal_manager_contract: "withdrawal_manager_contract".to_string(),
                validators_set_contract: "validators_set_contract".to_string(),
                base_denom: "base_denom".to_string(),
                remote_denom: "remote_denom".to_string(),
                idle_min_interval: 1000,
                unbonding_period: 60,
                unbonding_safe_period: 100,
                unbond_batch_switch_time: 600,
                pump_address: Some("pump_address".to_string()),
                ld_denom: Some("ld_denom".to_string()),
                channel: "channel".to_string(),
                fee: Some(Decimal::from_atomics(1u32, 1).unwrap()),
                fee_address: Some("fee_address".to_string()),
                lsm_redeem_threshold: 3u64,
                lsm_min_bond_amount: Uint128::one(),
                lsm_redeem_maximum_interval: 100,
                bond_limit: None,
                emergency_address: None,
                min_stake_amount: Uint128::new(100),
            },
        )
        .unwrap();
    let res = execute(
        deps.as_mut(),
        env,
        mock_info("some", &[Coin::new(1000, "base_denom")]),
        drop_staking_base::msg::core::ExecuteMsg::Bond {
            receiver: Some("receiver".to_string()),
            r#ref: None,
        },
    )
    .unwrap();
    let bonded_amount = BONDED_AMOUNT.load(deps.as_ref().storage).unwrap();
    assert_eq!(bonded_amount, Uint128::from(1000u128));
    assert_eq!(
        res,
        Response::new()
            .add_event(
                Event::new("crates.io:drop-staking__drop-core-execute-bond")
                    .add_attribute("action", "bond")
                    .add_attribute("exchange_rate", "1")
                    .add_attribute("issue_amount", "1000")
                    .add_attribute("receiver", "receiver")
            )
            .add_submessage(SubMsg::new(CosmosMsg::Wasm(WasmMsg::Execute {
                contract_addr: "token_contract".to_string(),
                msg: to_json_binary(&drop_staking_base::msg::token::ExecuteMsg::Mint {
                    amount: Uint128::from(1000u128),
                    receiver: "receiver".to_string()
                })
                .unwrap(),
                funds: vec![],
            })))
    );
}

#[test]
fn test_bond_lsm_share_wrong_validator() {
    let mut deps = mock_dependencies(&[]);
    deps.querier.add_stargate_query_response(
        "/ibc.applications.transfer.v1.Query/DenomTrace",
        |_data| {
            to_json_binary(&check_denom::QueryDenomTraceResponse {
                denom_trace: check_denom::DenomTrace {
                    path: "transfer/channel".to_string(),
                    base_denom: "valoper1/1".to_string(),
                },
            })
            .unwrap()
        },
    );
    deps.querier
        .add_wasm_query_response("validators_set_contract", |_| {
            to_json_binary(&drop_staking_base::msg::validatorset::ValidatorResponse {
                validator: None,
            })
            .unwrap()
        });
    let mut env = mock_env();
    env.block.time = Timestamp::from_seconds(1000);
    FSM.set_initial_state(deps.as_mut().storage, ContractState::Idle)
        .unwrap();
    BONDED_AMOUNT
        .save(deps.as_mut().storage, &Uint128::zero())
        .unwrap();
    CONFIG
        .save(
            deps.as_mut().storage,
            &Config {
                token_contract: "token_contract".to_string(),
                puppeteer_contract: "puppeteer_contract".to_string(),
                puppeteer_timeout: 60,
                strategy_contract: "strategy_contract".to_string(),
                withdrawal_voucher_contract: "withdrawal_voucher_contract".to_string(),
                withdrawal_manager_contract: "withdrawal_manager_contract".to_string(),
                validators_set_contract: "validators_set_contract".to_string(),
                base_denom: "base_denom".to_string(),
                remote_denom: "remote_denom".to_string(),
                idle_min_interval: 1000,
                unbonding_period: 60,
                unbonding_safe_period: 100,
                unbond_batch_switch_time: 600,
                pump_address: Some("pump_address".to_string()),
                ld_denom: Some("ld_denom".to_string()),
                channel: "channel".to_string(),
                fee: Some(Decimal::from_atomics(1u32, 1).unwrap()),
                fee_address: Some("fee_address".to_string()),
                lsm_redeem_threshold: 3u64,
                lsm_min_bond_amount: Uint128::from(100u128),
                lsm_redeem_maximum_interval: 100,
                bond_limit: None,
                emergency_address: None,
                min_stake_amount: Uint128::new(100),
            },
        )
        .unwrap();
    let res = execute(
        deps.as_mut(),
        env,
        mock_info("some", &[Coin::new(1000, "lsm_share")]),
        drop_staking_base::msg::core::ExecuteMsg::Bond {
            receiver: None,
            r#ref: None,
        },
    );
    assert!(res.is_err());
    assert_eq!(res, Err(crate::error::ContractError::InvalidDenom {}));
}

#[test]
fn test_bond_lsm_share_ok() {
    let mut deps = mock_dependencies(&[]);
    deps.querier.add_stargate_query_response(
        "/ibc.applications.transfer.v1.Query/DenomTrace",
        |_data| {
            to_json_binary(&check_denom::QueryDenomTraceResponse {
                denom_trace: check_denom::DenomTrace {
                    path: "transfer/channel".to_string(),
                    base_denom: "valoper1/1".to_string(),
                },
            })
            .unwrap()
        },
    );
    deps.querier
        .add_wasm_query_response("validators_set_contract", |_| {
            to_json_binary(&drop_staking_base::msg::validatorset::ValidatorResponse {
                validator: Some(drop_staking_base::state::validatorset::ValidatorInfo {
                    valoper_address: "valoper1".to_string(),
                    weight: 1u64,
                    last_processed_remote_height: None,
                    last_processed_local_height: None,
                    last_validated_height: None,
                    last_commission_in_range: None,
                    uptime: Decimal::one(),
                    tombstone: false,
                    jailed_number: None,
                    init_proposal: None,
                    total_passed_proposals: 0u64,
                    total_voted_proposals: 0u64,
                }),
            })
            .unwrap()
        });
    let mut env = mock_env();
    env.block.time = Timestamp::from_seconds(1000);
    TOTAL_LSM_SHARES
        .save(deps.as_mut().storage, &0u128)
        .unwrap();
    FSM.set_initial_state(deps.as_mut().storage, ContractState::Idle)
        .unwrap();
    BONDED_AMOUNT
        .save(deps.as_mut().storage, &Uint128::zero())
        .unwrap();
    CONFIG
        .save(
            deps.as_mut().storage,
            &Config {
                token_contract: "token_contract".to_string(),
                puppeteer_contract: "puppeteer_contract".to_string(),
                puppeteer_timeout: 60,
                strategy_contract: "strategy_contract".to_string(),
                withdrawal_voucher_contract: "withdrawal_voucher_contract".to_string(),
                withdrawal_manager_contract: "withdrawal_manager_contract".to_string(),
                validators_set_contract: "validators_set_contract".to_string(),
                base_denom: "base_denom".to_string(),
                remote_denom: "remote_denom".to_string(),
                idle_min_interval: 1000,
                unbonding_period: 60,
                unbonding_safe_period: 100,
                unbond_batch_switch_time: 600,
                pump_address: Some("pump_address".to_string()),
                ld_denom: Some("ld_denom".to_string()),
                channel: "channel".to_string(),
                fee: Some(Decimal::from_atomics(1u32, 1).unwrap()),
                fee_address: Some("fee_address".to_string()),
                lsm_redeem_threshold: 3u64,
                lsm_min_bond_amount: Uint128::from(100u128),
                lsm_redeem_maximum_interval: 100,
                bond_limit: None,
                emergency_address: None,
                min_stake_amount: Uint128::new(100),
            },
        )
        .unwrap();
    let res = execute(
        deps.as_mut(),
        env,
        mock_info("some", &[Coin::new(1000, "lsm_share")]),
        drop_staking_base::msg::core::ExecuteMsg::Bond {
            receiver: None,
            r#ref: None,
        },
    )
    .unwrap();
    let bonded_amount = BONDED_AMOUNT.load(deps.as_ref().storage).unwrap();
    let total_lsm_shares = TOTAL_LSM_SHARES.load(deps.as_ref().storage).unwrap();
    assert_eq!(bonded_amount, Uint128::from(1000u128));
    assert_eq!(total_lsm_shares, 1000u128);
    assert_eq!(
        res,
        Response::new()
            .add_event(
                Event::new("crates.io:drop-staking__drop-core-execute-bond")
                    .add_attribute("action", "bond")
                    .add_attribute("exchange_rate", "1")
                    .add_attribute("issue_amount", "1000")
                    .add_attribute("receiver", "some")
            )
            .add_submessage(SubMsg::new(CosmosMsg::Wasm(WasmMsg::Execute {
                contract_addr: "token_contract".to_string(),
                msg: to_json_binary(&drop_staking_base::msg::token::ExecuteMsg::Mint {
                    amount: Uint128::from(1000u128),
                    receiver: "some".to_string()
                })
                .unwrap(),
                funds: vec![],
            })))
    );
}

#[test]
fn test_unbond() {
    let mut deps = mock_dependencies(&[]);
    let mut env = mock_env();
    env.block.time = Timestamp::from_seconds(1000);
    FSM.set_initial_state(deps.as_mut().storage, ContractState::Idle)
        .unwrap();
    BONDED_AMOUNT
        .save(deps.as_mut().storage, &Uint128::from(1000u128))
        .unwrap();
    UNBOND_BATCH_ID.save(deps.as_mut().storage, &0u128).unwrap();
    unbond_batches_map()
        .save(
            deps.as_mut().storage,
            0,
            &UnbondBatch {
                total_amount: Uint128::from(0u128),
                expected_amount: Uint128::from(0u128),
                unbond_items: vec![],
                status: UnbondBatchStatus::New,
                expected_release: 0,
                slashing_effect: None,
                unbonded_amount: None,
                withdrawed_amount: None,
                created: 0,
            },
        )
        .unwrap();
    CONFIG
        .save(
            deps.as_mut().storage,
            &Config {
                token_contract: "token_contract".to_string(),
                puppeteer_contract: "puppeteer_contract".to_string(),
                puppeteer_timeout: 60,
                strategy_contract: "strategy_contract".to_string(),
                withdrawal_voucher_contract: "withdrawal_voucher_contract".to_string(),
                withdrawal_manager_contract: "withdrawal_manager_contract".to_string(),
                validators_set_contract: "validators_set_contract".to_string(),
                base_denom: "base_denom".to_string(),
                remote_denom: "remote_denom".to_string(),
                idle_min_interval: 1000,
                unbonding_period: 60,
                unbonding_safe_period: 100,
                unbond_batch_switch_time: 600,
                pump_address: Some("pump_address".to_string()),
                ld_denom: Some("ld_denom".to_string()),
                channel: "channel".to_string(),
                fee: Some(Decimal::from_atomics(1u32, 1).unwrap()),
                fee_address: Some("fee_address".to_string()),
                lsm_redeem_threshold: 3u64,
                lsm_min_bond_amount: Uint128::one(),
                lsm_redeem_maximum_interval: 100,
                bond_limit: None,
                emergency_address: None,
                min_stake_amount: Uint128::new(100),
            },
        )
        .unwrap();
    let res = execute(
        deps.as_mut(),
        env,
        mock_info("some_sender", &[Coin::new(1000, "ld_denom")]),
        drop_staking_base::msg::core::ExecuteMsg::Unbond {},
    )
    .unwrap();
    let unbond_batch = unbond_batches_map().load(deps.as_ref().storage, 0).unwrap();
    let extension = Some(drop_staking_base::state::withdrawal_voucher::Metadata {
        description: Some("Withdrawal voucher".into()),
        name: "LDV voucher".to_string(),
        batch_id: "0".to_string(),
        amount: Uint128::from(1000u128),
        expected_amount: Uint128::from(1000u128),
        attributes: Some(vec![
            drop_staking_base::state::withdrawal_voucher::Trait {
                display_type: None,
                trait_type: "unbond_batch_id".to_string(),
                value: "0".to_string(),
            },
            drop_staking_base::state::withdrawal_voucher::Trait {
                display_type: None,
                trait_type: "received_amount".to_string(),
                value: "1000".to_string(),
            },
            drop_staking_base::state::withdrawal_voucher::Trait {
                display_type: None,
                trait_type: "expected_amount".to_string(),
                value: "1000".to_string(),
            },
            drop_staking_base::state::withdrawal_voucher::Trait {
                display_type: None,
                trait_type: "exchange_rate".to_string(),
                value: "1".to_string(),
            },
        ]),
    });
    assert_eq!(
        res,
        Response::new()
            .add_submessage(SubMsg::new(CosmosMsg::Wasm(WasmMsg::Execute {
                contract_addr: "withdrawal_voucher_contract".to_string(),
                msg: to_json_binary(
                    &drop_staking_base::msg::withdrawal_voucher::ExecuteMsg::Mint {
                        token_id: "0_some_sender_1".to_string(),
                        owner: "some_sender".to_string(),
                        token_uri: None,
                        extension,
                    }
                )
                .unwrap(),
                funds: vec![],
            })))
            .add_submessage(SubMsg::new(CosmosMsg::Wasm(WasmMsg::Execute {
                contract_addr: "token_contract".to_string(),
                msg: to_json_binary(&drop_staking_base::msg::token::ExecuteMsg::Burn {}).unwrap(),
                funds: vec![Coin::new(1000u128, "ld_denom")],
            })))
            .add_event(
                Event::new("crates.io:drop-staking__drop-core-execute-unbond")
                    .add_attribute("action", "unbond")
                    .add_attribute("exchange_rate", "1")
                    .add_attribute("expected_amount", "1000")
            )
    );
    assert_eq!(
        unbond_batch,
        UnbondBatch {
            total_amount: Uint128::from(1000u128),
            expected_amount: Uint128::from(1000u128),
            unbond_items: vec![UnbondItem {
                amount: Uint128::from(1000u128),
                sender: "some_sender".to_string(),
                expected_amount: Uint128::from(1000u128),
            },],
            status: UnbondBatchStatus::New,
            expected_release: 0,
            slashing_effect: None,
            unbonded_amount: None,
            withdrawed_amount: None,
            created: 0,
        }
    );
}

fn null_request_packet() -> RequestPacket {
    RequestPacket {
        sequence: None,
        source_port: None,
        source_channel: None,
        destination_port: None,
        destination_channel: None,
        data: None,
        timeout_height: None,
        timeout_timestamp: None,
>>>>>>> af1962f5
    }
}<|MERGE_RESOLUTION|>--- conflicted
+++ resolved
@@ -1,47 +1,27 @@
-<<<<<<< HEAD
 use crate::{
-    contract::{execute, get_non_native_rewards_and_fee_transfer_msg, get_stake_msg},
+    contract::{check_denom, execute, get_non_native_rewards_and_fee_transfer_msg, get_stake_msg},
     error::ContractError,
 };
-=======
->>>>>>> af1962f5
 use cosmwasm_std::{
     from_json,
     testing::{mock_env, mock_info, MockApi, MockStorage},
     to_json_binary, Addr, Coin, CosmosMsg, Decimal, Event, MessageInfo, Order, OwnedDeps, Response,
     StdResult, SubMsg, Timestamp, Uint128, WasmMsg,
 };
-<<<<<<< HEAD
-use drop_puppeteer_base::msg::QueryMsg as PuppeteerBaseQueryMsg;
+use drop_helpers::testing::{mock_dependencies, WasmMockQuerier};
+use drop_puppeteer_base::state::RedeemShareItem;
 use drop_staking_base::{
     msg::{
-        core::ExecuteMsg,
-        puppeteer::{MultiBalances, QueryExtMsg},
+        core::{ExecuteMsg, InstantiateMsg},
+        puppeteer::MultiBalances,
         strategy::QueryMsg as StrategyQueryMsg,
     },
     state::core::{
-        unbond_batches_map, Config, FeeItem, NonNativeRewardsItem, UnbondBatch, UnbondBatchStatus,
-        COLLECTED_FEES, CONFIG, LAST_ICA_BALANCE_CHANGE_HEIGHT, NON_NATIVE_REWARDS_CONFIG,
-=======
-use std::{str::FromStr, vec};
-
-use drop_helpers::testing::{mock_dependencies, WasmMockQuerier};
-use drop_puppeteer_base::state::RedeemShareItem;
-use drop_staking_base::{
-    msg::strategy::QueryMsg as StategyQueryMsg,
-    state::core::{
-        unbond_batches_map, ContractState, UnbondBatch, UnbondBatchStatus, UnbondItem,
-        BONDED_AMOUNT, CONFIG, EXCHANGE_RATE, FSM, LAST_IDLE_CALL, LAST_LSM_REDEEM,
-        LAST_PUPPETEER_RESPONSE, LSM_SHARES_TO_REDEEM, PENDING_LSM_SHARES, TOTAL_LSM_SHARES,
-        UNBOND_BATCH_ID,
-    },
-};
-use drop_staking_base::{
-    msg::{core::InstantiateMsg, puppeteer::MultiBalances},
-    state::core::{
-        Config, ConfigOptional, FeeItem, NonNativeRewardsItem, COLLECTED_FEES,
-        LAST_ICA_BALANCE_CHANGE_HEIGHT, NON_NATIVE_REWARDS_CONFIG,
->>>>>>> af1962f5
+        unbond_batches_map, Config, ConfigOptional, ContractState, FeeItem, NonNativeRewardsItem,
+        UnbondBatch, UnbondBatchStatus, UnbondItem, BONDED_AMOUNT, COLLECTED_FEES, CONFIG,
+        EXCHANGE_RATE, FSM, LAST_ICA_BALANCE_CHANGE_HEIGHT, LAST_IDLE_CALL, LAST_LSM_REDEEM,
+        LAST_PUPPETEER_RESPONSE, LSM_SHARES_TO_REDEEM, NON_NATIVE_REWARDS_CONFIG,
+        PENDING_LSM_SHARES, TOTAL_LSM_SHARES, UNBOND_BATCH_ID,
     },
 };
 use neutron_sdk::{
@@ -49,122 +29,11 @@
     interchain_queries::v045::types::Balances,
     sudo::msg::RequestPacket,
 };
-<<<<<<< HEAD
-use std::marker::PhantomData;
-=======
-
-use crate::contract::{
-    check_denom, execute, get_non_native_rewards_and_fee_transfer_msg, get_stake_msg,
-};
->>>>>>> af1962f5
+use std::{str::FromStr, vec};
 
 pub const MOCK_PUPPETEER_CONTRACT_ADDR: &str = "puppeteer_contract";
 pub const MOCK_STRATEGY_CONTRACT_ADDR: &str = "strategy_contract";
 
-<<<<<<< HEAD
-fn mock_dependencies() -> OwnedDeps<MockStorage, MockApi, WasmMockQuerier, NeutronQuery> {
-    let custom_querier = WasmMockQuerier::new(MockQuerier::new(&[]));
-
-    OwnedDeps {
-        storage: MockStorage::default(),
-        api: MockApi::default(),
-        querier: custom_querier,
-        custom_query_type: PhantomData,
-    }
-}
-
-pub struct WasmMockQuerier {
-    base: MockQuerier,
-}
-
-impl Querier for WasmMockQuerier {
-    fn raw_query(&self, bin_request: &[u8]) -> QuerierResult {
-        let request: QueryRequest<Empty> = match from_json(bin_request) {
-            Ok(v) => v,
-            Err(e) => {
-                return QuerierResult::Err(SystemError::InvalidRequest {
-                    error: format!("Parsing query request: {}", e),
-                    request: bin_request.into(),
-                });
-            }
-        };
-        self.handle_query(&request)
-    }
-}
-
-impl WasmMockQuerier {
-    pub fn handle_query(&self, request: &QueryRequest<Empty>) -> QuerierResult {
-        match &request {
-            QueryRequest::Wasm(WasmQuery::Smart { contract_addr, msg }) => {
-                if contract_addr == MOCK_PUPPETEER_CONTRACT_ADDR {
-                    let q: PuppeteerBaseQueryMsg<QueryExtMsg> = from_json(msg).unwrap();
-                    let reply = match q {
-                        PuppeteerBaseQueryMsg::Extention { msg } => match msg {
-                            QueryExtMsg::NonNativeRewardsBalances {} => {
-                                let data = (
-                                    MultiBalances {
-                                        coins: vec![Coin {
-                                            denom: "denom".to_string(),
-                                            amount: Uint128::new(150),
-                                        }],
-                                    },
-                                    10u64,
-                                    Timestamp::from_nanos(20),
-                                );
-                                to_json_binary(&data)
-                            }
-                            QueryExtMsg::Balances {} => {
-                                let data = (
-                                    Balances {
-                                        coins: vec![Coin {
-                                            denom: "remote_denom".to_string(),
-                                            amount: Uint128::new(200),
-                                        }],
-                                    },
-                                    10u64,
-                                    Timestamp::from_nanos(20),
-                                );
-                                to_json_binary(&data)
-                            }
-                            _ => unimplemented!(),
-                        },
-                        _ => unimplemented!(),
-                    };
-                    return SystemResult::Ok(ContractResult::from(reply));
-                }
-                if contract_addr == MOCK_STRATEGY_CONTRACT_ADDR {
-                    let q: StrategyQueryMsg = from_json(msg).unwrap();
-                    let reply = match q {
-                        StrategyQueryMsg::CalcDeposit { deposit } => to_json_binary(&vec![
-                            drop_staking_base::msg::distribution::IdealDelegation {
-                                valoper_address: "valoper_address".to_string(),
-                                stake_change: deposit,
-                                ideal_stake: deposit,
-                                current_stake: deposit,
-                                weight: 1u64,
-                            },
-                        ]),
-                        _ => unimplemented!(),
-                    };
-                    return SystemResult::Ok(ContractResult::from(reply));
-                }
-                SystemResult::Err(SystemError::NoSuchContract {
-                    addr: contract_addr.to_string(),
-                })
-            }
-            _ => self.base.handle_query(request),
-        }
-    }
-}
-
-impl WasmMockQuerier {
-    pub fn new(base: MockQuerier) -> WasmMockQuerier {
-        WasmMockQuerier { base }
-    }
-}
-
-=======
->>>>>>> af1962f5
 fn get_default_config(fee: Option<Decimal>) -> Config {
     Config {
         token_contract: "token_contract".to_string(),
@@ -355,9 +224,9 @@
         });
     deps.querier
         .add_wasm_query_response("strategy_contract", |msg| {
-            let q: StategyQueryMsg = from_json(msg).unwrap();
+            let q: StrategyQueryMsg = from_json(msg).unwrap();
             match q {
-                StategyQueryMsg::CalcDeposit { deposit } => to_json_binary(&vec![
+                StrategyQueryMsg::CalcDeposit { deposit } => to_json_binary(&vec![
                     drop_staking_base::msg::distribution::IdealDelegation {
                         valoper_address: "valoper_address".to_string(),
                         stake_change: deposit,
@@ -432,9 +301,9 @@
         });
     deps.querier
         .add_wasm_query_response("strategy_contract", |msg| {
-            let q: StategyQueryMsg = from_json(msg).unwrap();
+            let q: StrategyQueryMsg = from_json(msg).unwrap();
             match q {
-                StategyQueryMsg::CalcDeposit { deposit } => to_json_binary(&vec![
+                StrategyQueryMsg::CalcDeposit { deposit } => to_json_binary(&vec![
                     drop_staking_base::msg::distribution::IdealDelegation {
                         valoper_address: "valoper_address".to_string(),
                         stake_change: deposit,
@@ -478,169 +347,6 @@
     );
 }
 
-<<<<<<< HEAD
-mod process_emergency_batch {
-    use super::*;
-
-    fn setup(
-        status: UnbondBatchStatus,
-    ) -> OwnedDeps<MockStorage, MockApi, WasmMockQuerier, NeutronQuery> {
-        let mut deps = mock_dependencies();
-        {
-            let deps_as_mut = deps.as_mut();
-            cw_ownable::initialize_owner(deps_as_mut.storage, deps_as_mut.api, Some("owner"))
-                .unwrap();
-        }
-        {
-            unbond_batches_map()
-                .save(
-                    deps.as_mut().storage,
-                    2,
-                    &UnbondBatch {
-                        total_amount: Uint128::new(100),
-                        expected_amount: Uint128::new(100),
-                        expected_release: 200,
-                        unbond_items: vec![],
-                        status,
-                        slashing_effect: None,
-                        unbonded_amount: None,
-                        withdrawed_amount: None,
-                        created: 200,
-                    },
-                )
-                .unwrap();
-        }
-        deps
-    }
-
-    #[test]
-    fn unauthorized() {
-        let mut deps = setup(UnbondBatchStatus::WithdrawnEmergency);
-        let err = execute(
-            deps.as_mut(),
-            mock_env(),
-            mock_info("stranger", &[]),
-            ExecuteMsg::ProcessEmergencyBatch {
-                batch_id: 2,
-                unbonded_amount: Uint128::new(100),
-            },
-        )
-        .unwrap_err();
-        assert_eq!(
-            err,
-            ContractError::OwnershipError(cw_ownable::OwnershipError::NotOwner)
-        );
-    }
-
-    #[test]
-    fn not_in_withdrawn_emergency_state() {
-        let mut deps = setup(UnbondBatchStatus::WithdrawingEmergency);
-        let err = execute(
-            deps.as_mut(),
-            mock_env(),
-            mock_info("owner", &[]),
-            ExecuteMsg::ProcessEmergencyBatch {
-                batch_id: 2,
-                unbonded_amount: Uint128::new(100),
-            },
-        )
-        .unwrap_err();
-        assert_eq!(err, ContractError::BatchNotWithdrawnEmergency {});
-    }
-
-    #[test]
-    fn unbonded_amount_is_zero() {
-        let mut deps = setup(UnbondBatchStatus::WithdrawnEmergency);
-        let err = execute(
-            deps.as_mut(),
-            mock_env(),
-            mock_info("owner", &[]),
-            ExecuteMsg::ProcessEmergencyBatch {
-                batch_id: 2,
-                unbonded_amount: Uint128::new(0),
-            },
-        )
-        .unwrap_err();
-        assert_eq!(err, ContractError::UnbondedAmountZero {});
-    }
-
-    #[test]
-    fn unbonded_amount_too_high() {
-        let mut deps = setup(UnbondBatchStatus::WithdrawnEmergency);
-        let err = execute(
-            deps.as_mut(),
-            mock_env(),
-            mock_info("owner", &[]),
-            ExecuteMsg::ProcessEmergencyBatch {
-                batch_id: 2,
-                unbonded_amount: Uint128::new(200),
-            },
-        )
-        .unwrap_err();
-        assert_eq!(err, ContractError::UnbondedAmountTooHigh {});
-    }
-
-    #[test]
-    fn no_slashing() {
-        let mut deps = setup(UnbondBatchStatus::WithdrawnEmergency);
-        execute(
-            deps.as_mut(),
-            mock_env(),
-            mock_info("owner", &[]),
-            ExecuteMsg::ProcessEmergencyBatch {
-                batch_id: 2,
-                unbonded_amount: Uint128::new(100),
-            },
-        )
-        .unwrap();
-
-        let batch = unbond_batches_map().load(deps.as_mut().storage, 2).unwrap();
-        assert_eq!(
-            batch,
-            UnbondBatch {
-                total_amount: Uint128::new(100),
-                expected_amount: Uint128::new(100),
-                expected_release: 200,
-                unbond_items: vec![],
-                status: UnbondBatchStatus::Withdrawn,
-                slashing_effect: Some(Decimal::one()),
-                unbonded_amount: Some(Uint128::new(100)),
-                withdrawed_amount: None,
-                created: 200,
-            }
-        );
-    }
-
-    #[test]
-    fn some_slashing() {
-        let mut deps = setup(UnbondBatchStatus::WithdrawnEmergency);
-        execute(
-            deps.as_mut(),
-            mock_env(),
-            mock_info("owner", &[]),
-            ExecuteMsg::ProcessEmergencyBatch {
-                batch_id: 2,
-                unbonded_amount: Uint128::new(70),
-            },
-        )
-        .unwrap();
-
-        let batch = unbond_batches_map().load(deps.as_mut().storage, 2).unwrap();
-        assert_eq!(
-            batch,
-            UnbondBatch {
-                total_amount: Uint128::new(100),
-                expected_amount: Uint128::new(100),
-                expected_release: 200,
-                unbond_items: vec![],
-                status: UnbondBatchStatus::Withdrawn,
-                slashing_effect: Some(Decimal::from_ratio(70u128, 100u128)),
-                unbonded_amount: Some(Uint128::new(70)),
-                withdrawed_amount: None,
-                created: 200,
-            }
-        );
-=======
 #[test]
 fn test_update_config() {
     let mut deps = mock_dependencies(&[]);
@@ -2343,9 +2049,9 @@
         });
     deps.querier
         .add_wasm_query_response("strategy_contract", |msg| {
-            let q: StategyQueryMsg = from_json(msg).unwrap();
+            let q: StrategyQueryMsg = from_json(msg).unwrap();
             match q {
-                StategyQueryMsg::CalcDeposit { deposit } => to_json_binary(&vec![
+                StrategyQueryMsg::CalcDeposit { deposit } => to_json_binary(&vec![
                     drop_staking_base::msg::distribution::IdealDelegation {
                         valoper_address: "valoper_address".to_string(),
                         stake_change: deposit,
@@ -2476,9 +2182,9 @@
         });
     deps.querier
         .add_wasm_query_response("strategy_contract", |msg| {
-            let q: StategyQueryMsg = from_json(msg).unwrap();
+            let q: StrategyQueryMsg = from_json(msg).unwrap();
             match q {
-                StategyQueryMsg::CalcWithdraw { withdraw } => to_json_binary(&vec![
+                StrategyQueryMsg::CalcWithdraw { withdraw } => to_json_binary(&vec![
                     drop_staking_base::msg::distribution::IdealDelegation {
                         valoper_address: "valoper_address".to_string(),
                         stake_change: withdraw,
@@ -2623,9 +2329,9 @@
         });
     deps.querier
         .add_wasm_query_response("strategy_contract", |msg| {
-            let q: StategyQueryMsg = from_json(msg).unwrap();
+            let q: StrategyQueryMsg = from_json(msg).unwrap();
             match q {
-                StategyQueryMsg::CalcWithdraw { withdraw } => to_json_binary(&vec![
+                StrategyQueryMsg::CalcWithdraw { withdraw } => to_json_binary(&vec![
                     drop_staking_base::msg::distribution::IdealDelegation {
                         valoper_address: "valoper_address".to_string(),
                         stake_change: withdraw,
@@ -2822,9 +2528,9 @@
         });
     deps.querier
         .add_wasm_query_response("strategy_contract", |msg| {
-            let q: StategyQueryMsg = from_json(msg).unwrap();
+            let q: StrategyQueryMsg = from_json(msg).unwrap();
             match q {
-                StategyQueryMsg::CalcDeposit { deposit } => to_json_binary(&vec![
+                StrategyQueryMsg::CalcDeposit { deposit } => to_json_binary(&vec![
                     drop_staking_base::msg::distribution::IdealDelegation {
                         valoper_address: "valoper_address".to_string(),
                         stake_change: deposit,
@@ -2952,9 +2658,9 @@
         });
     deps.querier
         .add_wasm_query_response("strategy_contract", |msg| {
-            let q: StategyQueryMsg = from_json(msg).unwrap();
+            let q: StrategyQueryMsg = from_json(msg).unwrap();
             match q {
-                StategyQueryMsg::CalcWithdraw { withdraw } => to_json_binary(&vec![
+                StrategyQueryMsg::CalcWithdraw { withdraw } => to_json_binary(&vec![
                     drop_staking_base::msg::distribution::IdealDelegation {
                         valoper_address: "valoper_address".to_string(),
                         stake_change: withdraw,
@@ -3107,9 +2813,9 @@
         });
     deps.querier
         .add_wasm_query_response("strategy_contract", |msg| {
-            let q: StategyQueryMsg = from_json(msg).unwrap();
+            let q: StrategyQueryMsg = from_json(msg).unwrap();
             match q {
-                StategyQueryMsg::CalcWithdraw { withdraw } => to_json_binary(&vec![
+                StrategyQueryMsg::CalcWithdraw { withdraw } => to_json_binary(&vec![
                     drop_staking_base::msg::distribution::IdealDelegation {
                         valoper_address: "valoper_address".to_string(),
                         stake_change: withdraw,
@@ -3299,9 +3005,9 @@
         });
     deps.querier
         .add_wasm_query_response("strategy_contract", |msg| {
-            let q: StategyQueryMsg = from_json(msg).unwrap();
+            let q: StrategyQueryMsg = from_json(msg).unwrap();
             match q {
-                StategyQueryMsg::CalcWithdraw { withdraw } => to_json_binary(&vec![
+                StrategyQueryMsg::CalcWithdraw { withdraw } => to_json_binary(&vec![
                     drop_staking_base::msg::distribution::IdealDelegation {
                         valoper_address: "valoper_address".to_string(),
                         stake_change: withdraw,
@@ -3454,9 +3160,9 @@
         });
     deps.querier
         .add_wasm_query_response("strategy_contract", |msg| {
-            let q: StategyQueryMsg = from_json(msg).unwrap();
+            let q: StrategyQueryMsg = from_json(msg).unwrap();
             match q {
-                StategyQueryMsg::CalcWithdraw { withdraw } => to_json_binary(&vec![
+                StrategyQueryMsg::CalcWithdraw { withdraw } => to_json_binary(&vec![
                     drop_staking_base::msg::distribution::IdealDelegation {
                         valoper_address: "valoper_address".to_string(),
                         stake_change: withdraw,
@@ -4080,6 +3786,169 @@
         data: None,
         timeout_height: None,
         timeout_timestamp: None,
->>>>>>> af1962f5
+    }
+}
+
+mod process_emergency_batch {
+    use super::*;
+
+    fn setup(
+        status: UnbondBatchStatus,
+    ) -> OwnedDeps<MockStorage, MockApi, WasmMockQuerier, NeutronQuery> {
+        let mut deps = mock_dependencies(&[]);
+        {
+            let deps_as_mut = deps.as_mut();
+            cw_ownable::initialize_owner(deps_as_mut.storage, deps_as_mut.api, Some("owner"))
+                .unwrap();
+        }
+        {
+            unbond_batches_map()
+                .save(
+                    deps.as_mut().storage,
+                    2,
+                    &UnbondBatch {
+                        total_amount: Uint128::new(100),
+                        expected_amount: Uint128::new(100),
+                        expected_release: 200,
+                        unbond_items: vec![],
+                        status,
+                        slashing_effect: None,
+                        unbonded_amount: None,
+                        withdrawed_amount: None,
+                        created: 200,
+                    },
+                )
+                .unwrap();
+        }
+        deps
+    }
+
+    #[test]
+    fn unauthorized() {
+        let mut deps = setup(UnbondBatchStatus::WithdrawnEmergency);
+        let err = execute(
+            deps.as_mut(),
+            mock_env(),
+            mock_info("stranger", &[]),
+            ExecuteMsg::ProcessEmergencyBatch {
+                batch_id: 2,
+                unbonded_amount: Uint128::new(100),
+            },
+        )
+        .unwrap_err();
+        assert_eq!(
+            err,
+            ContractError::OwnershipError(cw_ownable::OwnershipError::NotOwner)
+        );
+    }
+
+    #[test]
+    fn not_in_withdrawn_emergency_state() {
+        let mut deps = setup(UnbondBatchStatus::WithdrawingEmergency);
+        let err = execute(
+            deps.as_mut(),
+            mock_env(),
+            mock_info("owner", &[]),
+            ExecuteMsg::ProcessEmergencyBatch {
+                batch_id: 2,
+                unbonded_amount: Uint128::new(100),
+            },
+        )
+        .unwrap_err();
+        assert_eq!(err, ContractError::BatchNotWithdrawnEmergency {});
+    }
+
+    #[test]
+    fn unbonded_amount_is_zero() {
+        let mut deps = setup(UnbondBatchStatus::WithdrawnEmergency);
+        let err = execute(
+            deps.as_mut(),
+            mock_env(),
+            mock_info("owner", &[]),
+            ExecuteMsg::ProcessEmergencyBatch {
+                batch_id: 2,
+                unbonded_amount: Uint128::new(0),
+            },
+        )
+        .unwrap_err();
+        assert_eq!(err, ContractError::UnbondedAmountZero {});
+    }
+
+    #[test]
+    fn unbonded_amount_too_high() {
+        let mut deps = setup(UnbondBatchStatus::WithdrawnEmergency);
+        let err = execute(
+            deps.as_mut(),
+            mock_env(),
+            mock_info("owner", &[]),
+            ExecuteMsg::ProcessEmergencyBatch {
+                batch_id: 2,
+                unbonded_amount: Uint128::new(200),
+            },
+        )
+        .unwrap_err();
+        assert_eq!(err, ContractError::UnbondedAmountTooHigh {});
+    }
+
+    #[test]
+    fn no_slashing() {
+        let mut deps = setup(UnbondBatchStatus::WithdrawnEmergency);
+        execute(
+            deps.as_mut(),
+            mock_env(),
+            mock_info("owner", &[]),
+            ExecuteMsg::ProcessEmergencyBatch {
+                batch_id: 2,
+                unbonded_amount: Uint128::new(100),
+            },
+        )
+        .unwrap();
+
+        let batch = unbond_batches_map().load(deps.as_mut().storage, 2).unwrap();
+        assert_eq!(
+            batch,
+            UnbondBatch {
+                total_amount: Uint128::new(100),
+                expected_amount: Uint128::new(100),
+                expected_release: 200,
+                unbond_items: vec![],
+                status: UnbondBatchStatus::Withdrawn,
+                slashing_effect: Some(Decimal::one()),
+                unbonded_amount: Some(Uint128::new(100)),
+                withdrawed_amount: None,
+                created: 200,
+            }
+        );
+    }
+
+    #[test]
+    fn some_slashing() {
+        let mut deps = setup(UnbondBatchStatus::WithdrawnEmergency);
+        execute(
+            deps.as_mut(),
+            mock_env(),
+            mock_info("owner", &[]),
+            ExecuteMsg::ProcessEmergencyBatch {
+                batch_id: 2,
+                unbonded_amount: Uint128::new(70),
+            },
+        )
+        .unwrap();
+
+        let batch = unbond_batches_map().load(deps.as_mut().storage, 2).unwrap();
+        assert_eq!(
+            batch,
+            UnbondBatch {
+                total_amount: Uint128::new(100),
+                expected_amount: Uint128::new(100),
+                expected_release: 200,
+                unbond_items: vec![],
+                status: UnbondBatchStatus::Withdrawn,
+                slashing_effect: Some(Decimal::from_ratio(70u128, 100u128)),
+                unbonded_amount: Some(Uint128::new(70)),
+                withdrawed_amount: None,
+                created: 200,
+            }
+        );
     }
 }