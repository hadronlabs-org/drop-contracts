use cosmwasm_std::{
    from_json,
    testing::{mock_env, mock_info, MockApi, MockStorage},
    to_json_binary, Addr, Coin, CosmosMsg, Decimal, Event, MessageInfo, Order, OwnedDeps, Response,
    StdResult, SubMsg, Timestamp, Uint128, WasmMsg,
};
use std::{str::FromStr, vec};

use drop_helpers::testing::{mock_dependencies, WasmMockQuerier};
use drop_puppeteer_base::state::RedeemShareItem;
use drop_staking_base::{
    msg::strategy::QueryMsg as StategyQueryMsg,
    state::core::{
        unbond_batches_map, ContractState, UnbondBatch, UnbondBatchStatus, UnbondItem,
        BONDED_AMOUNT, CONFIG, EXCHANGE_RATE, FSM, LAST_IDLE_CALL, LAST_LSM_REDEEM,
        LAST_PUPPETEER_RESPONSE, LSM_SHARES_TO_REDEEM, PENDING_LSM_SHARES, TOTAL_LSM_SHARES,
        UNBOND_BATCH_ID,
    },
};
use drop_staking_base::{
    msg::{core::InstantiateMsg, puppeteer::MultiBalances},
    state::core::{
        Config, ConfigOptional, FeeItem, NonNativeRewardsItem, COLLECTED_FEES,
        LAST_ICA_BALANCE_CHANGE_HEIGHT, NON_NATIVE_REWARDS_CONFIG,
    },
};
use neutron_sdk::{
    bindings::{msg::NeutronMsg, query::NeutronQuery},
    interchain_queries::v045::types::Balances,
    sudo::msg::RequestPacket,
};

use crate::contract::{
    check_denom, execute, get_non_native_rewards_and_fee_transfer_msg, get_stake_msg,
};

pub const MOCK_PUPPETEER_CONTRACT_ADDR: &str = "puppeteer_contract";
pub const MOCK_STRATEGY_CONTRACT_ADDR: &str = "strategy_contract";

<<<<<<< HEAD
fn mock_dependencies() -> OwnedDeps<MockStorage, MockApi, WasmMockQuerier, NeutronQuery> {
    let custom_querier = WasmMockQuerier::new(MockQuerier::new(&[]));

    OwnedDeps {
        storage: MockStorage::default(),
        api: MockApi::default(),
        querier: custom_querier,
        custom_query_type: PhantomData,
    }
}

pub struct WasmMockQuerier {
    base: MockQuerier,
}

impl Querier for WasmMockQuerier {
    fn raw_query(&self, bin_request: &[u8]) -> QuerierResult {
        let request: QueryRequest<Empty> = match from_json(bin_request) {
            Ok(v) => v,
            Err(e) => {
                return QuerierResult::Err(SystemError::InvalidRequest {
                    error: format!("Parsing query request: {}", e),
                    request: bin_request.into(),
                });
            }
        };
        self.handle_query(&request)
    }
}

impl WasmMockQuerier {
    pub fn handle_query(&self, request: &QueryRequest<Empty>) -> QuerierResult {
        match &request {
            QueryRequest::Wasm(WasmQuery::Smart { contract_addr, msg }) => {
                if contract_addr == MOCK_PUPPETEER_CONTRACT_ADDR {
                    let q: PuppeteerBaseQueryMsg<QueryExtMsg> = from_json(msg).unwrap();
                    let reply = match q {
                        PuppeteerBaseQueryMsg::Extension { msg } => match msg {
                            QueryExtMsg::NonNativeRewardsBalances {} => {
                                let data = (
                                    MultiBalances {
                                        coins: vec![Coin {
                                            denom: "denom".to_string(),
                                            amount: Uint128::new(150),
                                        }],
                                    },
                                    10u64,
                                    Timestamp::from_nanos(20),
                                );
                                to_json_binary(&data)
                            }
                            QueryExtMsg::Balances {} => {
                                let data = (
                                    Balances {
                                        coins: vec![Coin {
                                            denom: "remote_denom".to_string(),
                                            amount: Uint128::new(200),
                                        }],
                                    },
                                    10u64,
                                    Timestamp::from_nanos(20),
                                );
                                to_json_binary(&data)
                            }
                            _ => todo!(),
                        },
                        _ => todo!(),
                    };
                    return SystemResult::Ok(ContractResult::from(reply));
                }
                if contract_addr == MOCK_STRATEGY_CONTRACT_ADDR {
                    let q: StategyQueryMsg = from_json(msg).unwrap();
                    let reply = match q {
                        StategyQueryMsg::CalcDeposit { deposit } => to_json_binary(&vec![
                            drop_staking_base::msg::distribution::IdealDelegation {
                                valoper_address: "valoper_address".to_string(),
                                stake_change: deposit,
                                ideal_stake: deposit,
                                current_stake: deposit,
                                weight: 1u64,
                            },
                        ]),
                        _ => todo!(),
                    };
                    return SystemResult::Ok(ContractResult::from(reply));
                }
                SystemResult::Err(SystemError::NoSuchContract {
                    addr: contract_addr.to_string(),
                })
            }
            _ => self.base.handle_query(request),
        }
    }
}

impl WasmMockQuerier {
    pub fn new(base: MockQuerier) -> WasmMockQuerier {
        WasmMockQuerier { base }
    }
}

=======
>>>>>>> 4bc6a907
fn get_default_config(fee: Option<Decimal>) -> Config {
    Config {
        token_contract: "token_contract".to_string(),
        puppeteer_contract: MOCK_PUPPETEER_CONTRACT_ADDR.to_string(),
        puppeteer_timeout: 60,
        strategy_contract: MOCK_STRATEGY_CONTRACT_ADDR.to_string(),
        withdrawal_voucher_contract: "withdrawal_voucher_contract".to_string(),
        withdrawal_manager_contract: "withdrawal_manager_contract".to_string(),
        validators_set_contract: "validators_set_contract".to_string(),
        base_denom: "base_denom".to_string(),
        remote_denom: "remote_denom".to_string(),
        idle_min_interval: 1,
        unbonding_period: 60,
        unbonding_safe_period: 10,
        unbond_batch_switch_time: 6000,
        pump_address: None,
        ld_denom: None,
        channel: "channel".to_string(),
        fee,
        fee_address: Some("fee_address".to_string()),
        lsm_redeem_threshold: 10u64,
        lsm_min_bond_amount: Uint128::one(),
        lsm_redeem_maximum_interval: 10_000_000_000,
        bond_limit: None,
        emergency_address: None,
        min_stake_amount: Uint128::new(100),
    }
}

fn setup_config(deps: &mut OwnedDeps<MockStorage, MockApi, WasmMockQuerier, NeutronQuery>) {
    CONFIG
        .save(
            deps.as_mut().storage,
            &get_default_config(Decimal::from_atomics(1u32, 1).ok()),
        )
        .unwrap();
}

#[test]
fn get_non_native_rewards_and_fee_transfer_msg_success() {
    let mut deps = mock_dependencies(&[]);
    setup_config(&mut deps);
    deps.querier
        .add_wasm_query_response("puppeteer_contract", |_msg: &_| {
            to_json_binary(&(
                MultiBalances {
                    coins: vec![Coin {
                        denom: "denom".to_string(),
                        amount: Uint128::new(150),
                    }],
                },
                10u64,
                Timestamp::from_nanos(20),
            ))
            .unwrap()
        });

    NON_NATIVE_REWARDS_CONFIG
        .save(
            deps.as_mut().storage,
            &vec![NonNativeRewardsItem {
                address: "address".to_string(),
                denom: "denom".to_string(),
                min_amount: Uint128::new(100),
                fee: Decimal::from_atomics(1u32, 1).unwrap(),
                fee_address: "fee_address".to_string(),
            }],
        )
        .unwrap();

    let info = mock_info("addr0000", &[Coin::new(1000, "untrn")]);

    let result: CosmosMsg<NeutronMsg> =
        get_non_native_rewards_and_fee_transfer_msg(deps.as_ref(), info, &mock_env())
            .unwrap()
            .unwrap();

    assert_eq!(
        result,
        CosmosMsg::Wasm(WasmMsg::Execute {
            contract_addr: "puppeteer_contract".to_string(),
            msg: to_json_binary(&drop_staking_base::msg::puppeteer::ExecuteMsg::Transfer {
                items: vec![
                    (
                        "address".to_string(),
                        Coin {
                            denom: "denom".to_string(),
                            amount: Uint128::new(135)
                        }
                    ),
                    (
                        "fee_address".to_string(),
                        Coin {
                            denom: "denom".to_string(),
                            amount: Uint128::new(15)
                        }
                    )
                ],
                timeout: Some(60),
                reply_to: "cosmos2contract".to_string()
            })
            .unwrap(),
            funds: vec![Coin::new(1000, "untrn")]
        })
    );
}

#[test]
fn get_non_native_rewards_and_fee_transfer_msg_zero_fee() {
    let mut deps = mock_dependencies(&[]);
    deps.querier
        .add_wasm_query_response("puppeteer_contract", |_msg: &_| {
            to_json_binary(&(
                MultiBalances {
                    coins: vec![Coin {
                        denom: "denom".to_string(),
                        amount: Uint128::new(150),
                    }],
                },
                10u64,
                Timestamp::from_nanos(20),
            ))
            .unwrap()
        });
    setup_config(&mut deps);

    NON_NATIVE_REWARDS_CONFIG
        .save(
            deps.as_mut().storage,
            &vec![NonNativeRewardsItem {
                address: "address".to_string(),
                denom: "denom".to_string(),
                min_amount: Uint128::new(100),
                fee: Decimal::zero(),
                fee_address: "fee_address".to_string(),
            }],
        )
        .unwrap();

    let info = mock_info("addr0000", &[Coin::new(1000, "untrn")]);

    let result: CosmosMsg<NeutronMsg> =
        get_non_native_rewards_and_fee_transfer_msg(deps.as_ref(), info, &mock_env())
            .unwrap()
            .unwrap();

    assert_eq!(
        result,
        CosmosMsg::Wasm(WasmMsg::Execute {
            contract_addr: "puppeteer_contract".to_string(),
            msg: to_json_binary(&drop_staking_base::msg::puppeteer::ExecuteMsg::Transfer {
                items: vec![(
                    "address".to_string(),
                    Coin {
                        denom: "denom".to_string(),
                        amount: Uint128::new(150)
                    }
                )],
                timeout: Some(60),
                reply_to: "cosmos2contract".to_string()
            })
            .unwrap(),
            funds: vec![Coin::new(1000, "untrn")]
        })
    );
}

#[test]
fn get_stake_msg_success() {
    let mut deps = mock_dependencies(&[]);
    setup_config(&mut deps);
    LAST_ICA_BALANCE_CHANGE_HEIGHT
        .save(deps.as_mut().storage, &1)
        .unwrap();
    deps.querier
        .add_wasm_query_response("puppeteer_contract", |_msg: &_| {
            to_json_binary(&(
                Balances {
                    coins: vec![Coin {
                        denom: "remote_denom".to_string(),
                        amount: Uint128::new(200),
                    }],
                },
                10u64,
                Timestamp::from_nanos(20),
            ))
            .unwrap()
        });
    deps.querier
        .add_wasm_query_response("strategy_contract", |msg| {
            let q: StategyQueryMsg = from_json(msg).unwrap();
            match q {
                StategyQueryMsg::CalcDeposit { deposit } => to_json_binary(&vec![
                    drop_staking_base::msg::distribution::IdealDelegation {
                        valoper_address: "valoper_address".to_string(),
                        stake_change: deposit,
                        ideal_stake: deposit,
                        current_stake: deposit,
                        weight: 1u64,
                    },
                ])
                .unwrap(),
                _ => unimplemented!(),
            }
        });

    let stake_msg: CosmosMsg<NeutronMsg> = get_stake_msg(
        deps.as_mut(),
        &mock_env(),
        &get_default_config(Decimal::from_atomics(1u32, 1).ok()),
        &MessageInfo {
            sender: Addr::unchecked("addr0000"),
            funds: vec![Coin::new(200, "untrn")],
        },
    )
    .unwrap()
    .unwrap();

    assert_eq!(
        stake_msg,
        CosmosMsg::Wasm(WasmMsg::Execute {
            contract_addr: "puppeteer_contract".to_string(),
            msg: to_json_binary(&drop_staking_base::msg::puppeteer::ExecuteMsg::Delegate {
                items: vec![("valoper_address".to_string(), Uint128::new(180))],
                timeout: Some(60),
                reply_to: "cosmos2contract".to_string(),
            })
            .unwrap(),
            funds: vec![Coin::new(200, "untrn")],
        })
    );

    let collected_fees = COLLECTED_FEES
        .range_raw(deps.as_mut().storage, None, None, Order::Ascending)
        .map(|item| item.map(|(_key, value)| value))
        .collect::<StdResult<Vec<FeeItem>>>()
        .unwrap();

    assert_eq!(
        collected_fees[0],
        FeeItem {
            address: "fee_address".to_string(),
            denom: "remote_denom".to_string(),
            amount: Uint128::new(20),
        }
    );
}

#[test]
fn get_stake_msg_zero_fee() {
    let mut deps = mock_dependencies(&[]);
    deps.querier
        .add_wasm_query_response("puppeteer_contract", |_msg: &_| {
            to_json_binary(&(
                Balances {
                    coins: vec![Coin {
                        denom: "remote_denom".to_string(),
                        amount: Uint128::new(200),
                    }],
                },
                10u64,
                Timestamp::from_nanos(20),
            ))
            .unwrap()
        });
    deps.querier
        .add_wasm_query_response("strategy_contract", |msg| {
            let q: StategyQueryMsg = from_json(msg).unwrap();
            match q {
                StategyQueryMsg::CalcDeposit { deposit } => to_json_binary(&vec![
                    drop_staking_base::msg::distribution::IdealDelegation {
                        valoper_address: "valoper_address".to_string(),
                        stake_change: deposit,
                        ideal_stake: deposit,
                        current_stake: deposit,
                        weight: 1u64,
                    },
                ])
                .unwrap(),
                _ => unimplemented!(),
            }
        });
    setup_config(&mut deps);
    LAST_ICA_BALANCE_CHANGE_HEIGHT
        .save(deps.as_mut().storage, &1)
        .unwrap();

    let stake_msg: CosmosMsg<NeutronMsg> = get_stake_msg(
        deps.as_mut(),
        &mock_env(),
        &get_default_config(None),
        &MessageInfo {
            sender: Addr::unchecked("addr0000"),
            funds: vec![Coin::new(200, "untrn")],
        },
    )
    .unwrap()
    .unwrap();
    assert_eq!(
        stake_msg,
        CosmosMsg::Wasm(WasmMsg::Execute {
            contract_addr: "puppeteer_contract".to_string(),
            msg: to_json_binary(&drop_staking_base::msg::puppeteer::ExecuteMsg::Delegate {
                items: vec![("valoper_address".to_string(), Uint128::new(200))],
                timeout: Some(60),
                reply_to: "cosmos2contract".to_string(),
            })
            .unwrap(),
            funds: vec![Coin::new(200, "untrn")],
        })
    );
}

#[test]
fn test_update_config() {
    let mut deps = mock_dependencies(&[]);
    let env = mock_env();
    let info = mock_info("admin", &[]);
    let mut deps_mut = deps.as_mut();
    crate::contract::instantiate(
        deps_mut.branch(),
        env.clone(),
        info.clone(),
        InstantiateMsg {
            token_contract: "old_token_contract".to_string(),
            puppeteer_contract: "old_puppeteer_contract".to_string(),
            puppeteer_timeout: 10,
            strategy_contract: "old_strategy_contract".to_string(),
            withdrawal_voucher_contract: "old_withdrawal_voucher_contract".to_string(),
            withdrawal_manager_contract: "old_withdrawal_manager_contract".to_string(),
            validators_set_contract: "old_validators_set_contract".to_string(),
            base_denom: "old_base_denom".to_string(),
            remote_denom: "old_remote_denom".to_string(),
            idle_min_interval: 12,
            unbonding_period: 20,
            unbonding_safe_period: 120,
            unbond_batch_switch_time: 2000,
            pump_address: Some("old_pump_address".to_string()),
            channel: "old_channel".to_string(),
            fee: Some(Decimal::from_atomics(2u32, 1).unwrap()),
            fee_address: Some("old_fee_address".to_string()),
            lsm_redeem_max_interval: 20_000_000,
            lsm_redeem_threshold: 120u64,
            lsm_min_bond_amount: Uint128::new(12),
            bond_limit: Some(Uint128::new(12)),
            emergency_address: Some("old_emergency_address".to_string()),
            min_stake_amount: Uint128::new(1200),
            owner: "admin".to_string(),
        },
    )
    .unwrap();

    let new_config = ConfigOptional {
        token_contract: Some("new_token_contract".to_string()),
        puppeteer_contract: Some("new_puppeteer_contract".to_string()),
        puppeteer_timeout: Some(100),
        strategy_contract: Some("new_strategy_contract".to_string()),
        withdrawal_voucher_contract: Some("new_withdrawal_voucher_contract".to_string()),
        withdrawal_manager_contract: Some("new_withdrawal_manager_contract".to_string()),
        validators_set_contract: Some("new_validators_set_contract".to_string()),
        base_denom: Some("new_base_denom".to_string()),
        remote_denom: Some("new_remote_denom".to_string()),
        idle_min_interval: Some(2),
        unbonding_period: Some(120),
        unbonding_safe_period: Some(20),
        unbond_batch_switch_time: Some(12000),
        pump_address: Some("new_pump_address".to_string()),
        ld_denom: Some("new_ld_denom".to_string()),
        channel: Some("new_channel".to_string()),
        fee: Some(Decimal::from_atomics(2u32, 1).unwrap()),
        fee_address: Some("new_fee_address".to_string()),
        lsm_redeem_threshold: Some(20u64),
        lsm_min_bond_amount: Some(Uint128::new(2)),
        lsm_redeem_maximum_interval: Some(20_000_000_000),
        bond_limit: Some(Uint128::new(2)),
        emergency_address: Some("new_emergency_address".to_string()),
        min_stake_amount: Some(Uint128::new(200)),
    };
    let expected_config = Config {
        token_contract: "new_token_contract".to_string(),
        puppeteer_contract: "new_puppeteer_contract".to_string(),
        puppeteer_timeout: 100,
        strategy_contract: "new_strategy_contract".to_string(),
        withdrawal_voucher_contract: "new_withdrawal_voucher_contract".to_string(),
        withdrawal_manager_contract: "new_withdrawal_manager_contract".to_string(),
        validators_set_contract: "new_validators_set_contract".to_string(),
        base_denom: "new_base_denom".to_string(),
        remote_denom: "new_remote_denom".to_string(),
        idle_min_interval: 2,
        unbonding_period: 120,
        unbonding_safe_period: 20,
        unbond_batch_switch_time: 12000,
        pump_address: Some("new_pump_address".to_string()),
        ld_denom: Some("new_ld_denom".to_string()),
        channel: "new_channel".to_string(),
        fee: Some(Decimal::from_atomics(2u32, 1).unwrap()),
        fee_address: Some("new_fee_address".to_string()),
        lsm_redeem_threshold: 20u64,
        lsm_min_bond_amount: Uint128::new(2),
        lsm_redeem_maximum_interval: 20_000_000_000,
        bond_limit: Some(Uint128::new(2)),
        emergency_address: Some("new_emergency_address".to_string()),
        min_stake_amount: Uint128::new(200),
    };

    let res = crate::contract::execute(
        deps_mut,
        env.clone(),
        info,
        drop_staking_base::msg::core::ExecuteMsg::UpdateConfig {
            new_config: Box::new(new_config),
        },
    );
    assert!(res.is_ok());
    let config = CONFIG.load(deps.as_ref().storage).unwrap();
    assert_eq!(config, expected_config);
}

#[test]
fn test_execute_reset_bonded_amount() {
    let mut deps = mock_dependencies(&[]);
    let deps_mut = deps.as_mut();
    cw_ownable::initialize_owner(deps_mut.storage, deps_mut.api, Some("admin")).unwrap();
    BONDED_AMOUNT
        .save(deps.as_mut().storage, &Uint128::one())
        .unwrap();
    let res = execute(
        deps.as_mut(),
        mock_env(),
        mock_info("admin", &[]),
        drop_staking_base::msg::core::ExecuteMsg::ResetBondedAmount {},
    );
    assert_eq!(
        res,
        Ok(Response::new().add_event(
            Event::new("crates.io:drop-staking__drop-core-execute-reset_bond_limit")
                .add_attributes(vec![("action", "reset_bond_limit"),])
        ))
    );
    let amount = BONDED_AMOUNT.load(deps.as_ref().storage).unwrap();
    assert_eq!(amount, Uint128::zero());
}

#[test]
fn test_execute_tick_idle_non_native_rewards() {
    let mut deps = mock_dependencies(&[]);
    deps.querier
        .add_wasm_query_response("puppeteer_contract", |_| {
            to_json_binary(&(
                MultiBalances {
                    coins: vec![
                        Coin {
                            denom: "non_native_denom_1".to_string(),
                            amount: Uint128::new(200),
                        },
                        Coin {
                            denom: "non_native_denom_2".to_string(),
                            amount: Uint128::new(200),
                        },
                        Coin {
                            denom: "non_native_denom_3".to_string(),
                            amount: Uint128::new(200),
                        },
                        Coin {
                            denom: "non_native_denom_4".to_string(),
                            amount: Uint128::new(99),
                        },
                    ],
                },
                10u64,
                Timestamp::from_nanos(20),
            ))
            .unwrap()
        });

    CONFIG
        .save(
            deps.as_mut().storage,
            &Config {
                token_contract: "token_contract".to_string(),
                puppeteer_contract: "puppeteer_contract".to_string(),
                puppeteer_timeout: 60,
                strategy_contract: "strategy_contract".to_string(),
                withdrawal_voucher_contract: "withdrawal_voucher_contract".to_string(),
                withdrawal_manager_contract: "withdrawal_manager_contract".to_string(),
                validators_set_contract: "validators_set_contract".to_string(),
                base_denom: "base_denom".to_string(),
                remote_denom: "remote_denom".to_string(),
                idle_min_interval: 1000,
                unbonding_period: 60,
                unbonding_safe_period: 10,
                unbond_batch_switch_time: 6000,
                pump_address: Some("pump_address".to_string()),
                ld_denom: Some("ld_denom".to_string()),
                channel: "channel".to_string(),
                fee: Some(Decimal::from_atomics(1u32, 1).unwrap()),
                fee_address: Some("fee_address".to_string()),
                lsm_redeem_threshold: 10u64,
                lsm_min_bond_amount: Uint128::one(),
                lsm_redeem_maximum_interval: 10_000_000_000,
                bond_limit: None,
                emergency_address: None,
                min_stake_amount: Uint128::new(100),
            },
        )
        .unwrap();
    NON_NATIVE_REWARDS_CONFIG
        .save(
            deps.as_mut().storage,
            &vec![
                NonNativeRewardsItem {
                    denom: "non_native_denom_1".to_string(),
                    address: "non_native_denom_receiver_1".to_string(),
                    min_amount: Uint128::new(100),
                    fee_address: "non_native_denom_fee_receiver_1".to_string(),
                    fee: Decimal::from_str("0.1").unwrap(),
                },
                NonNativeRewardsItem {
                    denom: "non_native_denom_2".to_string(),
                    address: "non_native_denom_receiver_2".to_string(),
                    min_amount: Uint128::new(100),
                    fee_address: "non_native_denom_fee_receiver_2".to_string(),
                    fee: Decimal::from_str("1").unwrap(),
                },
                NonNativeRewardsItem {
                    denom: "non_native_denom_3".to_string(),
                    address: "non_native_denom_receiver_3".to_string(),
                    min_amount: Uint128::new(100),
                    fee_address: "non_native_denom_fee_receiver_3".to_string(),
                    fee: Decimal::from_str("0").unwrap(),
                },
                NonNativeRewardsItem {
                    denom: "non_native_denom_4".to_string(),
                    address: "non_native_denom_receiver_4".to_string(),
                    min_amount: Uint128::new(100),
                    fee_address: "non_native_denom_fee_receiver_4".to_string(),
                    fee: Decimal::from_str("0").unwrap(),
                },
            ],
        )
        .unwrap();
    FSM.set_initial_state(deps.as_mut().storage, ContractState::Idle)
        .unwrap();
    LAST_IDLE_CALL.save(deps.as_mut().storage, &0).unwrap();
    LAST_ICA_BALANCE_CHANGE_HEIGHT
        .save(deps.as_mut().storage, &0)
        .unwrap();
    TOTAL_LSM_SHARES.save(deps.as_mut().storage, &0).unwrap();
    BONDED_AMOUNT
        .save(deps.as_mut().storage, &Uint128::zero())
        .unwrap();
    LAST_LSM_REDEEM.save(deps.as_mut().storage, &0).unwrap();
    let mut env = mock_env();
    env.block.time = Timestamp::from_seconds(100);
    let exchange_rate = EXCHANGE_RATE.load(deps.as_ref().storage);
    assert!(exchange_rate.is_err());
    let res = execute(
        deps.as_mut(),
        env,
        mock_info("admin", &[]),
        drop_staking_base::msg::core::ExecuteMsg::Tick {},
    )
    .unwrap();
    let exchange_rate = EXCHANGE_RATE.load(deps.as_ref().storage);
    assert!(exchange_rate.is_ok());

    assert_eq!(
        res,
        Response::new()
            .add_event(
                Event::new("crates.io:drop-staking__drop-core-execute-tick_idle")
                    .add_attributes(vec![("action", "tick_idle"),])
            )
            .add_submessages(vec![SubMsg::new(CosmosMsg::Wasm(WasmMsg::Execute {
                contract_addr: "puppeteer_contract".to_string(),
                msg: to_json_binary(&drop_staking_base::msg::puppeteer::ExecuteMsg::Transfer {
                    items: vec![
                        (
                            "non_native_denom_receiver_1".to_string(),
                            cosmwasm_std::Coin {
                                denom: "non_native_denom_1".to_string(),
                                amount: Uint128::from(180u128),
                            },
                        ),
                        (
                            "non_native_denom_fee_receiver_1".to_string(),
                            cosmwasm_std::Coin {
                                denom: "non_native_denom_1".to_string(),
                                amount: Uint128::from(20u128),
                            },
                        ),
                        (
                            "non_native_denom_fee_receiver_2".to_string(),
                            cosmwasm_std::Coin {
                                denom: "non_native_denom_2".to_string(),
                                amount: Uint128::from(200u128),
                            },
                        ),
                        (
                            "non_native_denom_receiver_3".to_string(),
                            cosmwasm_std::Coin {
                                denom: "non_native_denom_3".to_string(),
                                amount: Uint128::from(200u128),
                            },
                        ),
                    ],
                    timeout: Some(60),
                    reply_to: "cosmos2contract".to_string(),
                })
                .unwrap(),
                funds: vec![]
            }))])
    );
}

#[test]
fn test_execute_tick_idle_get_pending_lsm_shares_transfer() {
    let mut deps = mock_dependencies(&[]);
    CONFIG
        .save(
            deps.as_mut().storage,
            &Config {
                token_contract: "token_contract".to_string(),
                puppeteer_contract: "puppeteer_contract".to_string(),
                puppeteer_timeout: 60,
                strategy_contract: "strategy_contract".to_string(),
                withdrawal_voucher_contract: "withdrawal_voucher_contract".to_string(),
                withdrawal_manager_contract: "withdrawal_manager_contract".to_string(),
                validators_set_contract: "validators_set_contract".to_string(),
                base_denom: "base_denom".to_string(),
                remote_denom: "remote_denom".to_string(),
                idle_min_interval: 1000,
                unbonding_period: 60,
                unbonding_safe_period: 10,
                unbond_batch_switch_time: 6000,
                pump_address: Some("pump_address".to_string()),
                ld_denom: Some("ld_denom".to_string()),
                channel: "channel".to_string(),
                fee: Some(Decimal::from_atomics(1u32, 1).unwrap()),
                fee_address: Some("fee_address".to_string()),
                lsm_redeem_threshold: 10u64,
                lsm_min_bond_amount: Uint128::one(),
                lsm_redeem_maximum_interval: 10_000_000_000,
                bond_limit: None,
                emergency_address: None,
                min_stake_amount: Uint128::new(100),
            },
        )
        .unwrap();
    NON_NATIVE_REWARDS_CONFIG
        .save(deps.as_mut().storage, &vec![])
        .unwrap();
    FSM.set_initial_state(deps.as_mut().storage, ContractState::Idle)
        .unwrap();
    LAST_IDLE_CALL.save(deps.as_mut().storage, &0).unwrap();
    LAST_ICA_BALANCE_CHANGE_HEIGHT
        .save(deps.as_mut().storage, &0)
        .unwrap();
    TOTAL_LSM_SHARES.save(deps.as_mut().storage, &0).unwrap();
    BONDED_AMOUNT
        .save(deps.as_mut().storage, &Uint128::zero())
        .unwrap();
    LAST_LSM_REDEEM.save(deps.as_mut().storage, &0).unwrap();
    PENDING_LSM_SHARES
        .save(
            deps.as_mut().storage,
            "remote_denom".to_string(),
            &("local_denom".to_string(), Uint128::from(100u128)),
        )
        .unwrap();
    let mut env = mock_env();
    env.block.time = Timestamp::from_seconds(100);
    let res = execute(
        deps.as_mut(),
        env,
        mock_info("admin", &[]),
        drop_staking_base::msg::core::ExecuteMsg::Tick {},
    )
    .unwrap();
    assert_eq!(
        res,
        Response::new()
            .add_event(
                Event::new("crates.io:drop-staking__drop-core-execute-tick_idle")
                    .add_attribute("action", "tick_idle")
            )
            .add_submessages(vec![SubMsg::new(CosmosMsg::Wasm(WasmMsg::Execute {
                contract_addr: "puppeteer_contract".to_string(),
                msg: to_json_binary(
                    &drop_staking_base::msg::puppeteer::ExecuteMsg::IBCTransfer {
                        timeout: 60,
                        reason: drop_puppeteer_base::msg::IBCTransferReason::LSMShare,
                        reply_to: "cosmos2contract".to_string(),
                    }
                )
                .unwrap(),
                funds: vec![Coin::new(100, "remote_denom")],
            }))])
    );
}

#[test]
fn test_idle_tick_pending_lsm_redeem() {
    let mut deps = mock_dependencies(&[]);
    CONFIG
        .save(
            deps.as_mut().storage,
            &Config {
                token_contract: "token_contract".to_string(),
                puppeteer_contract: "puppeteer_contract".to_string(),
                puppeteer_timeout: 60,
                strategy_contract: "strategy_contract".to_string(),
                withdrawal_voucher_contract: "withdrawal_voucher_contract".to_string(),
                withdrawal_manager_contract: "withdrawal_manager_contract".to_string(),
                validators_set_contract: "validators_set_contract".to_string(),
                base_denom: "base_denom".to_string(),
                remote_denom: "remote_denom".to_string(),
                idle_min_interval: 1000,
                unbonding_period: 60,
                unbonding_safe_period: 10,
                unbond_batch_switch_time: 6000,
                pump_address: Some("pump_address".to_string()),
                ld_denom: Some("ld_denom".to_string()),
                channel: "channel".to_string(),
                fee: Some(Decimal::from_atomics(1u32, 1).unwrap()),
                fee_address: Some("fee_address".to_string()),
                lsm_redeem_threshold: 3u64,
                lsm_min_bond_amount: Uint128::one(),
                lsm_redeem_maximum_interval: 100,
                bond_limit: None,
                emergency_address: None,
                min_stake_amount: Uint128::new(100),
            },
        )
        .unwrap();
    NON_NATIVE_REWARDS_CONFIG
        .save(deps.as_mut().storage, &vec![])
        .unwrap();
    FSM.set_initial_state(deps.as_mut().storage, ContractState::Idle)
        .unwrap();
    LAST_IDLE_CALL.save(deps.as_mut().storage, &0).unwrap();
    LAST_ICA_BALANCE_CHANGE_HEIGHT
        .save(deps.as_mut().storage, &0)
        .unwrap();
    TOTAL_LSM_SHARES.save(deps.as_mut().storage, &0).unwrap();
    BONDED_AMOUNT
        .save(deps.as_mut().storage, &Uint128::zero())
        .unwrap();
    LAST_LSM_REDEEM.save(deps.as_mut().storage, &0).unwrap();
    LSM_SHARES_TO_REDEEM
        .save(
            deps.as_mut().storage,
            "remote_denom_share1".to_string(),
            &("local_denom_1".to_string(), Uint128::from(100u128)),
        )
        .unwrap();
    let mut env = mock_env();
    env.block.time = Timestamp::from_seconds(100);
    let res = execute(
        deps.as_mut(),
        env.clone(),
        mock_info("admin", &[]),
        drop_staking_base::msg::core::ExecuteMsg::Tick {},
    );
    assert!(res.is_err());
    LSM_SHARES_TO_REDEEM
        .save(
            deps.as_mut().storage,
            "remote_denom_share2".to_string(),
            &("local_denom_2".to_string(), Uint128::from(100u128)),
        )
        .unwrap();
    LSM_SHARES_TO_REDEEM
        .save(
            deps.as_mut().storage,
            "remote_denom_share3".to_string(),
            &("local_denom_3".to_string(), Uint128::from(100u128)),
        )
        .unwrap();
    let res = execute(
        deps.as_mut(),
        env,
        mock_info("admin", &[]),
        drop_staking_base::msg::core::ExecuteMsg::Tick {},
    )
    .unwrap();
    assert_eq!(
        res,
        Response::new()
            .add_event(
                Event::new("crates.io:drop-staking__drop-core-execute-tick_idle")
                    .add_attribute("action", "tick_idle")
            )
            .add_submessages(vec![SubMsg::new(CosmosMsg::Wasm(WasmMsg::Execute {
                contract_addr: "puppeteer_contract".to_string(),
                msg: to_json_binary(
                    &drop_staking_base::msg::puppeteer::ExecuteMsg::RedeemShares {
                        items: vec![
                            RedeemShareItem {
                                amount: Uint128::from(100u128),
                                remote_denom: "local_denom_1".to_string(),
                                local_denom: "remote_denom_share1".to_string()
                            },
                            RedeemShareItem {
                                amount: Uint128::from(100u128),
                                remote_denom: "local_denom_2".to_string(),
                                local_denom: "remote_denom_share2".to_string()
                            },
                            RedeemShareItem {
                                amount: Uint128::from(100u128),
                                remote_denom: "local_denom_3".to_string(),
                                local_denom: "remote_denom_share3".to_string()
                            }
                        ],
                        timeout: Some(60),
                        reply_to: "cosmos2contract".to_string()
                    }
                )
                .unwrap(),
                funds: vec![],
            }))])
    );
}

#[test]
fn test_tick_idle_unbonding_close() {
    let mut deps = mock_dependencies(&[]);
    deps.querier
        .add_wasm_query_response("puppeteer_contract", |_| {
            to_json_binary(&(
                Balances {
                    coins: vec![Coin {
                        denom: "remote_denom".to_string(),
                        amount: Uint128::new(200),
                    }],
                },
                10u64,
                Timestamp::from_nanos(20),
            ))
            .unwrap()
        });
    deps.querier
        .add_wasm_query_response("validators_set_contract", |_| {
            to_json_binary(&vec![
                drop_staking_base::state::validatorset::ValidatorInfo {
                    valoper_address: "valoper_address".to_string(),
                    weight: 1,
                    last_processed_remote_height: None,
                    last_processed_local_height: None,
                    last_validated_height: None,
                    last_commission_in_range: None,
                    uptime: Decimal::one(),
                    tombstone: false,
                    jailed_number: None,
                    init_proposal: None,
                    total_passed_proposals: 0,
                    total_voted_proposals: 0,
                },
            ])
            .unwrap()
        });
    deps.querier
        .add_wasm_query_response("puppeteer_contract", |_| {
            to_json_binary(&(
                neutron_sdk::interchain_queries::v045::types::Delegations {
                    delegations: vec![cosmwasm_std::Delegation {
                        delegator: Addr::unchecked("ica_address"),
                        validator: "valoper_address".to_string(),
                        amount: cosmwasm_std::Coin {
                            denom: "remote_denom".to_string(),
                            amount: Uint128::new(100_000),
                        },
                    }],
                },
                0u64,
                Timestamp::from_seconds(0),
            ))
            .unwrap()
        });
    CONFIG
        .save(
            deps.as_mut().storage,
            &Config {
                token_contract: "token_contract".to_string(),
                puppeteer_contract: "puppeteer_contract".to_string(),
                puppeteer_timeout: 60,
                strategy_contract: "strategy_contract".to_string(),
                withdrawal_voucher_contract: "withdrawal_voucher_contract".to_string(),
                withdrawal_manager_contract: "withdrawal_manager_contract".to_string(),
                validators_set_contract: "validators_set_contract".to_string(),
                base_denom: "base_denom".to_string(),
                remote_denom: "remote_denom".to_string(),
                idle_min_interval: 1000,
                unbonding_period: 60,
                unbonding_safe_period: 100,
                unbond_batch_switch_time: 6000,
                pump_address: Some("pump_address".to_string()),
                ld_denom: Some("ld_denom".to_string()),
                channel: "channel".to_string(),
                fee: Some(Decimal::from_atomics(1u32, 1).unwrap()),
                fee_address: Some("fee_address".to_string()),
                lsm_redeem_threshold: 3u64,
                lsm_min_bond_amount: Uint128::one(),
                lsm_redeem_maximum_interval: 100,
                bond_limit: None,
                emergency_address: None,
                min_stake_amount: Uint128::new(100),
            },
        )
        .unwrap();
    FSM.set_initial_state(deps.as_mut().storage, ContractState::Idle)
        .unwrap();
    LAST_IDLE_CALL.save(deps.as_mut().storage, &0).unwrap();
    LAST_ICA_BALANCE_CHANGE_HEIGHT
        .save(deps.as_mut().storage, &0)
        .unwrap();
    TOTAL_LSM_SHARES.save(deps.as_mut().storage, &0).unwrap();
    BONDED_AMOUNT
        .save(deps.as_mut().storage, &Uint128::from(1000u128))
        .unwrap();
    UNBOND_BATCH_ID.save(deps.as_mut().storage, &0).unwrap();
    unbond_batches_map()
        .save(
            deps.as_mut().storage,
            0,
            &UnbondBatch {
                total_amount: Uint128::from(1000u128),
                expected_amount: Uint128::from(1000u128),
                unbond_items: vec![UnbondItem {
                    amount: Uint128::from(1000u128),
                    sender: "some_sender".to_string(),
                    expected_amount: Uint128::from(1000u128),
                }],
                status: UnbondBatchStatus::Unbonding,
                expected_release: 10001,
                slashing_effect: None,
                unbonded_amount: None,
                withdrawed_amount: None,
                created: 1,
            },
        )
        .unwrap();
    let mut env = mock_env();
    env.block.time = Timestamp::from_seconds(10000);
    let res = execute(
        deps.as_mut(),
        env,
        mock_info("admin", &[]),
        drop_staking_base::msg::core::ExecuteMsg::Tick {},
    );
    assert!(res.is_err());
    assert_eq!(
        res,
        Err(crate::error::ContractError::UnbondingTimeIsClose {})
    );
}

#[test]
fn test_tick_idle_claim_wo_unbond() {
    let mut deps = mock_dependencies(&[]);
    deps.querier
        .add_wasm_query_response("puppeteer_contract", |_| {
            to_json_binary(&(
                Balances {
                    coins: vec![Coin {
                        denom: "remote_denom".to_string(),
                        amount: Uint128::new(200),
                    }],
                },
                10u64,
                Timestamp::from_nanos(20),
            ))
            .unwrap()
        });
    deps.querier
        .add_wasm_query_response("validators_set_contract", |_| {
            to_json_binary(&vec![
                drop_staking_base::state::validatorset::ValidatorInfo {
                    valoper_address: "valoper_address".to_string(),
                    weight: 1,
                    last_processed_remote_height: None,
                    last_processed_local_height: None,
                    last_validated_height: None,
                    last_commission_in_range: None,
                    uptime: Decimal::one(),
                    tombstone: false,
                    jailed_number: None,
                    init_proposal: None,
                    total_passed_proposals: 0,
                    total_voted_proposals: 0,
                },
            ])
            .unwrap()
        });
    deps.querier
        .add_wasm_query_response("puppeteer_contract", |_| {
            to_json_binary(&(
                neutron_sdk::interchain_queries::v045::types::Delegations {
                    delegations: vec![cosmwasm_std::Delegation {
                        delegator: Addr::unchecked("ica_address"),
                        validator: "valoper_address".to_string(),
                        amount: cosmwasm_std::Coin {
                            denom: "remote_denom".to_string(),
                            amount: Uint128::new(100_000),
                        },
                    }],
                },
                0u64,
                Timestamp::from_seconds(0),
            ))
            .unwrap()
        });
    CONFIG
        .save(
            deps.as_mut().storage,
            &Config {
                token_contract: "token_contract".to_string(),
                puppeteer_contract: "puppeteer_contract".to_string(),
                puppeteer_timeout: 60,
                strategy_contract: "strategy_contract".to_string(),
                withdrawal_voucher_contract: "withdrawal_voucher_contract".to_string(),
                withdrawal_manager_contract: "withdrawal_manager_contract".to_string(),
                validators_set_contract: "validators_set_contract".to_string(),
                base_denom: "base_denom".to_string(),
                remote_denom: "remote_denom".to_string(),
                idle_min_interval: 1000,
                unbonding_period: 60,
                unbonding_safe_period: 100,
                unbond_batch_switch_time: 6000,
                pump_address: Some("pump_address".to_string()),
                ld_denom: Some("ld_denom".to_string()),
                channel: "channel".to_string(),
                fee: Some(Decimal::from_atomics(1u32, 1).unwrap()),
                fee_address: Some("fee_address".to_string()),
                lsm_redeem_threshold: 3u64,
                lsm_min_bond_amount: Uint128::one(),
                lsm_redeem_maximum_interval: 100,
                bond_limit: None,
                emergency_address: None,
                min_stake_amount: Uint128::new(100),
            },
        )
        .unwrap();
    FSM.set_initial_state(deps.as_mut().storage, ContractState::Idle)
        .unwrap();
    LAST_IDLE_CALL.save(deps.as_mut().storage, &0).unwrap();
    LAST_ICA_BALANCE_CHANGE_HEIGHT
        .save(deps.as_mut().storage, &0)
        .unwrap();
    TOTAL_LSM_SHARES.save(deps.as_mut().storage, &0).unwrap();
    BONDED_AMOUNT
        .save(deps.as_mut().storage, &Uint128::from(1000u128))
        .unwrap();
    UNBOND_BATCH_ID.save(deps.as_mut().storage, &0).unwrap();
    unbond_batches_map()
        .save(
            deps.as_mut().storage,
            0,
            &UnbondBatch {
                total_amount: Uint128::from(1000u128),
                expected_amount: Uint128::from(1000u128),
                unbond_items: vec![UnbondItem {
                    amount: Uint128::from(1000u128),
                    sender: "some_sender".to_string(),
                    expected_amount: Uint128::from(1000u128),
                }],
                status: UnbondBatchStatus::Unbonding,
                expected_release: 9000,
                slashing_effect: None,
                unbonded_amount: None,
                withdrawed_amount: None,
                created: 1,
            },
        )
        .unwrap();
    let mut env = mock_env();
    env.block.time = Timestamp::from_seconds(10000);
    let res = execute(
        deps.as_mut(),
        env,
        mock_info("admin", &[Coin::new(1000, "untrn")]),
        drop_staking_base::msg::core::ExecuteMsg::Tick {},
    )
    .unwrap();
    assert_eq!(
        res,
        Response::new()
            .add_event(
                Event::new("crates.io:drop-staking__drop-core-execute-tick_idle").add_attributes(
                    vec![
                        ("action", "tick_idle"),
                        ("validators_to_claim", "valoper_address"),
                        ("state", "claiming"),
                    ]
                )
            )
            .add_submessage(SubMsg::new(CosmosMsg::Wasm(WasmMsg::Execute {
                contract_addr: "puppeteer_contract".to_string(),
                msg: to_json_binary(&drop_staking_base::msg::puppeteer::ExecuteMsg::ClaimRewardsAndOptionalyTransfer {
                    validators: vec!["valoper_address".to_string()], 
                    transfer: None,
                    timeout: Some(60),
                    reply_to: "cosmos2contract".to_string() 
                }).unwrap(),
                funds: vec![Coin::new(1000, "untrn")],
            })))
    );
}

#[test]
fn test_tick_idle_claim_with_unbond_transfer() {
    let mut deps = mock_dependencies(&[]);
    deps.querier
        .add_wasm_query_response("puppeteer_contract", |_| {
            to_json_binary(&(
                Balances {
                    coins: vec![Coin {
                        denom: "remote_denom".to_string(),
                        amount: Uint128::new(200),
                    }],
                },
                10u64,
                Timestamp::from_seconds(90001),
            ))
            .unwrap()
        });
    deps.querier
        .add_wasm_query_response("validators_set_contract", |_| {
            to_json_binary(&vec![
                drop_staking_base::state::validatorset::ValidatorInfo {
                    valoper_address: "valoper_address".to_string(),
                    weight: 1,
                    last_processed_remote_height: None,
                    last_processed_local_height: None,
                    last_validated_height: None,
                    last_commission_in_range: None,
                    uptime: Decimal::one(),
                    tombstone: false,
                    jailed_number: None,
                    init_proposal: None,
                    total_passed_proposals: 0,
                    total_voted_proposals: 0,
                },
            ])
            .unwrap()
        });
    deps.querier
        .add_wasm_query_response("puppeteer_contract", |_| {
            to_json_binary(&(
                neutron_sdk::interchain_queries::v045::types::Delegations {
                    delegations: vec![cosmwasm_std::Delegation {
                        delegator: Addr::unchecked("ica_address"),
                        validator: "valoper_address".to_string(),
                        amount: cosmwasm_std::Coin {
                            denom: "remote_denom".to_string(),
                            amount: Uint128::new(100_000),
                        },
                    }],
                },
                0u64,
                Timestamp::from_seconds(90001),
            ))
            .unwrap()
        });
    CONFIG
        .save(
            deps.as_mut().storage,
            &Config {
                token_contract: "token_contract".to_string(),
                puppeteer_contract: "puppeteer_contract".to_string(),
                puppeteer_timeout: 60,
                strategy_contract: "strategy_contract".to_string(),
                withdrawal_voucher_contract: "withdrawal_voucher_contract".to_string(),
                withdrawal_manager_contract: "withdrawal_manager_contract".to_string(),
                validators_set_contract: "validators_set_contract".to_string(),
                base_denom: "base_denom".to_string(),
                remote_denom: "remote_denom".to_string(),
                idle_min_interval: 1000,
                unbonding_period: 60,
                unbonding_safe_period: 100,
                unbond_batch_switch_time: 600,
                pump_address: Some("pump_address".to_string()),
                ld_denom: Some("ld_denom".to_string()),
                channel: "channel".to_string(),
                fee: Some(Decimal::from_atomics(1u32, 1).unwrap()),
                fee_address: Some("fee_address".to_string()),
                lsm_redeem_threshold: 3u64,
                lsm_min_bond_amount: Uint128::one(),
                lsm_redeem_maximum_interval: 100,
                bond_limit: None,
                emergency_address: None,
                min_stake_amount: Uint128::new(100),
            },
        )
        .unwrap();
    FSM.set_initial_state(deps.as_mut().storage, ContractState::Idle)
        .unwrap();
    LAST_IDLE_CALL.save(deps.as_mut().storage, &0).unwrap();
    LAST_ICA_BALANCE_CHANGE_HEIGHT
        .save(deps.as_mut().storage, &0)
        .unwrap();
    TOTAL_LSM_SHARES.save(deps.as_mut().storage, &0).unwrap();
    BONDED_AMOUNT
        .save(deps.as_mut().storage, &Uint128::from(1000u128))
        .unwrap();
    UNBOND_BATCH_ID.save(deps.as_mut().storage, &0).unwrap();
    unbond_batches_map()
        .save(
            deps.as_mut().storage,
            0,
            &UnbondBatch {
                total_amount: Uint128::from(1000u128),
                expected_amount: Uint128::from(1000u128),
                unbond_items: vec![UnbondItem {
                    amount: Uint128::from(1000u128),
                    sender: "some_sender".to_string(),
                    expected_amount: Uint128::from(1000u128),
                }],
                status: UnbondBatchStatus::Unbonding,
                expected_release: 90000,
                slashing_effect: None,
                unbonded_amount: None,
                withdrawed_amount: None,
                created: 0,
            },
        )
        .unwrap();
    let mut env = mock_env();
    env.block.time = Timestamp::from_seconds(100000);
    let res = execute(
        deps.as_mut(),
        env,
        mock_info("admin", &[Coin::new(1000, "untrn")]),
        drop_staking_base::msg::core::ExecuteMsg::Tick {},
    )
    .unwrap();
    assert_eq!(
        res,
        Response::new()
        .add_event(Event::new("crates.io:drop-staking__drop-core-execute-tick_idle").add_attributes(vec![
            ("action", "tick_idle" ), ("validators_to_claim",  "valoper_address"), ("state",  "claiming")
        ]))
        .add_submessage(SubMsg::new(CosmosMsg::Wasm(WasmMsg::Execute {
            contract_addr: "puppeteer_contract".to_string(), 
            msg: to_json_binary(&drop_staking_base::msg::puppeteer::ExecuteMsg::ClaimRewardsAndOptionalyTransfer {
                validators: vec!["valoper_address".to_string()], 
                transfer: Some(drop_puppeteer_base::msg::TransferReadyBatchesMsg{ batch_ids: vec![0u128], emergency: false, amount: Uint128::from(200u128), recipient: "pump_address".to_string() }), 
                timeout: Some(60),
                reply_to: "cosmos2contract".to_string() 
            }).unwrap(), funds: vec![Coin::new(1000, "untrn")] })))
    );
}

#[test]
fn test_tick_idle_transfer() {
    let mut deps = mock_dependencies(&[Coin::new(1000u128, "base_denom")]);
    deps.querier
        .add_wasm_query_response("puppeteer_contract", |_| {
            to_json_binary(&(
                Balances {
                    coins: vec![Coin {
                        denom: "remote_denom".to_string(),
                        amount: Uint128::new(200),
                    }],
                },
                10u64,
                Timestamp::from_seconds(90001),
            ))
            .unwrap()
        });
    deps.querier
        .add_wasm_query_response("validators_set_contract", |_| {
            to_json_binary(&vec![
                drop_staking_base::state::validatorset::ValidatorInfo {
                    valoper_address: "valoper_address".to_string(),
                    weight: 1,
                    last_processed_remote_height: None,
                    last_processed_local_height: None,
                    last_validated_height: None,
                    last_commission_in_range: None,
                    uptime: Decimal::one(),
                    tombstone: false,
                    jailed_number: None,
                    init_proposal: None,
                    total_passed_proposals: 0,
                    total_voted_proposals: 0,
                },
            ])
            .unwrap()
        });
    deps.querier
        .add_wasm_query_response("puppeteer_contract", |_| {
            to_json_binary(&(
                neutron_sdk::interchain_queries::v045::types::Delegations {
                    delegations: vec![],
                },
                0u64,
                Timestamp::from_seconds(90001),
            ))
            .unwrap()
        });
    CONFIG
        .save(
            deps.as_mut().storage,
            &Config {
                token_contract: "token_contract".to_string(),
                puppeteer_contract: "puppeteer_contract".to_string(),
                puppeteer_timeout: 60,
                strategy_contract: "strategy_contract".to_string(),
                withdrawal_voucher_contract: "withdrawal_voucher_contract".to_string(),
                withdrawal_manager_contract: "withdrawal_manager_contract".to_string(),
                validators_set_contract: "validators_set_contract".to_string(),
                base_denom: "base_denom".to_string(),
                remote_denom: "remote_denom".to_string(),
                idle_min_interval: 1000,
                unbonding_period: 60,
                unbonding_safe_period: 100,
                unbond_batch_switch_time: 600,
                pump_address: Some("pump_address".to_string()),
                ld_denom: Some("ld_denom".to_string()),
                channel: "channel".to_string(),
                fee: Some(Decimal::from_atomics(1u32, 1).unwrap()),
                fee_address: Some("fee_address".to_string()),
                lsm_redeem_threshold: 3u64,
                lsm_min_bond_amount: Uint128::one(),
                lsm_redeem_maximum_interval: 100,
                bond_limit: None,
                emergency_address: None,
                min_stake_amount: Uint128::new(100),
            },
        )
        .unwrap();
    FSM.set_initial_state(deps.as_mut().storage, ContractState::Idle)
        .unwrap();
    LAST_IDLE_CALL.save(deps.as_mut().storage, &0).unwrap();
    LAST_ICA_BALANCE_CHANGE_HEIGHT
        .save(deps.as_mut().storage, &0)
        .unwrap();
    TOTAL_LSM_SHARES.save(deps.as_mut().storage, &0).unwrap();
    BONDED_AMOUNT
        .save(deps.as_mut().storage, &Uint128::from(1000u128))
        .unwrap();
    let mut env = mock_env();
    env.block.time = Timestamp::from_seconds(100000);
    let res = execute(
        deps.as_mut(),
        env,
        mock_info("admin", &[Coin::new(1000, "untrn")]),
        drop_staking_base::msg::core::ExecuteMsg::Tick {},
    )
    .unwrap();
    assert_eq!(
        res,
        Response::new()
            .add_event(
                Event::new("crates.io:drop-staking__drop-core-execute-tick_idle").add_attributes(
                    vec![
                        ("action", "tick_idle"),
                        ("validators_to_claim", "empty"),
                        ("state", "transfering")
                    ]
                )
            )
            .add_submessage(SubMsg::new(CosmosMsg::Wasm(WasmMsg::Execute {
                contract_addr: "puppeteer_contract".to_string(),
                msg: to_json_binary(
                    &drop_staking_base::msg::puppeteer::ExecuteMsg::IBCTransfer {
                        timeout: 60u64,
                        reason: drop_puppeteer_base::msg::IBCTransferReason::Stake,
                        reply_to: "cosmos2contract".to_string()
                    }
                )
                .unwrap(),
                funds: vec![Coin::new(1000, "base_denom"), Coin::new(1000, "untrn")],
            })))
    );
}

#[test]
fn test_tick_idle_staking() {
    let mut deps = mock_dependencies(&[]);
    deps.querier
        .add_wasm_query_response("puppeteer_contract", |_| {
            to_json_binary(&(
                Balances {
                    coins: vec![Coin {
                        denom: "remote_denom".to_string(),
                        amount: Uint128::new(200),
                    }],
                },
                10u64,
                Timestamp::from_seconds(90001),
            ))
            .unwrap()
        });
    deps.querier
        .add_wasm_query_response("validators_set_contract", |_| {
            to_json_binary(&vec![
                drop_staking_base::state::validatorset::ValidatorInfo {
                    valoper_address: "valoper_address".to_string(),
                    weight: 1,
                    last_processed_remote_height: None,
                    last_processed_local_height: None,
                    last_validated_height: None,
                    last_commission_in_range: None,
                    uptime: Decimal::one(),
                    tombstone: false,
                    jailed_number: None,
                    init_proposal: None,
                    total_passed_proposals: 0,
                    total_voted_proposals: 0,
                },
            ])
            .unwrap()
        });
    deps.querier
        .add_wasm_query_response("puppeteer_contract", |_| {
            to_json_binary(&(
                neutron_sdk::interchain_queries::v045::types::Delegations {
                    delegations: vec![],
                },
                0u64,
                Timestamp::from_seconds(90001),
            ))
            .unwrap()
        });
    deps.querier
        .add_wasm_query_response("puppeteer_contract", |_| {
            to_json_binary(&(
                Balances {
                    coins: vec![Coin {
                        denom: "remote_denom".to_string(),
                        amount: Uint128::new(200),
                    }],
                },
                10u64,
                Timestamp::from_seconds(90001),
            ))
            .unwrap()
        });
    deps.querier
        .add_wasm_query_response("strategy_contract", |_| {
            to_json_binary(&vec![
                drop_staking_base::msg::distribution::IdealDelegation {
                    valoper_address: "valoper_address".to_string(),
                    ideal_stake: Uint128::from(200u128),
                    current_stake: Uint128::from(0u128),
                    stake_change: Uint128::from(200u128),
                    weight: 1u64,
                },
            ])
            .unwrap()
        });
    CONFIG
        .save(
            deps.as_mut().storage,
            &Config {
                token_contract: "token_contract".to_string(),
                puppeteer_contract: "puppeteer_contract".to_string(),
                puppeteer_timeout: 60,
                strategy_contract: "strategy_contract".to_string(),
                withdrawal_voucher_contract: "withdrawal_voucher_contract".to_string(),
                withdrawal_manager_contract: "withdrawal_manager_contract".to_string(),
                validators_set_contract: "validators_set_contract".to_string(),
                base_denom: "base_denom".to_string(),
                remote_denom: "remote_denom".to_string(),
                idle_min_interval: 1000,
                unbonding_period: 60,
                unbonding_safe_period: 100,
                unbond_batch_switch_time: 600,
                pump_address: Some("pump_address".to_string()),
                ld_denom: Some("ld_denom".to_string()),
                channel: "channel".to_string(),
                fee: Some(Decimal::from_atomics(1u32, 1).unwrap()),
                fee_address: Some("fee_address".to_string()),
                lsm_redeem_threshold: 3u64,
                lsm_min_bond_amount: Uint128::one(),
                lsm_redeem_maximum_interval: 100,
                bond_limit: None,
                emergency_address: None,
                min_stake_amount: Uint128::new(100),
            },
        )
        .unwrap();
    FSM.set_initial_state(deps.as_mut().storage, ContractState::Idle)
        .unwrap();
    LAST_IDLE_CALL.save(deps.as_mut().storage, &0).unwrap();
    LAST_ICA_BALANCE_CHANGE_HEIGHT
        .save(deps.as_mut().storage, &0)
        .unwrap();
    TOTAL_LSM_SHARES.save(deps.as_mut().storage, &0).unwrap();
    BONDED_AMOUNT
        .save(deps.as_mut().storage, &Uint128::from(1000u128))
        .unwrap();
    let mut env = mock_env();
    env.block.time = Timestamp::from_seconds(100000);
    let res = execute(
        deps.as_mut(),
        env,
        mock_info("admin", &[Coin::new(1000, "untrn")]),
        drop_staking_base::msg::core::ExecuteMsg::Tick {},
    )
    .unwrap();
    assert_eq!(
        res,
        Response::new()
            .add_event(
                Event::new("crates.io:drop-staking__drop-core-execute-tick_idle").add_attributes(
                    vec![
                        ("action", "tick_idle"),
                        ("validators_to_claim", "empty"),
                        ("state", "staking")
                    ]
                )
            )
            .add_submessage(SubMsg::new(CosmosMsg::Wasm(WasmMsg::Execute {
                contract_addr: "puppeteer_contract".to_string(),
                msg: to_json_binary(&drop_staking_base::msg::puppeteer::ExecuteMsg::Delegate {
                    items: vec![("valoper_address".to_string(), Uint128::from(200u128))],
                    timeout: Some(60u64),
                    reply_to: "cosmos2contract".to_string()
                })
                .unwrap(),
                funds: vec![Coin::new(1000, "untrn")],
            })))
    );
}

#[test]
fn test_tick_idle_unbonding() {
    let mut deps = mock_dependencies(&[]);
    deps.querier
        .add_wasm_query_response("puppeteer_contract", |_| {
            to_json_binary(&(
                Balances { coins: vec![] },
                10u64,
                Timestamp::from_seconds(90001),
            ))
            .unwrap()
        });
    deps.querier
        .add_wasm_query_response("validators_set_contract", |_| {
            to_json_binary(&vec![
                drop_staking_base::state::validatorset::ValidatorInfo {
                    valoper_address: "valoper_address".to_string(),
                    weight: 1,
                    last_processed_remote_height: None,
                    last_processed_local_height: None,
                    last_validated_height: None,
                    last_commission_in_range: None,
                    uptime: Decimal::one(),
                    tombstone: false,
                    jailed_number: None,
                    init_proposal: None,
                    total_passed_proposals: 0,
                    total_voted_proposals: 0,
                },
            ])
            .unwrap()
        });
    deps.querier
        .add_wasm_query_response("puppeteer_contract", |_| {
            to_json_binary(&(
                neutron_sdk::interchain_queries::v045::types::Delegations {
                    delegations: vec![],
                },
                0u64,
                Timestamp::from_seconds(90001),
            ))
            .unwrap()
        });
    deps.querier
        .add_wasm_query_response("puppeteer_contract", |_| {
            to_json_binary(&(
                Balances { coins: vec![] },
                10u64,
                Timestamp::from_seconds(90001),
            ))
            .unwrap()
        });
    deps.querier
        .add_wasm_query_response("puppeteer_contract", |_| {
            to_json_binary(&(
                Balances { coins: vec![] },
                10u64,
                Timestamp::from_seconds(90001),
            ))
            .unwrap()
        });
    deps.querier
        .add_wasm_query_response("strategy_contract", |_| {
            to_json_binary(&vec![
                drop_staking_base::msg::distribution::IdealDelegation {
                    valoper_address: "valoper_address".to_string(),
                    ideal_stake: Uint128::from(1000u128),
                    current_stake: Uint128::from(0u128),
                    stake_change: Uint128::from(1000u128),
                    weight: 1u64,
                },
            ])
            .unwrap()
        });

    CONFIG
        .save(
            deps.as_mut().storage,
            &Config {
                token_contract: "token_contract".to_string(),
                puppeteer_contract: "puppeteer_contract".to_string(),
                puppeteer_timeout: 60,
                strategy_contract: "strategy_contract".to_string(),
                withdrawal_voucher_contract: "withdrawal_voucher_contract".to_string(),
                withdrawal_manager_contract: "withdrawal_manager_contract".to_string(),
                validators_set_contract: "validators_set_contract".to_string(),
                base_denom: "base_denom".to_string(),
                remote_denom: "remote_denom".to_string(),
                idle_min_interval: 1000,
                unbonding_period: 60,
                unbonding_safe_period: 100,
                unbond_batch_switch_time: 6000,
                pump_address: Some("pump_address".to_string()),
                ld_denom: Some("ld_denom".to_string()),
                channel: "channel".to_string(),
                fee: Some(Decimal::from_atomics(1u32, 1).unwrap()),
                fee_address: Some("fee_address".to_string()),
                lsm_redeem_threshold: 3u64,
                lsm_min_bond_amount: Uint128::one(),
                lsm_redeem_maximum_interval: 100,
                bond_limit: None,
                emergency_address: None,
                min_stake_amount: Uint128::new(100),
            },
        )
        .unwrap();
    FSM.set_initial_state(deps.as_mut().storage, ContractState::Idle)
        .unwrap();
    LAST_IDLE_CALL.save(deps.as_mut().storage, &0).unwrap();
    LAST_ICA_BALANCE_CHANGE_HEIGHT
        .save(deps.as_mut().storage, &0)
        .unwrap();
    TOTAL_LSM_SHARES.save(deps.as_mut().storage, &0).unwrap();
    BONDED_AMOUNT
        .save(deps.as_mut().storage, &Uint128::from(1000u128))
        .unwrap();
    UNBOND_BATCH_ID.save(deps.as_mut().storage, &0).unwrap();
    unbond_batches_map()
        .save(
            deps.as_mut().storage,
            0,
            &UnbondBatch {
                total_amount: Uint128::from(1000u128),
                expected_amount: Uint128::from(1000u128),
                unbond_items: vec![UnbondItem {
                    amount: Uint128::from(1000u128),
                    sender: "some_sender".to_string(),
                    expected_amount: Uint128::from(1000u128),
                }],
                status: UnbondBatchStatus::New,
                expected_release: 0,
                slashing_effect: None,
                unbonded_amount: None,
                withdrawed_amount: None,
                created: 0,
            },
        )
        .unwrap();
    let mut env = mock_env();
    env.block.time = Timestamp::from_seconds(100000);
    let res = execute(
        deps.as_mut(),
        env,
        mock_info("admin", &[Coin::new(1000, "untrn")]),
        drop_staking_base::msg::core::ExecuteMsg::Tick {},
    )
    .unwrap();

    assert_eq!(
        res,
        Response::new()
            .add_event(
                Event::new("crates.io:drop-staking__drop-core-execute-tick_idle").add_attributes(
                    vec![
                        ("action", "tick_idle"),
                        ("validators_to_claim", "empty"),
                        ("state", "unbonding")
                    ]
                )
            )
            .add_submessage(SubMsg::new(CosmosMsg::Wasm(WasmMsg::Execute {
                contract_addr: "puppeteer_contract".to_string(),
                msg: to_json_binary(&drop_staking_base::msg::puppeteer::ExecuteMsg::Undelegate {
                    batch_id: 0u128,
                    items: vec![("valoper_address".to_string(), Uint128::from(1000u128))],
                    timeout: Some(60u64),
                    reply_to: "cosmos2contract".to_string()
                })
                .unwrap(),
                funds: vec![Coin::new(1000, "untrn")],
            })))
    );
}

#[test]
fn test_tick_claiming_no_puppeteer_response() {
    let mut deps = mock_dependencies(&[]);
    CONFIG
        .save(
            deps.as_mut().storage,
            &Config {
                token_contract: "token_contract".to_string(),
                puppeteer_contract: "puppeteer_contract".to_string(),
                puppeteer_timeout: 60,
                strategy_contract: "strategy_contract".to_string(),
                withdrawal_voucher_contract: "withdrawal_voucher_contract".to_string(),
                withdrawal_manager_contract: "withdrawal_manager_contract".to_string(),
                validators_set_contract: "validators_set_contract".to_string(),
                base_denom: "base_denom".to_string(),
                remote_denom: "remote_denom".to_string(),
                idle_min_interval: 1000,
                unbonding_period: 60,
                unbonding_safe_period: 100,
                unbond_batch_switch_time: 600,
                pump_address: Some("pump_address".to_string()),
                ld_denom: Some("ld_denom".to_string()),
                channel: "channel".to_string(),
                fee: Some(Decimal::from_atomics(1u32, 1).unwrap()),
                fee_address: Some("fee_address".to_string()),
                lsm_redeem_threshold: 3u64,
                lsm_min_bond_amount: Uint128::one(),
                lsm_redeem_maximum_interval: 100,
                bond_limit: None,
                emergency_address: None,
                min_stake_amount: Uint128::new(100),
            },
        )
        .unwrap();
    FSM.set_initial_state(deps.as_mut().storage, ContractState::Idle)
        .unwrap();
    FSM.go_to(deps.as_mut().storage, ContractState::Claiming)
        .unwrap();
    let res = execute(
        deps.as_mut(),
        mock_env(),
        mock_info("admin", &[Coin::new(1000, "untrn")]),
        drop_staking_base::msg::core::ExecuteMsg::Tick {},
    );
    assert!(res.is_err());
    assert_eq!(
        res,
        Err(crate::error::ContractError::PuppeteerResponseIsNotReceived {})
    );
}

#[test]
fn test_tick_claiming_wo_transfer_unbonded_transfer_for_stake() {
    // basically we don't have unbonded amount on ICA so there was no transfer with claiming action,
    // but we have some just bonded amount, so we should transfer it to puppeteer and to ICA respectively
    let mut deps = mock_dependencies(&[Coin::new(1000u128, "base_denom".to_string())]);
    deps.querier
        .add_wasm_query_response("puppeteer_contract", |_| {
            to_json_binary(&(
                Balances {
                    coins: vec![Coin {
                        denom: "remote_denom".to_string(),
                        amount: Uint128::new(200),
                    }],
                },
                10u64,
                Timestamp::from_seconds(90001),
            ))
            .unwrap()
        });
    CONFIG
        .save(
            deps.as_mut().storage,
            &Config {
                token_contract: "token_contract".to_string(),
                puppeteer_contract: "puppeteer_contract".to_string(),
                puppeteer_timeout: 60,
                strategy_contract: "strategy_contract".to_string(),
                withdrawal_voucher_contract: "withdrawal_voucher_contract".to_string(),
                withdrawal_manager_contract: "withdrawal_manager_contract".to_string(),
                validators_set_contract: "validators_set_contract".to_string(),
                base_denom: "base_denom".to_string(),
                remote_denom: "remote_denom".to_string(),
                idle_min_interval: 1000,
                unbonding_period: 60,
                unbonding_safe_period: 100,
                unbond_batch_switch_time: 600,
                pump_address: Some("pump_address".to_string()),
                ld_denom: Some("ld_denom".to_string()),
                channel: "channel".to_string(),
                fee: Some(Decimal::from_atomics(1u32, 1).unwrap()),
                fee_address: Some("fee_address".to_string()),
                lsm_redeem_threshold: 3u64,
                lsm_min_bond_amount: Uint128::one(),
                lsm_redeem_maximum_interval: 100,
                bond_limit: None,
                emergency_address: None,
                min_stake_amount: Uint128::new(100),
            },
        )
        .unwrap();
    FSM.set_initial_state(deps.as_mut().storage, ContractState::Idle)
        .unwrap();
    FSM.go_to(deps.as_mut().storage, ContractState::Claiming)
        .unwrap();
    LAST_PUPPETEER_RESPONSE
        .save(
            deps.as_mut().storage,
            &drop_puppeteer_base::msg::ResponseHookMsg::Success(
                drop_puppeteer_base::msg::ResponseHookSuccessMsg {
                    request_id: 0u64,
                    request: null_request_packet(),
                    transaction:
                        drop_puppeteer_base::msg::Transaction::ClaimRewardsAndOptionalyTransfer {
                            interchain_account_id: "ica".to_string(),
                            validators: vec!["valoper_address".to_string()],
                            denom: "remote_denom".to_string(),
                            transfer: None,
                        },
                    answers: vec![],
                },
            ),
        )
        .unwrap();
    let res = execute(
        deps.as_mut(),
        mock_env(),
        mock_info("admin", &[Coin::new(1000, "untrn")]),
        drop_staking_base::msg::core::ExecuteMsg::Tick {},
    )
    .unwrap();
    assert_eq!(
        res,
        Response::new()
            .add_event(
                Event::new("crates.io:drop-staking__drop-core-execute-tick_claiming")
                    .add_attributes(vec![("action", "tick_claiming"), ("state", "transfering")])
            )
            .add_submessage(SubMsg::new(CosmosMsg::Wasm(WasmMsg::Execute {
                contract_addr: "puppeteer_contract".to_string(),
                msg: to_json_binary(
                    &drop_staking_base::msg::puppeteer::ExecuteMsg::IBCTransfer {
                        timeout: 60u64,
                        reason: drop_puppeteer_base::msg::IBCTransferReason::Stake,
                        reply_to: "cosmos2contract".to_string()
                    }
                )
                .unwrap(),
                funds: vec![
                    Coin::new(1000u128, "base_denom".to_string()),
                    Coin::new(1000u128, "untrn")
                ],
            })))
    );
}

#[test]
fn test_tick_claiming_with_transfer_unbonded_transfer_for_stake() {
    // same as the prev, but we have unbonded batch
    let mut deps = mock_dependencies(&[Coin::new(1000u128, "base_denom".to_string())]);
    deps.querier
        .add_wasm_query_response("puppeteer_contract", |_| {
            to_json_binary(&(
                Balances {
                    coins: vec![Coin {
                        denom: "remote_denom".to_string(),
                        amount: Uint128::new(200),
                    }],
                },
                10u64,
                Timestamp::from_seconds(90001),
            ))
            .unwrap()
        });
    CONFIG
        .save(
            deps.as_mut().storage,
            &Config {
                token_contract: "token_contract".to_string(),
                puppeteer_contract: "puppeteer_contract".to_string(),
                puppeteer_timeout: 60,
                strategy_contract: "strategy_contract".to_string(),
                withdrawal_voucher_contract: "withdrawal_voucher_contract".to_string(),
                withdrawal_manager_contract: "withdrawal_manager_contract".to_string(),
                validators_set_contract: "validators_set_contract".to_string(),
                base_denom: "base_denom".to_string(),
                remote_denom: "remote_denom".to_string(),
                idle_min_interval: 1000,
                unbonding_period: 60,
                unbonding_safe_period: 100,
                unbond_batch_switch_time: 600,
                pump_address: Some("pump_address".to_string()),
                ld_denom: Some("ld_denom".to_string()),
                channel: "channel".to_string(),
                fee: Some(Decimal::from_atomics(1u32, 1).unwrap()),
                fee_address: Some("fee_address".to_string()),
                lsm_redeem_threshold: 3u64,
                lsm_min_bond_amount: Uint128::one(),
                lsm_redeem_maximum_interval: 100,
                bond_limit: None,
                emergency_address: None,
                min_stake_amount: Uint128::new(100),
            },
        )
        .unwrap();
    FSM.set_initial_state(deps.as_mut().storage, ContractState::Idle)
        .unwrap();
    FSM.go_to(deps.as_mut().storage, ContractState::Claiming)
        .unwrap();
    LAST_PUPPETEER_RESPONSE
        .save(
            deps.as_mut().storage,
            &drop_puppeteer_base::msg::ResponseHookMsg::Success(
                drop_puppeteer_base::msg::ResponseHookSuccessMsg {
                    request_id: 0u64,
                    request: null_request_packet(),
                    transaction:
                        drop_puppeteer_base::msg::Transaction::ClaimRewardsAndOptionalyTransfer {
                            interchain_account_id: "ica".to_string(),
                            validators: vec!["valoper_address".to_string()],
                            denom: "remote_denom".to_string(),
                            transfer: Some(drop_puppeteer_base::msg::TransferReadyBatchesMsg {
                                batch_ids: vec![0u128],
                                emergency: false,
                                amount: Uint128::from(200u128),
                                recipient: "pump_address".to_string(),
                            }),
                        },
                    answers: vec![],
                },
            ),
        )
        .unwrap();
    unbond_batches_map()
        .save(
            deps.as_mut().storage,
            0,
            &UnbondBatch {
                total_amount: Uint128::from(1000u128),
                expected_amount: Uint128::from(1000u128),
                unbond_items: vec![UnbondItem {
                    amount: Uint128::from(1000u128),
                    sender: "some_sender".to_string(),
                    expected_amount: Uint128::from(1000u128),
                }],
                status: UnbondBatchStatus::Unbonding,
                expected_release: 90000,
                slashing_effect: None,
                unbonded_amount: None,
                withdrawed_amount: None,
                created: 0,
            },
        )
        .unwrap();
    let res = execute(
        deps.as_mut(),
        mock_env(),
        mock_info("admin", &[Coin::new(1000, "untrn")]),
        drop_staking_base::msg::core::ExecuteMsg::Tick {},
    )
    .unwrap();
    assert_eq!(
        res,
        Response::new()
            .add_event(
                Event::new("crates.io:drop-staking__drop-core-execute-tick_claiming")
                    .add_attributes(vec![
                        ("action", "tick_claiming"),
                        ("batch_id", "0"),
                        ("unbond_batch_status", "withdrawn"),
                        ("state", "transfering")
                    ])
            )
            .add_submessage(SubMsg::new(CosmosMsg::Wasm(WasmMsg::Execute {
                contract_addr: "puppeteer_contract".to_string(),
                msg: to_json_binary(
                    &drop_staking_base::msg::puppeteer::ExecuteMsg::IBCTransfer {
                        timeout: 60u64,
                        reason: drop_puppeteer_base::msg::IBCTransferReason::Stake,
                        reply_to: "cosmos2contract".to_string()
                    }
                )
                .unwrap(),
                funds: vec![
                    Coin::new(1000u128, "base_denom".to_string()),
                    Coin::new(1000u128, "untrn")
                ],
            })))
    );
    let batch = unbond_batches_map().load(deps.as_mut().storage, 0).unwrap();
    assert_eq!(batch.status, UnbondBatchStatus::Withdrawn);
}

#[test]
fn test_tick_claiming_wo_transfer_stake() {
    // no unbonded batch, no pending transfer for stake, some balance in ICA to stake
    let mut deps = mock_dependencies(&[]);
    deps.querier
        .add_wasm_query_response("puppeteer_contract", |_| {
            to_json_binary(&(
                Balances {
                    coins: vec![Coin {
                        denom: "remote_denom".to_string(),
                        amount: Uint128::new(200),
                    }],
                },
                10u64,
                Timestamp::from_seconds(90001),
            ))
            .unwrap()
        });
    deps.querier
        .add_wasm_query_response("strategy_contract", |msg| {
            let q: StategyQueryMsg = from_json(msg).unwrap();
            match q {
                StategyQueryMsg::CalcDeposit { deposit } => to_json_binary(&vec![
                    drop_staking_base::msg::distribution::IdealDelegation {
                        valoper_address: "valoper_address".to_string(),
                        stake_change: deposit,
                        ideal_stake: deposit,
                        current_stake: deposit,
                        weight: 1u64,
                    },
                ])
                .unwrap(),
                _ => unimplemented!(),
            }
        });
    CONFIG
        .save(
            deps.as_mut().storage,
            &Config {
                token_contract: "token_contract".to_string(),
                puppeteer_contract: "puppeteer_contract".to_string(),
                puppeteer_timeout: 60,
                strategy_contract: "strategy_contract".to_string(),
                withdrawal_voucher_contract: "withdrawal_voucher_contract".to_string(),
                withdrawal_manager_contract: "withdrawal_manager_contract".to_string(),
                validators_set_contract: "validators_set_contract".to_string(),
                base_denom: "base_denom".to_string(),
                remote_denom: "remote_denom".to_string(),
                idle_min_interval: 1000,
                unbonding_period: 60,
                unbonding_safe_period: 100,
                unbond_batch_switch_time: 600,
                pump_address: Some("pump_address".to_string()),
                ld_denom: Some("ld_denom".to_string()),
                channel: "channel".to_string(),
                fee: None,
                fee_address: None,
                lsm_redeem_threshold: 3u64,
                lsm_min_bond_amount: Uint128::one(),
                lsm_redeem_maximum_interval: 100,
                bond_limit: None,
                emergency_address: None,
                min_stake_amount: Uint128::new(100),
            },
        )
        .unwrap();
    FSM.set_initial_state(deps.as_mut().storage, ContractState::Idle)
        .unwrap();
    FSM.go_to(deps.as_mut().storage, ContractState::Claiming)
        .unwrap();
    LAST_PUPPETEER_RESPONSE
        .save(
            deps.as_mut().storage,
            &drop_puppeteer_base::msg::ResponseHookMsg::Success(
                drop_puppeteer_base::msg::ResponseHookSuccessMsg {
                    request_id: 0u64,
                    request: null_request_packet(),
                    transaction:
                        drop_puppeteer_base::msg::Transaction::ClaimRewardsAndOptionalyTransfer {
                            interchain_account_id: "ica".to_string(),
                            validators: vec!["valoper_address".to_string()],
                            denom: "remote_denom".to_string(),
                            transfer: None,
                        },
                    answers: vec![],
                },
            ),
        )
        .unwrap();
    LAST_ICA_BALANCE_CHANGE_HEIGHT
        .save(deps.as_mut().storage, &0)
        .unwrap();
    let res = execute(
        deps.as_mut(),
        mock_env(),
        mock_info("admin", &[Coin::new(1000, "untrn")]),
        drop_staking_base::msg::core::ExecuteMsg::Tick {},
    )
    .unwrap();
    assert_eq!(
        res,
        Response::new()
            .add_event(
                Event::new("crates.io:drop-staking__drop-core-execute-tick_claiming")
                    .add_attributes(vec![("action", "tick_claiming"), ("state", "staking")])
            )
            .add_submessage(SubMsg::new(CosmosMsg::Wasm(WasmMsg::Execute {
                contract_addr: "puppeteer_contract".to_string(),
                msg: to_json_binary(&drop_staking_base::msg::puppeteer::ExecuteMsg::Delegate {
                    items: vec![("valoper_address".to_string(), Uint128::from(200u128))],
                    timeout: Some(60u64),
                    reply_to: "cosmos2contract".to_string()
                })
                .unwrap(),
                funds: vec![Coin::new(1000u128, "untrn")],
            })))
    );
}

#[test]
fn test_tick_claiming_wo_transfer_unbonding() {
    // no unbonded batch, no pending transfer for stake, no balance on ICA, but we have unbond batch to switch
    let mut deps = mock_dependencies(&[]);
    deps.querier
        .add_wasm_query_response("puppeteer_contract", |_| {
            to_json_binary(&(
                Balances {
                    coins: vec![Coin {
                        denom: "remote_denom".to_string(),
                        amount: Uint128::zero(),
                    }],
                },
                10u64,
                Timestamp::from_seconds(90001),
            ))
            .unwrap()
        });
    deps.querier
        .add_wasm_query_response("puppeteer_contract", |_| {
            to_json_binary(&(
                Balances {
                    coins: vec![Coin {
                        denom: "remote_denom".to_string(),
                        amount: Uint128::zero(),
                    }],
                },
                10u64,
                Timestamp::from_seconds(90001),
            ))
            .unwrap()
        });
    deps.querier
        .add_wasm_query_response("strategy_contract", |msg| {
            let q: StategyQueryMsg = from_json(msg).unwrap();
            match q {
                StategyQueryMsg::CalcWithdraw { withdraw } => to_json_binary(&vec![
                    drop_staking_base::msg::distribution::IdealDelegation {
                        valoper_address: "valoper_address".to_string(),
                        stake_change: withdraw,
                        ideal_stake: withdraw,
                        current_stake: withdraw,
                        weight: 1u64,
                    },
                ])
                .unwrap(),
                _ => unimplemented!(),
            }
        });
    CONFIG
        .save(
            deps.as_mut().storage,
            &Config {
                token_contract: "token_contract".to_string(),
                puppeteer_contract: "puppeteer_contract".to_string(),
                puppeteer_timeout: 60,
                strategy_contract: "strategy_contract".to_string(),
                withdrawal_voucher_contract: "withdrawal_voucher_contract".to_string(),
                withdrawal_manager_contract: "withdrawal_manager_contract".to_string(),
                validators_set_contract: "validators_set_contract".to_string(),
                base_denom: "base_denom".to_string(),
                remote_denom: "remote_denom".to_string(),
                idle_min_interval: 1000,
                unbonding_period: 60,
                unbonding_safe_period: 100,
                unbond_batch_switch_time: 6000,
                pump_address: Some("pump_address".to_string()),
                ld_denom: Some("ld_denom".to_string()),
                channel: "channel".to_string(),
                fee: None,
                fee_address: None,
                lsm_redeem_threshold: 3u64,
                lsm_min_bond_amount: Uint128::one(),
                lsm_redeem_maximum_interval: 100,
                bond_limit: None,
                emergency_address: None,
                min_stake_amount: Uint128::new(100),
            },
        )
        .unwrap();
    FSM.set_initial_state(deps.as_mut().storage, ContractState::Idle)
        .unwrap();
    FSM.go_to(deps.as_mut().storage, ContractState::Claiming)
        .unwrap();
    LAST_PUPPETEER_RESPONSE
        .save(
            deps.as_mut().storage,
            &drop_puppeteer_base::msg::ResponseHookMsg::Success(
                drop_puppeteer_base::msg::ResponseHookSuccessMsg {
                    request_id: 0u64,
                    request: null_request_packet(),
                    transaction:
                        drop_puppeteer_base::msg::Transaction::ClaimRewardsAndOptionalyTransfer {
                            interchain_account_id: "ica".to_string(),
                            validators: vec!["valoper_address".to_string()],
                            denom: "remote_denom".to_string(),
                            transfer: None,
                        },
                    answers: vec![],
                },
            ),
        )
        .unwrap();
    UNBOND_BATCH_ID.save(deps.as_mut().storage, &0u128).unwrap();
    unbond_batches_map()
        .save(
            deps.as_mut().storage,
            0,
            &UnbondBatch {
                total_amount: Uint128::from(1000u128),
                expected_amount: Uint128::from(1000u128),
                unbond_items: vec![UnbondItem {
                    amount: Uint128::from(1000u128),
                    sender: "some_sender".to_string(),
                    expected_amount: Uint128::from(1000u128),
                }],
                status: UnbondBatchStatus::New,
                expected_release: 0,
                slashing_effect: None,
                unbonded_amount: None,
                withdrawed_amount: None,
                created: 0,
            },
        )
        .unwrap();
    let mut env = mock_env();
    env.block.time = Timestamp::from_seconds(100000);
    let res = execute(
        deps.as_mut(),
        env,
        mock_info("admin", &[Coin::new(1000, "untrn")]),
        drop_staking_base::msg::core::ExecuteMsg::Tick {},
    )
    .unwrap();
    assert_eq!(
        res,
        Response::new()
            .add_event(
                Event::new("crates.io:drop-staking__drop-core-execute-tick_claiming")
                    .add_attributes(vec![("action", "tick_claiming"), ("state", "unbonding")])
            )
            .add_submessage(SubMsg::new(CosmosMsg::Wasm(WasmMsg::Execute {
                contract_addr: "puppeteer_contract".to_string(),
                msg: to_json_binary(&drop_staking_base::msg::puppeteer::ExecuteMsg::Undelegate {
                    items: vec![("valoper_address".to_string(), Uint128::from(1000u128))],
                    batch_id: 0u128,
                    timeout: Some(60u64),
                    reply_to: "cosmos2contract".to_string()
                })
                .unwrap(),
                funds: vec![Coin::new(1000u128, "untrn")],
            })))
    );
    let new_batch_id = UNBOND_BATCH_ID.load(deps.as_mut().storage).unwrap();
    assert_eq!(new_batch_id, 1u128);
    let new_batch = unbond_batches_map().load(deps.as_mut().storage, 1).unwrap();
    assert_eq!(new_batch.status, UnbondBatchStatus::New);
    let old_batch = unbond_batches_map().load(deps.as_mut().storage, 0).unwrap();
    assert_eq!(old_batch.status, UnbondBatchStatus::UnbondRequested);
}

#[test]
fn test_tick_claiming_wo_idle() {
    // no unbonded batch, no pending transfer for stake, no balance on ICA, and no unbond batch to switch so we go to idle
    let mut deps = mock_dependencies(&[]);
    deps.querier
        .add_wasm_query_response("puppeteer_contract", |_| {
            to_json_binary(&(
                Balances {
                    coins: vec![Coin {
                        denom: "remote_denom".to_string(),
                        amount: Uint128::zero(),
                    }],
                },
                10u64,
                Timestamp::from_seconds(90001),
            ))
            .unwrap()
        });
    deps.querier
        .add_wasm_query_response("strategy_contract", |msg| {
            let q: StategyQueryMsg = from_json(msg).unwrap();
            match q {
                StategyQueryMsg::CalcWithdraw { withdraw } => to_json_binary(&vec![
                    drop_staking_base::msg::distribution::IdealDelegation {
                        valoper_address: "valoper_address".to_string(),
                        stake_change: withdraw,
                        ideal_stake: withdraw,
                        current_stake: withdraw,
                        weight: 1u64,
                    },
                ])
                .unwrap(),
                _ => unimplemented!(),
            }
        });
    CONFIG
        .save(
            deps.as_mut().storage,
            &Config {
                token_contract: "token_contract".to_string(),
                puppeteer_contract: "puppeteer_contract".to_string(),
                puppeteer_timeout: 60,
                strategy_contract: "strategy_contract".to_string(),
                withdrawal_voucher_contract: "withdrawal_voucher_contract".to_string(),
                withdrawal_manager_contract: "withdrawal_manager_contract".to_string(),
                validators_set_contract: "validators_set_contract".to_string(),
                base_denom: "base_denom".to_string(),
                remote_denom: "remote_denom".to_string(),
                idle_min_interval: 1000,
                unbonding_period: 60,
                unbonding_safe_period: 100,
                unbond_batch_switch_time: 60000,
                pump_address: Some("pump_address".to_string()),
                ld_denom: Some("ld_denom".to_string()),
                channel: "channel".to_string(),
                fee: None,
                fee_address: None,
                lsm_redeem_threshold: 3u64,
                lsm_min_bond_amount: Uint128::one(),
                lsm_redeem_maximum_interval: 100,
                bond_limit: None,
                emergency_address: None,
                min_stake_amount: Uint128::new(100),
            },
        )
        .unwrap();
    FSM.set_initial_state(deps.as_mut().storage, ContractState::Idle)
        .unwrap();
    FSM.go_to(deps.as_mut().storage, ContractState::Claiming)
        .unwrap();
    LAST_PUPPETEER_RESPONSE
        .save(
            deps.as_mut().storage,
            &drop_puppeteer_base::msg::ResponseHookMsg::Success(
                drop_puppeteer_base::msg::ResponseHookSuccessMsg {
                    request_id: 0u64,
                    request: null_request_packet(),
                    transaction:
                        drop_puppeteer_base::msg::Transaction::ClaimRewardsAndOptionalyTransfer {
                            interchain_account_id: "ica".to_string(),
                            validators: vec!["valoper_address".to_string()],
                            denom: "remote_denom".to_string(),
                            transfer: None,
                        },
                    answers: vec![],
                },
            ),
        )
        .unwrap();
    UNBOND_BATCH_ID.save(deps.as_mut().storage, &0u128).unwrap();
    unbond_batches_map()
        .save(
            deps.as_mut().storage,
            0,
            &UnbondBatch {
                total_amount: Uint128::from(1000u128),
                expected_amount: Uint128::from(1000u128),
                unbond_items: vec![UnbondItem {
                    amount: Uint128::from(1000u128),
                    sender: "some_sender".to_string(),
                    expected_amount: Uint128::from(1000u128),
                }],
                status: UnbondBatchStatus::New,
                expected_release: 0,
                slashing_effect: None,
                unbonded_amount: None,
                withdrawed_amount: None,
                created: 0,
            },
        )
        .unwrap();
    let mut env = mock_env();
    env.block.time = Timestamp::from_seconds(1000);
    let res = execute(
        deps.as_mut(),
        env,
        mock_info("admin", &[Coin::new(1000, "untrn")]),
        drop_staking_base::msg::core::ExecuteMsg::Tick {},
    )
    .unwrap();
    assert_eq!(
        res,
        Response::new().add_event(
            Event::new("crates.io:drop-staking__drop-core-execute-tick_claiming")
                .add_attributes(vec![("action", "tick_claiming"), ("state", "idle")])
        )
    );
}

#[test]
fn test_execute_tick_transfering_no_puppeteer_response() {
    let mut deps = mock_dependencies(&[]);
    CONFIG
        .save(
            deps.as_mut().storage,
            &Config {
                token_contract: "token_contract".to_string(),
                puppeteer_contract: "puppeteer_contract".to_string(),
                puppeteer_timeout: 60,
                strategy_contract: "strategy_contract".to_string(),
                withdrawal_voucher_contract: "withdrawal_voucher_contract".to_string(),
                withdrawal_manager_contract: "withdrawal_manager_contract".to_string(),
                validators_set_contract: "validators_set_contract".to_string(),
                base_denom: "base_denom".to_string(),
                remote_denom: "remote_denom".to_string(),
                idle_min_interval: 1000,
                unbonding_period: 60,
                unbonding_safe_period: 100,
                unbond_batch_switch_time: 600,
                pump_address: Some("pump_address".to_string()),
                ld_denom: Some("ld_denom".to_string()),
                channel: "channel".to_string(),
                fee: Some(Decimal::from_atomics(1u32, 1).unwrap()),
                fee_address: Some("fee_address".to_string()),
                lsm_redeem_threshold: 3u64,
                lsm_min_bond_amount: Uint128::one(),
                lsm_redeem_maximum_interval: 100,
                bond_limit: None,
                emergency_address: None,
                min_stake_amount: Uint128::new(100),
            },
        )
        .unwrap();
    FSM.set_initial_state(deps.as_mut().storage, ContractState::Transfering)
        .unwrap();
    let res = execute(
        deps.as_mut(),
        mock_env(),
        mock_info("admin", &[Coin::new(1000, "untrn")]),
        drop_staking_base::msg::core::ExecuteMsg::Tick {},
    );
    assert!(res.is_err());
    assert_eq!(
        res,
        Err(crate::error::ContractError::PuppeteerResponseIsNotReceived {})
    );
}

#[test]
fn test_tick_transferring_to_staking() {
    // we have some balance on ICA to stake, so we should delegate it
    let mut deps = mock_dependencies(&[]);
    LAST_ICA_BALANCE_CHANGE_HEIGHT
        .save(deps.as_mut().storage, &0)
        .unwrap();
    LAST_PUPPETEER_RESPONSE
        .save(
            deps.as_mut().storage,
            &drop_puppeteer_base::msg::ResponseHookMsg::Success(
                drop_puppeteer_base::msg::ResponseHookSuccessMsg {
                    request_id: 0u64,
                    request: null_request_packet(),
                    transaction: drop_puppeteer_base::msg::Transaction::IBCTransfer {
                        denom: "remote_denom".to_string(),
                        amount: 200u128,
                        recipient: "ICA".to_string(),
                        reason: drop_puppeteer_base::msg::IBCTransferReason::Stake,
                    },
                    answers: vec![],
                },
            ),
        )
        .unwrap();
    deps.querier
        .add_wasm_query_response("puppeteer_contract", |_| {
            to_json_binary(&(
                Balances {
                    coins: vec![Coin {
                        denom: "remote_denom".to_string(),
                        amount: Uint128::new(200),
                    }],
                },
                10u64,
                Timestamp::from_seconds(90001),
            ))
            .unwrap()
        });
    deps.querier
        .add_wasm_query_response("strategy_contract", |msg| {
            let q: StategyQueryMsg = from_json(msg).unwrap();
            match q {
                StategyQueryMsg::CalcDeposit { deposit } => to_json_binary(&vec![
                    drop_staking_base::msg::distribution::IdealDelegation {
                        valoper_address: "valoper_address".to_string(),
                        stake_change: deposit,
                        ideal_stake: deposit,
                        current_stake: deposit,
                        weight: 1u64,
                    },
                ])
                .unwrap(),
                _ => unimplemented!(),
            }
        });
    CONFIG
        .save(
            deps.as_mut().storage,
            &Config {
                token_contract: "token_contract".to_string(),
                puppeteer_contract: "puppeteer_contract".to_string(),
                puppeteer_timeout: 60,
                strategy_contract: "strategy_contract".to_string(),
                withdrawal_voucher_contract: "withdrawal_voucher_contract".to_string(),
                withdrawal_manager_contract: "withdrawal_manager_contract".to_string(),
                validators_set_contract: "validators_set_contract".to_string(),
                base_denom: "base_denom".to_string(),
                remote_denom: "remote_denom".to_string(),
                idle_min_interval: 1000,
                unbonding_period: 60,
                unbonding_safe_period: 100,
                unbond_batch_switch_time: 600,
                pump_address: Some("pump_address".to_string()),
                ld_denom: Some("ld_denom".to_string()),
                channel: "channel".to_string(),
                fee: Some(Decimal::from_atomics(1u32, 1).unwrap()),
                fee_address: Some("fee_address".to_string()),
                lsm_redeem_threshold: 3u64,
                lsm_min_bond_amount: Uint128::one(),
                lsm_redeem_maximum_interval: 100,
                bond_limit: None,
                emergency_address: None,
                min_stake_amount: Uint128::new(100),
            },
        )
        .unwrap();
    FSM.set_initial_state(deps.as_mut().storage, ContractState::Transfering)
        .unwrap();
    let res = execute(
        deps.as_mut(),
        mock_env(),
        mock_info("admin", &[Coin::new(1000, "untrn")]),
        drop_staking_base::msg::core::ExecuteMsg::Tick {},
    )
    .unwrap();
    assert_eq!(
        res,
        Response::new()
            .add_event(
                Event::new("crates.io:drop-staking__drop-core-execute-tick_transfering")
                    .add_attributes(vec![("action", "tick_transfering"), ("state", "staking")])
            )
            .add_submessage(SubMsg::new(CosmosMsg::Wasm(WasmMsg::Execute {
                contract_addr: "puppeteer_contract".to_string(),
                msg: to_json_binary(&drop_staking_base::msg::puppeteer::ExecuteMsg::Delegate {
                    items: vec![("valoper_address".to_string(), Uint128::from(180u128))],
                    timeout: Some(60u64),
                    reply_to: "cosmos2contract".to_string()
                })
                .unwrap(),
                funds: vec![Coin::new(1000u128, "untrn")],
            })))
    );
}

#[test]
fn test_tick_transferring_to_unbonding() {
    // we have no balance on ICA to stake, but we have unbond batch to switch
    let mut deps = mock_dependencies(&[]);
    LAST_ICA_BALANCE_CHANGE_HEIGHT
        .save(deps.as_mut().storage, &0)
        .unwrap();
    LAST_PUPPETEER_RESPONSE
        .save(
            deps.as_mut().storage,
            &drop_puppeteer_base::msg::ResponseHookMsg::Success(
                drop_puppeteer_base::msg::ResponseHookSuccessMsg {
                    request_id: 0u64,
                    request: null_request_packet(),
                    transaction: drop_puppeteer_base::msg::Transaction::IBCTransfer {
                        denom: "remote_denom".to_string(),
                        amount: 0u128,
                        recipient: "ICA".to_string(),
                        reason: drop_puppeteer_base::msg::IBCTransferReason::Stake,
                    },
                    answers: vec![],
                },
            ),
        )
        .unwrap();
    deps.querier
        .add_wasm_query_response("puppeteer_contract", |_| {
            to_json_binary(&(
                Balances {
                    coins: vec![Coin {
                        denom: "remote_denom".to_string(),
                        amount: Uint128::zero(),
                    }],
                },
                10u64,
                Timestamp::from_seconds(90001),
            ))
            .unwrap()
        });
    deps.querier
        .add_wasm_query_response("puppeteer_contract", |_| {
            to_json_binary(&(
                Balances {
                    coins: vec![Coin {
                        denom: "remote_denom".to_string(),
                        amount: Uint128::zero(),
                    }],
                },
                10u64,
                Timestamp::from_seconds(90001),
            ))
            .unwrap()
        });
    deps.querier
        .add_wasm_query_response("strategy_contract", |msg| {
            let q: StategyQueryMsg = from_json(msg).unwrap();
            match q {
                StategyQueryMsg::CalcWithdraw { withdraw } => to_json_binary(&vec![
                    drop_staking_base::msg::distribution::IdealDelegation {
                        valoper_address: "valoper_address".to_string(),
                        stake_change: withdraw,
                        ideal_stake: withdraw,
                        current_stake: withdraw,
                        weight: 1u64,
                    },
                ])
                .unwrap(),
                _ => unimplemented!(),
            }
        });
    CONFIG
        .save(
            deps.as_mut().storage,
            &Config {
                token_contract: "token_contract".to_string(),
                puppeteer_contract: "puppeteer_contract".to_string(),
                puppeteer_timeout: 60,
                strategy_contract: "strategy_contract".to_string(),
                withdrawal_voucher_contract: "withdrawal_voucher_contract".to_string(),
                withdrawal_manager_contract: "withdrawal_manager_contract".to_string(),
                validators_set_contract: "validators_set_contract".to_string(),
                base_denom: "base_denom".to_string(),
                remote_denom: "remote_denom".to_string(),
                idle_min_interval: 1000,
                unbonding_period: 60,
                unbonding_safe_period: 100,
                unbond_batch_switch_time: 1000,
                pump_address: Some("pump_address".to_string()),
                ld_denom: Some("ld_denom".to_string()),
                channel: "channel".to_string(),
                fee: Some(Decimal::from_atomics(1u32, 1).unwrap()),
                fee_address: Some("fee_address".to_string()),
                lsm_redeem_threshold: 3u64,
                lsm_min_bond_amount: Uint128::one(),
                lsm_redeem_maximum_interval: 100,
                bond_limit: None,
                emergency_address: None,
                min_stake_amount: Uint128::new(100),
            },
        )
        .unwrap();
    FSM.set_initial_state(deps.as_mut().storage, ContractState::Transfering)
        .unwrap();
    UNBOND_BATCH_ID.save(deps.as_mut().storage, &0u128).unwrap();
    unbond_batches_map()
        .save(
            deps.as_mut().storage,
            0,
            &UnbondBatch {
                total_amount: Uint128::from(1000u128),
                expected_amount: Uint128::from(1000u128),
                unbond_items: vec![UnbondItem {
                    amount: Uint128::from(1000u128),
                    sender: "some_sender".to_string(),
                    expected_amount: Uint128::from(1000u128),
                }],
                status: UnbondBatchStatus::New,
                expected_release: 0,
                slashing_effect: None,
                unbonded_amount: None,
                withdrawed_amount: None,
                created: 0,
            },
        )
        .unwrap();
    let mut env = mock_env();
    env.block.time = Timestamp::from_seconds(2000);
    let res = execute(
        deps.as_mut(),
        env,
        mock_info("admin", &[Coin::new(1000, "untrn")]),
        drop_staking_base::msg::core::ExecuteMsg::Tick {},
    )
    .unwrap();
    assert_eq!(
        res,
        Response::new()
            .add_event(
                Event::new("crates.io:drop-staking__drop-core-execute-tick_transfering")
                    .add_attributes(vec![("action", "tick_transfering"), ("state", "unbonding")])
            )
            .add_submessage(SubMsg::new(CosmosMsg::Wasm(WasmMsg::Execute {
                contract_addr: "puppeteer_contract".to_string(),
                msg: to_json_binary(&drop_staking_base::msg::puppeteer::ExecuteMsg::Undelegate {
                    items: vec![("valoper_address".to_string(), Uint128::from(1000u128))],
                    batch_id: 0u128,
                    timeout: Some(60u64),
                    reply_to: "cosmos2contract".to_string()
                })
                .unwrap(),
                funds: vec![Coin::new(1000u128, "untrn")],
            })))
    );
}

#[test]
fn test_tick_transfering_to_idle() {
    // we have no balance on ICA to stake, and the unbond batch is not ready to switch
    let mut deps = mock_dependencies(&[]);
    LAST_ICA_BALANCE_CHANGE_HEIGHT
        .save(deps.as_mut().storage, &0)
        .unwrap();
    LAST_PUPPETEER_RESPONSE
        .save(
            deps.as_mut().storage,
            &drop_puppeteer_base::msg::ResponseHookMsg::Success(
                drop_puppeteer_base::msg::ResponseHookSuccessMsg {
                    request_id: 0u64,
                    request: null_request_packet(),
                    transaction: drop_puppeteer_base::msg::Transaction::IBCTransfer {
                        denom: "remote_denom".to_string(),
                        amount: 0u128,
                        recipient: "ICA".to_string(),
                        reason: drop_puppeteer_base::msg::IBCTransferReason::Stake,
                    },
                    answers: vec![],
                },
            ),
        )
        .unwrap();
    deps.querier
        .add_wasm_query_response("puppeteer_contract", |_| {
            to_json_binary(&(
                Balances {
                    coins: vec![Coin {
                        denom: "remote_denom".to_string(),
                        amount: Uint128::zero(),
                    }],
                },
                10u64,
                Timestamp::from_seconds(90001),
            ))
            .unwrap()
        });
    deps.querier
        .add_wasm_query_response("puppeteer_contract", |_| {
            to_json_binary(&(
                Balances {
                    coins: vec![Coin {
                        denom: "remote_denom".to_string(),
                        amount: Uint128::zero(),
                    }],
                },
                10u64,
                Timestamp::from_seconds(90001),
            ))
            .unwrap()
        });
    deps.querier
        .add_wasm_query_response("strategy_contract", |msg| {
            let q: StategyQueryMsg = from_json(msg).unwrap();
            match q {
                StategyQueryMsg::CalcWithdraw { withdraw } => to_json_binary(&vec![
                    drop_staking_base::msg::distribution::IdealDelegation {
                        valoper_address: "valoper_address".to_string(),
                        stake_change: withdraw,
                        ideal_stake: withdraw,
                        current_stake: withdraw,
                        weight: 1u64,
                    },
                ])
                .unwrap(),
                _ => unimplemented!(),
            }
        });
    CONFIG
        .save(
            deps.as_mut().storage,
            &Config {
                token_contract: "token_contract".to_string(),
                puppeteer_contract: "puppeteer_contract".to_string(),
                puppeteer_timeout: 60,
                strategy_contract: "strategy_contract".to_string(),
                withdrawal_voucher_contract: "withdrawal_voucher_contract".to_string(),
                withdrawal_manager_contract: "withdrawal_manager_contract".to_string(),
                validators_set_contract: "validators_set_contract".to_string(),
                base_denom: "base_denom".to_string(),
                remote_denom: "remote_denom".to_string(),
                idle_min_interval: 1000,
                unbonding_period: 60,
                unbonding_safe_period: 100,
                unbond_batch_switch_time: 10000,
                pump_address: Some("pump_address".to_string()),
                ld_denom: Some("ld_denom".to_string()),
                channel: "channel".to_string(),
                fee: Some(Decimal::from_atomics(1u32, 1).unwrap()),
                fee_address: Some("fee_address".to_string()),
                lsm_redeem_threshold: 3u64,
                lsm_min_bond_amount: Uint128::one(),
                lsm_redeem_maximum_interval: 100,
                bond_limit: None,
                emergency_address: None,
                min_stake_amount: Uint128::new(100),
            },
        )
        .unwrap();
    FSM.set_initial_state(deps.as_mut().storage, ContractState::Transfering)
        .unwrap();
    UNBOND_BATCH_ID.save(deps.as_mut().storage, &0u128).unwrap();
    unbond_batches_map()
        .save(
            deps.as_mut().storage,
            0,
            &UnbondBatch {
                total_amount: Uint128::from(1000u128),
                expected_amount: Uint128::from(1000u128),
                unbond_items: vec![UnbondItem {
                    amount: Uint128::from(1000u128),
                    sender: "some_sender".to_string(),
                    expected_amount: Uint128::from(1000u128),
                }],
                status: UnbondBatchStatus::New,
                expected_release: 0,
                slashing_effect: None,
                unbonded_amount: None,
                withdrawed_amount: None,
                created: 0,
            },
        )
        .unwrap();
    let mut env = mock_env();
    env.block.time = Timestamp::from_seconds(2000);
    let res = execute(
        deps.as_mut(),
        env,
        mock_info("admin", &[Coin::new(1000, "untrn")]),
        drop_staking_base::msg::core::ExecuteMsg::Tick {},
    )
    .unwrap();
    assert_eq!(
        res,
        Response::new().add_event(
            Event::new("crates.io:drop-staking__drop-core-execute-tick_transfering")
                .add_attributes(vec![("action", "tick_transfering"), ("state", "idle")])
        )
    );
}

#[test]
fn test_execute_tick_staking_no_puppeteer_response() {
    let mut deps = mock_dependencies(&[]);
    CONFIG
        .save(
            deps.as_mut().storage,
            &Config {
                token_contract: "token_contract".to_string(),
                puppeteer_contract: "puppeteer_contract".to_string(),
                puppeteer_timeout: 60,
                strategy_contract: "strategy_contract".to_string(),
                withdrawal_voucher_contract: "withdrawal_voucher_contract".to_string(),
                withdrawal_manager_contract: "withdrawal_manager_contract".to_string(),
                validators_set_contract: "validators_set_contract".to_string(),
                base_denom: "base_denom".to_string(),
                remote_denom: "remote_denom".to_string(),
                idle_min_interval: 1000,
                unbonding_period: 60,
                unbonding_safe_period: 100,
                unbond_batch_switch_time: 600,
                pump_address: Some("pump_address".to_string()),
                ld_denom: Some("ld_denom".to_string()),
                channel: "channel".to_string(),
                fee: Some(Decimal::from_atomics(1u32, 1).unwrap()),
                fee_address: Some("fee_address".to_string()),
                lsm_redeem_threshold: 3u64,
                lsm_min_bond_amount: Uint128::one(),
                lsm_redeem_maximum_interval: 100,
                bond_limit: None,
                emergency_address: None,
                min_stake_amount: Uint128::new(100),
            },
        )
        .unwrap();
    FSM.set_initial_state(deps.as_mut().storage, ContractState::Staking)
        .unwrap();
    let res = execute(
        deps.as_mut(),
        mock_env(),
        mock_info("admin", &[Coin::new(1000, "untrn")]),
        drop_staking_base::msg::core::ExecuteMsg::Tick {},
    );
    assert!(res.is_err());
    assert_eq!(
        res,
        Err(crate::error::ContractError::PuppeteerResponseIsNotReceived {})
    );
}

#[test]
fn test_tick_staking_to_unbonding() {
    // we have no balance on ICA to stake, but we have unbond batch to switch
    let mut deps = mock_dependencies(&[]);
    LAST_ICA_BALANCE_CHANGE_HEIGHT
        .save(deps.as_mut().storage, &0)
        .unwrap();
    LAST_PUPPETEER_RESPONSE
        .save(
            deps.as_mut().storage,
            &drop_puppeteer_base::msg::ResponseHookMsg::Success(
                drop_puppeteer_base::msg::ResponseHookSuccessMsg {
                    request_id: 0u64,
                    request: null_request_packet(),
                    transaction: drop_puppeteer_base::msg::Transaction::IBCTransfer {
                        denom: "remote_denom".to_string(),
                        amount: 0u128,
                        recipient: "ICA".to_string(),
                        reason: drop_puppeteer_base::msg::IBCTransferReason::Stake,
                    },
                    answers: vec![],
                },
            ),
        )
        .unwrap();
    deps.querier
        .add_wasm_query_response("puppeteer_contract", |_| {
            to_json_binary(&(
                Balances {
                    coins: vec![Coin {
                        denom: "remote_denom".to_string(),
                        amount: Uint128::zero(),
                    }],
                },
                10u64,
                Timestamp::from_seconds(90001),
            ))
            .unwrap()
        });
    deps.querier
        .add_wasm_query_response("puppeteer_contract", |_| {
            to_json_binary(&(
                Balances {
                    coins: vec![Coin {
                        denom: "remote_denom".to_string(),
                        amount: Uint128::zero(),
                    }],
                },
                10u64,
                Timestamp::from_seconds(90001),
            ))
            .unwrap()
        });
    deps.querier
        .add_wasm_query_response("strategy_contract", |msg| {
            let q: StategyQueryMsg = from_json(msg).unwrap();
            match q {
                StategyQueryMsg::CalcWithdraw { withdraw } => to_json_binary(&vec![
                    drop_staking_base::msg::distribution::IdealDelegation {
                        valoper_address: "valoper_address".to_string(),
                        stake_change: withdraw,
                        ideal_stake: withdraw,
                        current_stake: withdraw,
                        weight: 1u64,
                    },
                ])
                .unwrap(),
                _ => unimplemented!(),
            }
        });
    CONFIG
        .save(
            deps.as_mut().storage,
            &Config {
                token_contract: "token_contract".to_string(),
                puppeteer_contract: "puppeteer_contract".to_string(),
                puppeteer_timeout: 60,
                strategy_contract: "strategy_contract".to_string(),
                withdrawal_voucher_contract: "withdrawal_voucher_contract".to_string(),
                withdrawal_manager_contract: "withdrawal_manager_contract".to_string(),
                validators_set_contract: "validators_set_contract".to_string(),
                base_denom: "base_denom".to_string(),
                remote_denom: "remote_denom".to_string(),
                idle_min_interval: 1000,
                unbonding_period: 60,
                unbonding_safe_period: 100,
                unbond_batch_switch_time: 1000,
                pump_address: Some("pump_address".to_string()),
                ld_denom: Some("ld_denom".to_string()),
                channel: "channel".to_string(),
                fee: Some(Decimal::from_atomics(1u32, 1).unwrap()),
                fee_address: Some("fee_address".to_string()),
                lsm_redeem_threshold: 3u64,
                lsm_min_bond_amount: Uint128::one(),
                lsm_redeem_maximum_interval: 100,
                bond_limit: None,
                emergency_address: None,
                min_stake_amount: Uint128::new(100),
            },
        )
        .unwrap();
    FSM.set_initial_state(deps.as_mut().storage, ContractState::Staking)
        .unwrap();
    UNBOND_BATCH_ID.save(deps.as_mut().storage, &0u128).unwrap();
    unbond_batches_map()
        .save(
            deps.as_mut().storage,
            0,
            &UnbondBatch {
                total_amount: Uint128::from(1000u128),
                expected_amount: Uint128::from(1000u128),
                unbond_items: vec![UnbondItem {
                    amount: Uint128::from(1000u128),
                    sender: "some_sender".to_string(),
                    expected_amount: Uint128::from(1000u128),
                }],
                status: UnbondBatchStatus::New,
                expected_release: 0,
                slashing_effect: None,
                unbonded_amount: None,
                withdrawed_amount: None,
                created: 0,
            },
        )
        .unwrap();
    let mut env = mock_env();
    env.block.time = Timestamp::from_seconds(2000);
    let res = execute(
        deps.as_mut(),
        env,
        mock_info("admin", &[Coin::new(1000, "untrn")]),
        drop_staking_base::msg::core::ExecuteMsg::Tick {},
    )
    .unwrap();
    assert_eq!(
        res,
        Response::new()
            .add_event(
                Event::new("crates.io:drop-staking__drop-core-execute-tick_staking")
                    .add_attributes(vec![("action", "tick_staking"), ("state", "unbonding")])
            )
            .add_submessage(SubMsg::new(CosmosMsg::Wasm(WasmMsg::Execute {
                contract_addr: "puppeteer_contract".to_string(),
                msg: to_json_binary(&drop_staking_base::msg::puppeteer::ExecuteMsg::Undelegate {
                    items: vec![("valoper_address".to_string(), Uint128::from(1000u128))],
                    batch_id: 0u128,
                    timeout: Some(60u64),
                    reply_to: "cosmos2contract".to_string()
                })
                .unwrap(),
                funds: vec![Coin::new(1000u128, "untrn")],
            })))
    );
}

#[test]
fn test_tick_staking_to_idle() {
    // we have no balance on ICA to stake, and the unbond batch is not ready to switch
    let mut deps = mock_dependencies(&[]);
    LAST_ICA_BALANCE_CHANGE_HEIGHT
        .save(deps.as_mut().storage, &0)
        .unwrap();
    LAST_PUPPETEER_RESPONSE
        .save(
            deps.as_mut().storage,
            &drop_puppeteer_base::msg::ResponseHookMsg::Success(
                drop_puppeteer_base::msg::ResponseHookSuccessMsg {
                    request_id: 0u64,
                    request: null_request_packet(),
                    transaction: drop_puppeteer_base::msg::Transaction::IBCTransfer {
                        denom: "remote_denom".to_string(),
                        amount: 0u128,
                        recipient: "ICA".to_string(),
                        reason: drop_puppeteer_base::msg::IBCTransferReason::Stake,
                    },
                    answers: vec![],
                },
            ),
        )
        .unwrap();
    deps.querier
        .add_wasm_query_response("puppeteer_contract", |_| {
            to_json_binary(&(
                Balances {
                    coins: vec![Coin {
                        denom: "remote_denom".to_string(),
                        amount: Uint128::zero(),
                    }],
                },
                10u64,
                Timestamp::from_seconds(90001),
            ))
            .unwrap()
        });
    deps.querier
        .add_wasm_query_response("puppeteer_contract", |_| {
            to_json_binary(&(
                Balances {
                    coins: vec![Coin {
                        denom: "remote_denom".to_string(),
                        amount: Uint128::zero(),
                    }],
                },
                10u64,
                Timestamp::from_seconds(90001),
            ))
            .unwrap()
        });
    deps.querier
        .add_wasm_query_response("strategy_contract", |msg| {
            let q: StategyQueryMsg = from_json(msg).unwrap();
            match q {
                StategyQueryMsg::CalcWithdraw { withdraw } => to_json_binary(&vec![
                    drop_staking_base::msg::distribution::IdealDelegation {
                        valoper_address: "valoper_address".to_string(),
                        stake_change: withdraw,
                        ideal_stake: withdraw,
                        current_stake: withdraw,
                        weight: 1u64,
                    },
                ])
                .unwrap(),
                _ => unimplemented!(),
            }
        });
    CONFIG
        .save(
            deps.as_mut().storage,
            &Config {
                token_contract: "token_contract".to_string(),
                puppeteer_contract: "puppeteer_contract".to_string(),
                puppeteer_timeout: 60,
                strategy_contract: "strategy_contract".to_string(),
                withdrawal_voucher_contract: "withdrawal_voucher_contract".to_string(),
                withdrawal_manager_contract: "withdrawal_manager_contract".to_string(),
                validators_set_contract: "validators_set_contract".to_string(),
                base_denom: "base_denom".to_string(),
                remote_denom: "remote_denom".to_string(),
                idle_min_interval: 1000,
                unbonding_period: 60,
                unbonding_safe_period: 100,
                unbond_batch_switch_time: 10000,
                pump_address: Some("pump_address".to_string()),
                ld_denom: Some("ld_denom".to_string()),
                channel: "channel".to_string(),
                fee: Some(Decimal::from_atomics(1u32, 1).unwrap()),
                fee_address: Some("fee_address".to_string()),
                lsm_redeem_threshold: 3u64,
                lsm_min_bond_amount: Uint128::one(),
                lsm_redeem_maximum_interval: 100,
                bond_limit: None,
                emergency_address: None,
                min_stake_amount: Uint128::new(100),
            },
        )
        .unwrap();
    FSM.set_initial_state(deps.as_mut().storage, ContractState::Staking)
        .unwrap();
    UNBOND_BATCH_ID.save(deps.as_mut().storage, &0u128).unwrap();
    unbond_batches_map()
        .save(
            deps.as_mut().storage,
            0,
            &UnbondBatch {
                total_amount: Uint128::from(1000u128),
                expected_amount: Uint128::from(1000u128),
                unbond_items: vec![UnbondItem {
                    amount: Uint128::from(1000u128),
                    sender: "some_sender".to_string(),
                    expected_amount: Uint128::from(1000u128),
                }],
                status: UnbondBatchStatus::New,
                expected_release: 0,
                slashing_effect: None,
                unbonded_amount: None,
                withdrawed_amount: None,
                created: 0,
            },
        )
        .unwrap();
    let mut env = mock_env();
    env.block.time = Timestamp::from_seconds(2000);
    let res = execute(
        deps.as_mut(),
        env,
        mock_info("admin", &[Coin::new(1000, "untrn")]),
        drop_staking_base::msg::core::ExecuteMsg::Tick {},
    )
    .unwrap();
    assert_eq!(
        res,
        Response::new().add_event(
            Event::new("crates.io:drop-staking__drop-core-execute-tick_staking")
                .add_attributes(vec![("action", "tick_staking"), ("state", "idle")])
        )
    );
}

#[test]
fn test_execute_tick_unbonding_no_puppeteer_response() {
    let mut deps = mock_dependencies(&[]);
    CONFIG
        .save(
            deps.as_mut().storage,
            &Config {
                token_contract: "token_contract".to_string(),
                puppeteer_contract: "puppeteer_contract".to_string(),
                puppeteer_timeout: 60,
                strategy_contract: "strategy_contract".to_string(),
                withdrawal_voucher_contract: "withdrawal_voucher_contract".to_string(),
                withdrawal_manager_contract: "withdrawal_manager_contract".to_string(),
                validators_set_contract: "validators_set_contract".to_string(),
                base_denom: "base_denom".to_string(),
                remote_denom: "remote_denom".to_string(),
                idle_min_interval: 1000,
                unbonding_period: 60,
                unbonding_safe_period: 100,
                unbond_batch_switch_time: 600,
                pump_address: Some("pump_address".to_string()),
                ld_denom: Some("ld_denom".to_string()),
                channel: "channel".to_string(),
                fee: Some(Decimal::from_atomics(1u32, 1).unwrap()),
                fee_address: Some("fee_address".to_string()),
                lsm_redeem_threshold: 3u64,
                lsm_min_bond_amount: Uint128::one(),
                lsm_redeem_maximum_interval: 100,
                bond_limit: None,
                emergency_address: None,
                min_stake_amount: Uint128::new(100),
            },
        )
        .unwrap();
    FSM.set_initial_state(deps.as_mut().storage, ContractState::Unbonding)
        .unwrap();
    let res = execute(
        deps.as_mut(),
        mock_env(),
        mock_info("admin", &[Coin::new(1000, "untrn")]),
        drop_staking_base::msg::core::ExecuteMsg::Tick {},
    );
    assert!(res.is_err());
    assert_eq!(
        res,
        Err(crate::error::ContractError::PuppeteerResponseIsNotReceived {})
    );
}

#[test]
fn test_bond() {
    let mut deps = mock_dependencies(&[]);
    let mut env = mock_env();
    env.block.time = Timestamp::from_seconds(1000);
    FSM.set_initial_state(deps.as_mut().storage, ContractState::Idle)
        .unwrap();
    BONDED_AMOUNT
        .save(deps.as_mut().storage, &Uint128::zero())
        .unwrap();
    CONFIG
        .save(
            deps.as_mut().storage,
            &Config {
                token_contract: "token_contract".to_string(),
                puppeteer_contract: "puppeteer_contract".to_string(),
                puppeteer_timeout: 60,
                strategy_contract: "strategy_contract".to_string(),
                withdrawal_voucher_contract: "withdrawal_voucher_contract".to_string(),
                withdrawal_manager_contract: "withdrawal_manager_contract".to_string(),
                validators_set_contract: "validators_set_contract".to_string(),
                base_denom: "base_denom".to_string(),
                remote_denom: "remote_denom".to_string(),
                idle_min_interval: 1000,
                unbonding_period: 60,
                unbonding_safe_period: 100,
                unbond_batch_switch_time: 600,
                pump_address: Some("pump_address".to_string()),
                ld_denom: Some("ld_denom".to_string()),
                channel: "channel".to_string(),
                fee: Some(Decimal::from_atomics(1u32, 1).unwrap()),
                fee_address: Some("fee_address".to_string()),
                lsm_redeem_threshold: 3u64,
                lsm_min_bond_amount: Uint128::one(),
                lsm_redeem_maximum_interval: 100,
                bond_limit: None,
                emergency_address: None,
                min_stake_amount: Uint128::new(100),
            },
        )
        .unwrap();
    let res = execute(
        deps.as_mut(),
        env,
        mock_info("some", &[Coin::new(1000, "base_denom")]),
        drop_staking_base::msg::core::ExecuteMsg::Bond { receiver: None },
    )
    .unwrap();
    let bonded_amount = BONDED_AMOUNT.load(deps.as_ref().storage).unwrap();
    assert_eq!(bonded_amount, Uint128::from(1000u128));
    assert_eq!(
        res,
        Response::new()
            .add_event(
                Event::new("crates.io:drop-staking__drop-core-execute-bond")
                    .add_attribute("action", "bond")
                    .add_attribute("exchange_rate", "1")
                    .add_attribute("issue_amount", "1000")
                    .add_attribute("receiver", "some")
            )
            .add_submessage(SubMsg::new(CosmosMsg::Wasm(WasmMsg::Execute {
                contract_addr: "token_contract".to_string(),
                msg: to_json_binary(&drop_staking_base::msg::token::ExecuteMsg::Mint {
                    amount: Uint128::from(1000u128),
                    receiver: "some".to_string()
                })
                .unwrap(),
                funds: vec![],
            })))
    );
}

#[test]
fn test_bond_with_receiver() {
    let mut deps = mock_dependencies(&[]);
    let mut env = mock_env();
    env.block.time = Timestamp::from_seconds(1000);
    FSM.set_initial_state(deps.as_mut().storage, ContractState::Idle)
        .unwrap();
    BONDED_AMOUNT
        .save(deps.as_mut().storage, &Uint128::zero())
        .unwrap();
    CONFIG
        .save(
            deps.as_mut().storage,
            &Config {
                token_contract: "token_contract".to_string(),
                puppeteer_contract: "puppeteer_contract".to_string(),
                puppeteer_timeout: 60,
                strategy_contract: "strategy_contract".to_string(),
                withdrawal_voucher_contract: "withdrawal_voucher_contract".to_string(),
                withdrawal_manager_contract: "withdrawal_manager_contract".to_string(),
                validators_set_contract: "validators_set_contract".to_string(),
                base_denom: "base_denom".to_string(),
                remote_denom: "remote_denom".to_string(),
                idle_min_interval: 1000,
                unbonding_period: 60,
                unbonding_safe_period: 100,
                unbond_batch_switch_time: 600,
                pump_address: Some("pump_address".to_string()),
                ld_denom: Some("ld_denom".to_string()),
                channel: "channel".to_string(),
                fee: Some(Decimal::from_atomics(1u32, 1).unwrap()),
                fee_address: Some("fee_address".to_string()),
                lsm_redeem_threshold: 3u64,
                lsm_min_bond_amount: Uint128::one(),
                lsm_redeem_maximum_interval: 100,
                bond_limit: None,
                emergency_address: None,
                min_stake_amount: Uint128::new(100),
            },
        )
        .unwrap();
    let res = execute(
        deps.as_mut(),
        env,
        mock_info("some", &[Coin::new(1000, "base_denom")]),
        drop_staking_base::msg::core::ExecuteMsg::Bond {
            receiver: Some("receiver".to_string()),
        },
    )
    .unwrap();
    let bonded_amount = BONDED_AMOUNT.load(deps.as_ref().storage).unwrap();
    assert_eq!(bonded_amount, Uint128::from(1000u128));
    assert_eq!(
        res,
        Response::new()
            .add_event(
                Event::new("crates.io:drop-staking__drop-core-execute-bond")
                    .add_attribute("action", "bond")
                    .add_attribute("exchange_rate", "1")
                    .add_attribute("issue_amount", "1000")
                    .add_attribute("receiver", "receiver")
            )
            .add_submessage(SubMsg::new(CosmosMsg::Wasm(WasmMsg::Execute {
                contract_addr: "token_contract".to_string(),
                msg: to_json_binary(&drop_staking_base::msg::token::ExecuteMsg::Mint {
                    amount: Uint128::from(1000u128),
                    receiver: "receiver".to_string()
                })
                .unwrap(),
                funds: vec![],
            })))
    );
}

#[test]
fn test_bond_lsm_share_wrong_validator() {
    let mut deps = mock_dependencies(&[]);
    deps.querier.add_stargate_query_response(
        "/ibc.applications.transfer.v1.Query/DenomTrace",
        |_data| {
            to_json_binary(&check_denom::QueryDenomTraceResponse {
                denom_trace: check_denom::DenomTrace {
                    path: "transfer/channel".to_string(),
                    base_denom: "valoper1/1".to_string(),
                },
            })
            .unwrap()
        },
    );
    deps.querier
        .add_wasm_query_response("validators_set_contract", |_| {
            to_json_binary(&drop_staking_base::msg::validatorset::ValidatorResponse {
                validator: None,
            })
            .unwrap()
        });
    let mut env = mock_env();
    env.block.time = Timestamp::from_seconds(1000);
    FSM.set_initial_state(deps.as_mut().storage, ContractState::Idle)
        .unwrap();
    BONDED_AMOUNT
        .save(deps.as_mut().storage, &Uint128::zero())
        .unwrap();
    CONFIG
        .save(
            deps.as_mut().storage,
            &Config {
                token_contract: "token_contract".to_string(),
                puppeteer_contract: "puppeteer_contract".to_string(),
                puppeteer_timeout: 60,
                strategy_contract: "strategy_contract".to_string(),
                withdrawal_voucher_contract: "withdrawal_voucher_contract".to_string(),
                withdrawal_manager_contract: "withdrawal_manager_contract".to_string(),
                validators_set_contract: "validators_set_contract".to_string(),
                base_denom: "base_denom".to_string(),
                remote_denom: "remote_denom".to_string(),
                idle_min_interval: 1000,
                unbonding_period: 60,
                unbonding_safe_period: 100,
                unbond_batch_switch_time: 600,
                pump_address: Some("pump_address".to_string()),
                ld_denom: Some("ld_denom".to_string()),
                channel: "channel".to_string(),
                fee: Some(Decimal::from_atomics(1u32, 1).unwrap()),
                fee_address: Some("fee_address".to_string()),
                lsm_redeem_threshold: 3u64,
                lsm_min_bond_amount: Uint128::from(100u128),
                lsm_redeem_maximum_interval: 100,
                bond_limit: None,
                emergency_address: None,
                min_stake_amount: Uint128::new(100),
            },
        )
        .unwrap();
    let res = execute(
        deps.as_mut(),
        env,
        mock_info("some", &[Coin::new(1000, "lsm_share")]),
        drop_staking_base::msg::core::ExecuteMsg::Bond { receiver: None },
    );
    assert!(res.is_err());
    assert_eq!(res, Err(crate::error::ContractError::InvalidDenom {}));
}

#[test]
fn test_bond_lsm_share_ok() {
    let mut deps = mock_dependencies(&[]);
    deps.querier.add_stargate_query_response(
        "/ibc.applications.transfer.v1.Query/DenomTrace",
        |_data| {
            to_json_binary(&check_denom::QueryDenomTraceResponse {
                denom_trace: check_denom::DenomTrace {
                    path: "transfer/channel".to_string(),
                    base_denom: "valoper1/1".to_string(),
                },
            })
            .unwrap()
        },
    );
    deps.querier
        .add_wasm_query_response("validators_set_contract", |_| {
            to_json_binary(&drop_staking_base::msg::validatorset::ValidatorResponse {
                validator: Some(drop_staking_base::state::validatorset::ValidatorInfo {
                    valoper_address: "valoper1".to_string(),
                    weight: 1u64,
                    last_processed_remote_height: None,
                    last_processed_local_height: None,
                    last_validated_height: None,
                    last_commission_in_range: None,
                    uptime: Decimal::one(),
                    tombstone: false,
                    jailed_number: None,
                    init_proposal: None,
                    total_passed_proposals: 0u64,
                    total_voted_proposals: 0u64,
                }),
            })
            .unwrap()
        });
    let mut env = mock_env();
    env.block.time = Timestamp::from_seconds(1000);
    TOTAL_LSM_SHARES
        .save(deps.as_mut().storage, &0u128)
        .unwrap();
    FSM.set_initial_state(deps.as_mut().storage, ContractState::Idle)
        .unwrap();
    BONDED_AMOUNT
        .save(deps.as_mut().storage, &Uint128::zero())
        .unwrap();
    CONFIG
        .save(
            deps.as_mut().storage,
            &Config {
                token_contract: "token_contract".to_string(),
                puppeteer_contract: "puppeteer_contract".to_string(),
                puppeteer_timeout: 60,
                strategy_contract: "strategy_contract".to_string(),
                withdrawal_voucher_contract: "withdrawal_voucher_contract".to_string(),
                withdrawal_manager_contract: "withdrawal_manager_contract".to_string(),
                validators_set_contract: "validators_set_contract".to_string(),
                base_denom: "base_denom".to_string(),
                remote_denom: "remote_denom".to_string(),
                idle_min_interval: 1000,
                unbonding_period: 60,
                unbonding_safe_period: 100,
                unbond_batch_switch_time: 600,
                pump_address: Some("pump_address".to_string()),
                ld_denom: Some("ld_denom".to_string()),
                channel: "channel".to_string(),
                fee: Some(Decimal::from_atomics(1u32, 1).unwrap()),
                fee_address: Some("fee_address".to_string()),
                lsm_redeem_threshold: 3u64,
                lsm_min_bond_amount: Uint128::from(100u128),
                lsm_redeem_maximum_interval: 100,
                bond_limit: None,
                emergency_address: None,
                min_stake_amount: Uint128::new(100),
            },
        )
        .unwrap();
    let res = execute(
        deps.as_mut(),
        env,
        mock_info("some", &[Coin::new(1000, "lsm_share")]),
        drop_staking_base::msg::core::ExecuteMsg::Bond { receiver: None },
    )
    .unwrap();
    let bonded_amount = BONDED_AMOUNT.load(deps.as_ref().storage).unwrap();
    let total_lsm_shares = TOTAL_LSM_SHARES.load(deps.as_ref().storage).unwrap();
    assert_eq!(bonded_amount, Uint128::from(1000u128));
    assert_eq!(total_lsm_shares, 1000u128);
    assert_eq!(
        res,
        Response::new()
            .add_event(
                Event::new("crates.io:drop-staking__drop-core-execute-bond")
                    .add_attribute("action", "bond")
                    .add_attribute("exchange_rate", "1")
                    .add_attribute("issue_amount", "1000")
                    .add_attribute("receiver", "some")
            )
            .add_submessage(SubMsg::new(CosmosMsg::Wasm(WasmMsg::Execute {
                contract_addr: "token_contract".to_string(),
                msg: to_json_binary(&drop_staking_base::msg::token::ExecuteMsg::Mint {
                    amount: Uint128::from(1000u128),
                    receiver: "some".to_string()
                })
                .unwrap(),
                funds: vec![],
            })))
    );
}

#[test]
fn test_unbond() {
    let mut deps = mock_dependencies(&[]);
    let mut env = mock_env();
    env.block.time = Timestamp::from_seconds(1000);
    FSM.set_initial_state(deps.as_mut().storage, ContractState::Idle)
        .unwrap();
    BONDED_AMOUNT
        .save(deps.as_mut().storage, &Uint128::from(1000u128))
        .unwrap();
    UNBOND_BATCH_ID.save(deps.as_mut().storage, &0u128).unwrap();
    unbond_batches_map()
        .save(
            deps.as_mut().storage,
            0,
            &UnbondBatch {
                total_amount: Uint128::from(0u128),
                expected_amount: Uint128::from(0u128),
                unbond_items: vec![],
                status: UnbondBatchStatus::New,
                expected_release: 0,
                slashing_effect: None,
                unbonded_amount: None,
                withdrawed_amount: None,
                created: 0,
            },
        )
        .unwrap();
    CONFIG
        .save(
            deps.as_mut().storage,
            &Config {
                token_contract: "token_contract".to_string(),
                puppeteer_contract: "puppeteer_contract".to_string(),
                puppeteer_timeout: 60,
                strategy_contract: "strategy_contract".to_string(),
                withdrawal_voucher_contract: "withdrawal_voucher_contract".to_string(),
                withdrawal_manager_contract: "withdrawal_manager_contract".to_string(),
                validators_set_contract: "validators_set_contract".to_string(),
                base_denom: "base_denom".to_string(),
                remote_denom: "remote_denom".to_string(),
                idle_min_interval: 1000,
                unbonding_period: 60,
                unbonding_safe_period: 100,
                unbond_batch_switch_time: 600,
                pump_address: Some("pump_address".to_string()),
                ld_denom: Some("ld_denom".to_string()),
                channel: "channel".to_string(),
                fee: Some(Decimal::from_atomics(1u32, 1).unwrap()),
                fee_address: Some("fee_address".to_string()),
                lsm_redeem_threshold: 3u64,
                lsm_min_bond_amount: Uint128::one(),
                lsm_redeem_maximum_interval: 100,
                bond_limit: None,
                emergency_address: None,
                min_stake_amount: Uint128::new(100),
            },
        )
        .unwrap();
    let res = execute(
        deps.as_mut(),
        env,
        mock_info("some_sender", &[Coin::new(1000, "ld_denom")]),
        drop_staking_base::msg::core::ExecuteMsg::Unbond {},
    )
    .unwrap();
    let unbond_batch = unbond_batches_map().load(deps.as_ref().storage, 0).unwrap();
    let extension = Some(drop_staking_base::state::withdrawal_voucher::Metadata {
        description: Some("Withdrawal voucher".into()),
        name: "LDV voucher".to_string(),
        batch_id: "0".to_string(),
        amount: Uint128::from(1000u128),
        expected_amount: Uint128::from(1000u128),
        attributes: Some(vec![
            drop_staking_base::state::withdrawal_voucher::Trait {
                display_type: None,
                trait_type: "unbond_batch_id".to_string(),
                value: "0".to_string(),
            },
            drop_staking_base::state::withdrawal_voucher::Trait {
                display_type: None,
                trait_type: "received_amount".to_string(),
                value: "1000".to_string(),
            },
            drop_staking_base::state::withdrawal_voucher::Trait {
                display_type: None,
                trait_type: "expected_amount".to_string(),
                value: "1000".to_string(),
            },
            drop_staking_base::state::withdrawal_voucher::Trait {
                display_type: None,
                trait_type: "exchange_rate".to_string(),
                value: "1".to_string(),
            },
        ]),
    });
    assert_eq!(
        res,
        Response::new()
            .add_submessage(SubMsg::new(CosmosMsg::Wasm(WasmMsg::Execute {
                contract_addr: "withdrawal_voucher_contract".to_string(),
                msg: to_json_binary(
                    &drop_staking_base::msg::withdrawal_voucher::ExecuteMsg::Mint {
                        token_id: "0_some_sender_1".to_string(),
                        owner: "some_sender".to_string(),
                        token_uri: None,
                        extension,
                    }
                )
                .unwrap(),
                funds: vec![],
            })))
            .add_submessage(SubMsg::new(CosmosMsg::Wasm(WasmMsg::Execute {
                contract_addr: "token_contract".to_string(),
                msg: to_json_binary(&drop_staking_base::msg::token::ExecuteMsg::Burn {}).unwrap(),
                funds: vec![Coin::new(1000u128, "ld_denom")],
            })))
            .add_event(
                Event::new("crates.io:drop-staking__drop-core-execute-unbond")
                    .add_attribute("action", "unbond")
                    .add_attribute("exchange_rate", "1")
                    .add_attribute("expected_amount", "1000")
            )
    );
    assert_eq!(
        unbond_batch,
        UnbondBatch {
            total_amount: Uint128::from(1000u128),
            expected_amount: Uint128::from(1000u128),
            unbond_items: vec![UnbondItem {
                amount: Uint128::from(1000u128),
                sender: "some_sender".to_string(),
                expected_amount: Uint128::from(1000u128),
            },],
            status: UnbondBatchStatus::New,
            expected_release: 0,
            slashing_effect: None,
            unbonded_amount: None,
            withdrawed_amount: None,
            created: 0,
        }
    );
}

fn null_request_packet() -> RequestPacket {
    RequestPacket {
        sequence: None,
        source_port: None,
        source_channel: None,
        destination_port: None,
        destination_channel: None,
        data: None,
        timeout_height: None,
        timeout_timestamp: None,
    }
}<|MERGE_RESOLUTION|>--- conflicted
+++ resolved
@@ -37,110 +37,6 @@
 pub const MOCK_PUPPETEER_CONTRACT_ADDR: &str = "puppeteer_contract";
 pub const MOCK_STRATEGY_CONTRACT_ADDR: &str = "strategy_contract";
 
-<<<<<<< HEAD
-fn mock_dependencies() -> OwnedDeps<MockStorage, MockApi, WasmMockQuerier, NeutronQuery> {
-    let custom_querier = WasmMockQuerier::new(MockQuerier::new(&[]));
-
-    OwnedDeps {
-        storage: MockStorage::default(),
-        api: MockApi::default(),
-        querier: custom_querier,
-        custom_query_type: PhantomData,
-    }
-}
-
-pub struct WasmMockQuerier {
-    base: MockQuerier,
-}
-
-impl Querier for WasmMockQuerier {
-    fn raw_query(&self, bin_request: &[u8]) -> QuerierResult {
-        let request: QueryRequest<Empty> = match from_json(bin_request) {
-            Ok(v) => v,
-            Err(e) => {
-                return QuerierResult::Err(SystemError::InvalidRequest {
-                    error: format!("Parsing query request: {}", e),
-                    request: bin_request.into(),
-                });
-            }
-        };
-        self.handle_query(&request)
-    }
-}
-
-impl WasmMockQuerier {
-    pub fn handle_query(&self, request: &QueryRequest<Empty>) -> QuerierResult {
-        match &request {
-            QueryRequest::Wasm(WasmQuery::Smart { contract_addr, msg }) => {
-                if contract_addr == MOCK_PUPPETEER_CONTRACT_ADDR {
-                    let q: PuppeteerBaseQueryMsg<QueryExtMsg> = from_json(msg).unwrap();
-                    let reply = match q {
-                        PuppeteerBaseQueryMsg::Extension { msg } => match msg {
-                            QueryExtMsg::NonNativeRewardsBalances {} => {
-                                let data = (
-                                    MultiBalances {
-                                        coins: vec![Coin {
-                                            denom: "denom".to_string(),
-                                            amount: Uint128::new(150),
-                                        }],
-                                    },
-                                    10u64,
-                                    Timestamp::from_nanos(20),
-                                );
-                                to_json_binary(&data)
-                            }
-                            QueryExtMsg::Balances {} => {
-                                let data = (
-                                    Balances {
-                                        coins: vec![Coin {
-                                            denom: "remote_denom".to_string(),
-                                            amount: Uint128::new(200),
-                                        }],
-                                    },
-                                    10u64,
-                                    Timestamp::from_nanos(20),
-                                );
-                                to_json_binary(&data)
-                            }
-                            _ => todo!(),
-                        },
-                        _ => todo!(),
-                    };
-                    return SystemResult::Ok(ContractResult::from(reply));
-                }
-                if contract_addr == MOCK_STRATEGY_CONTRACT_ADDR {
-                    let q: StategyQueryMsg = from_json(msg).unwrap();
-                    let reply = match q {
-                        StategyQueryMsg::CalcDeposit { deposit } => to_json_binary(&vec![
-                            drop_staking_base::msg::distribution::IdealDelegation {
-                                valoper_address: "valoper_address".to_string(),
-                                stake_change: deposit,
-                                ideal_stake: deposit,
-                                current_stake: deposit,
-                                weight: 1u64,
-                            },
-                        ]),
-                        _ => todo!(),
-                    };
-                    return SystemResult::Ok(ContractResult::from(reply));
-                }
-                SystemResult::Err(SystemError::NoSuchContract {
-                    addr: contract_addr.to_string(),
-                })
-            }
-            _ => self.base.handle_query(request),
-        }
-    }
-}
-
-impl WasmMockQuerier {
-    pub fn new(base: MockQuerier) -> WasmMockQuerier {
-        WasmMockQuerier { base }
-    }
-}
-
-=======
->>>>>>> 4bc6a907
 fn get_default_config(fee: Option<Decimal>) -> Config {
     Config {
         token_contract: "token_contract".to_string(),
@@ -3449,7 +3345,10 @@
         deps.as_mut(),
         env,
         mock_info("some", &[Coin::new(1000, "base_denom")]),
-        drop_staking_base::msg::core::ExecuteMsg::Bond { receiver: None },
+        drop_staking_base::msg::core::ExecuteMsg::Bond {
+            receiver: None,
+            r#ref: None,
+        },
     )
     .unwrap();
     let bonded_amount = BONDED_AMOUNT.load(deps.as_ref().storage).unwrap();
@@ -3523,6 +3422,7 @@
         mock_info("some", &[Coin::new(1000, "base_denom")]),
         drop_staking_base::msg::core::ExecuteMsg::Bond {
             receiver: Some("receiver".to_string()),
+            r#ref: None,
         },
     )
     .unwrap();
@@ -3614,7 +3514,10 @@
         deps.as_mut(),
         env,
         mock_info("some", &[Coin::new(1000, "lsm_share")]),
-        drop_staking_base::msg::core::ExecuteMsg::Bond { receiver: None },
+        drop_staking_base::msg::core::ExecuteMsg::Bond {
+            receiver: None,
+            r#ref: None,
+        },
     );
     assert!(res.is_err());
     assert_eq!(res, Err(crate::error::ContractError::InvalidDenom {}));
@@ -3700,7 +3603,10 @@
         deps.as_mut(),
         env,
         mock_info("some", &[Coin::new(1000, "lsm_share")]),
-        drop_staking_base::msg::core::ExecuteMsg::Bond { receiver: None },
+        drop_staking_base::msg::core::ExecuteMsg::Bond {
+            receiver: None,
+            r#ref: None,
+        },
     )
     .unwrap();
     let bonded_amount = BONDED_AMOUNT.load(deps.as_ref().storage).unwrap();
