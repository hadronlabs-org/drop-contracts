use crate::contract::{
    check_denom::{DenomTrace, QueryDenomTraceResponse},
    execute, query,
};
use cosmwasm_std::{
    from_json,
    testing::{mock_env, mock_info, MockApi, MockStorage},
    to_json_binary, Addr, Coin, CosmosMsg, Decimal, Decimal256, Event, OwnedDeps, Response, SubMsg,
    Timestamp, Uint128, WasmMsg,
};
use drop_helpers::{
    pause::PauseError,
    testing::{mock_dependencies, mock_state_query, WasmMockQuerier},
};
use drop_puppeteer_base::msg::TransferReadyBatchesMsg;
use drop_staking_base::{
    error::core::ContractError,
    msg::{
        core::{ExecuteMsg, FailedBatchResponse, InstantiateMsg, QueryMsg},
        puppeteer::{BalancesResponse, DelegationsResponse},
        strategy::QueryMsg as StrategyQueryMsg,
    },
    state::{
        core::{
            unbond_batches_map, Config, ConfigOptional, ContractState, Pause, UnbondBatch,
            UnbondBatchStatus, UnbondBatchStatusTimestamps, BOND_HOOKS, BOND_PROVIDERS,
            BOND_PROVIDER_REPLY_ID, CONFIG, FAILED_BATCH_ID, FSM, LAST_ICA_CHANGE_HEIGHT,
            LAST_IDLE_CALL, LAST_PUPPETEER_RESPONSE, LD_DENOM, MAX_BOND_PROVIDERS, PAUSE,
            UNBOND_BATCH_ID,
        },
        puppeteer::{Delegations, DropDelegation},
    },
};
use neutron_sdk::{
    bindings::query::NeutronQuery, interchain_queries::v045::types::Balances,
    sudo::msg::RequestPacket,
};
use std::{collections::HashMap, vec};

fn get_default_config(
    idle_min_interval: u64,
    unbonding_safe_period: u64,
    unbond_batch_switch_time: u64,
) -> Config {
    Config {
        factory_contract: Addr::unchecked("factory_contract"),
        base_denom: "base_denom".to_string(),
        remote_denom: "remote_denom".to_string(),
        idle_min_interval,
        unbonding_period: 60,
        unbonding_safe_period,
        unbond_batch_switch_time,
        pump_ica_address: Some("pump_address".to_string()),
        transfer_channel_id: "transfer_channel".to_string(),
        emergency_address: None,
        icq_update_delay: 5,
    }
}

fn get_default_unbond_batch_status_timestamps() -> UnbondBatchStatusTimestamps {
    UnbondBatchStatusTimestamps {
        new: 0,
        unbond_requested: None,
        unbond_failed: None,
        unbonding: None,
        withdrawing: None,
        withdrawn: None,
        withdrawing_emergency: None,
        withdrawn_emergency: None,
    }
}

#[test]
fn test_update_config() {
    let mut deps = mock_dependencies(&[]);
    deps.querier.add_wasm_query_response("token_contract", |_| {
        to_json_binary(&drop_staking_base::msg::token::ConfigResponse {
            factory_contract: "factory_contract".to_string(),
            denom: "ld_denom".to_string(),
        })
        .unwrap()
    });
    deps.querier
        .add_wasm_query_response("old_token_contract", |_| {
            to_json_binary(&drop_staking_base::msg::token::ConfigResponse {
                factory_contract: "factory_contract".to_string(),
                denom: "ld_denom".to_string(),
            })
            .unwrap()
        });
    mock_state_query(&mut deps);
    let env = mock_env();
    let info = mock_info("admin", &[]);
    let mut deps_mut = deps.as_mut();
    crate::contract::instantiate(
        deps_mut.branch(),
        env.clone(),
        info.clone(),
        InstantiateMsg {
            factory_contract: "factory_contract".to_string(),
            base_denom: "old_base_denom".to_string(),
            remote_denom: "old_remote_denom".to_string(),
            idle_min_interval: 12,
            unbonding_period: 20,
            unbonding_safe_period: 120,
            unbond_batch_switch_time: 2000,
            pump_ica_address: Some("old_pump_address".to_string()),
            transfer_channel_id: "old_transfer_channel".to_string(),
            emergency_address: Some("old_emergency_address".to_string()),
            owner: "admin".to_string(),
            icq_update_delay: 5,
        },
    )
    .unwrap();
    assert_eq!(
        LD_DENOM.may_load(deps_mut.storage).unwrap(),
        Some("ld_denom".to_string())
    );

    let new_config = ConfigOptional {
        factory_contract: Some("new_factory_contract".to_string()),
        base_denom: Some("new_base_denom".to_string()),
        remote_denom: Some("new_remote_denom".to_string()),
        idle_min_interval: Some(2),
        unbonding_period: Some(120),
        unbonding_safe_period: Some(20),
        unbond_batch_switch_time: Some(12000),
        pump_ica_address: Some("new_pump_address".to_string()),
        transfer_channel_id: Some("new_transfer_channel".to_string()),
        rewards_receiver: Some("new_rewards_receiver".to_string()),
        emergency_address: Some("new_emergency_address".to_string()),
    };
    let expected_config = Config {
        factory_contract: Addr::unchecked("new_factory_contract"),
        base_denom: "new_base_denom".to_string(),
        remote_denom: "new_remote_denom".to_string(),
        idle_min_interval: 2,
        unbonding_period: 120,
        unbonding_safe_period: 20,
        unbond_batch_switch_time: 12000,
        pump_ica_address: Some("new_pump_address".to_string()),
        transfer_channel_id: "new_transfer_channel".to_string(),
        emergency_address: Some("new_emergency_address".to_string()),
        icq_update_delay: 5,
    };

    let res = execute(
        deps_mut,
        env.clone(),
        info,
        ExecuteMsg::UpdateConfig {
            new_config: Box::new(new_config),
        },
    );
    assert!(res.is_ok());
    let config = CONFIG.load(deps.as_ref().storage).unwrap();
    assert_eq!(config, expected_config);
}

#[test]
fn test_query_config() {
    let mut deps = mock_dependencies(&[]);
    let config = get_default_config(1000, 10, 6000);
    CONFIG.save(deps.as_mut().storage, &config).unwrap();
    assert_eq!(
        from_json::<Config>(query(deps.as_ref(), mock_env(), QueryMsg::Config {}).unwrap())
            .unwrap(),
        config
    );
}

#[test]
fn query_ownership() {
    let mut deps = mock_dependencies(&[]);
    let deps_mut = deps.as_mut();
    cw_ownable::initialize_owner(deps_mut.storage, deps_mut.api, Some("owner")).unwrap();
    assert_eq!(
        from_json::<String>(&query(deps.as_ref(), mock_env(), QueryMsg::Owner {}).unwrap())
            .unwrap(),
        String::from("owner"),
    );
}

#[test]
fn test_bond_provider_has_any_tokens() {
    let mut deps = mock_dependencies(&[]);
    let deps_mut = deps.as_mut();
    cw_ownable::initialize_owner(deps_mut.storage, deps_mut.api, Some("owner")).unwrap();

    deps.querier
        .add_wasm_query_response("bond_provider_address", |_| to_json_binary(&false).unwrap());

    let error = execute(
        deps.as_mut(),
        mock_env(),
        mock_info("owner", &[]),
        ExecuteMsg::RemoveBondProvider {
            bond_provider_address: "bond_provider_address".to_string(),
        },
    )
    .unwrap_err();

    assert_eq!(error, ContractError::BondProviderBalanceNotEmpty {})
}

#[test]
fn test_execute_add_bond_provider_max_limit_reached() {
    let mut deps = mock_dependencies(&[]);
    let deps_mut = deps.as_mut();
    cw_ownable::initialize_owner(deps_mut.storage, deps_mut.api, Some("owner")).unwrap();

    for i in 0..MAX_BOND_PROVIDERS {
        let mut provider: String = "provider".to_string();
        provider.push_str(i.to_string().as_str());

        BOND_PROVIDERS
            .add(deps_mut.storage, cosmwasm_std::Addr::unchecked(provider))
            .unwrap();
    }
    let res = execute(
        deps_mut,
        mock_env(),
        mock_info("owner", &[]),
        ExecuteMsg::AddBondProvider {
            bond_provider_address: "bond_provider_address".to_string(),
        },
    )
    .unwrap_err();
    assert_eq!(res, ContractError::MaxBondProvidersReached {})
}

#[test]
fn test_update_withdrawn_amount() {
    let mut deps = mock_dependencies(&[]);

    CONFIG
        .save(deps.as_mut().storage, &get_default_config(1000, 10, 6000))
        .unwrap();
    mock_state_query(&mut deps);
    let withdrawn_batch = &UnbondBatch {
        total_dasset_amount_to_withdraw: Uint128::from(1001u128),
        expected_native_asset_amount: Uint128::from(1001u128),
        total_unbond_items: 1,
        status: UnbondBatchStatus::Withdrawn,
        expected_release_time: 9000,
        slashing_effect: None,
        unbonded_amount: None,
        withdrawn_amount: None,
        status_timestamps: get_default_unbond_batch_status_timestamps(),
    };

    let unbonding_batch = &UnbondBatch {
        total_dasset_amount_to_withdraw: Uint128::from(2002u128),
        expected_native_asset_amount: Uint128::from(2002u128),
        total_unbond_items: 1,
        status: UnbondBatchStatus::Unbonding,
        expected_release_time: 9000,
        slashing_effect: None,
        unbonded_amount: None,
        withdrawn_amount: None,
        status_timestamps: get_default_unbond_batch_status_timestamps(),
    };

    unbond_batches_map()
        .save(deps.as_mut().storage, 1, withdrawn_batch)
        .unwrap();

    unbond_batches_map()
        .save(deps.as_mut().storage, 0, unbonding_batch)
        .unwrap();

    let withdrawn_res = execute(
        deps.as_mut(),
        mock_env().clone(),
        mock_info("withdrawal_manager_contract", &[]),
        ExecuteMsg::UpdateWithdrawnAmount {
            batch_id: 1,
            withdrawn_amount: Uint128::from(1001u128),
        },
    );
    assert!(withdrawn_res.is_ok());

    let new_withdrawn_amount = unbond_batches_map()
        .load(deps.as_mut().storage, 1)
        .unwrap()
        .withdrawn_amount;
    assert_eq!(new_withdrawn_amount, Some(Uint128::from(1001u128)));

    let unbonding_err = execute(
        deps.as_mut(),
        mock_env().clone(),
        mock_info("withdrawal_manager_contract", &[]),
        ExecuteMsg::UpdateWithdrawnAmount {
            batch_id: 0,
            withdrawn_amount: Uint128::from(2002u128),
        },
    )
    .unwrap_err();
    assert_eq!(unbonding_err, ContractError::BatchNotWithdrawn {});
}

#[test]
<<<<<<< HEAD
=======
fn test_execute_reset_bonded_amount() {
    let mut deps = mock_dependencies(&[]);
    mock_state_query(&mut deps);
    let deps_mut = deps.as_mut();
    cw_ownable::initialize_owner(deps_mut.storage, deps_mut.api, Some("admin")).unwrap();
    BONDED_AMOUNT
        .save(deps.as_mut().storage, &Uint128::one())
        .unwrap();
    let res = execute(
        deps.as_mut(),
        mock_env(),
        mock_info("admin", &[]),
        ExecuteMsg::ResetBondedAmount {},
    );
    assert_eq!(
        res,
        Ok(Response::new().add_event(
            Event::new("crates.io:drop-staking__drop-core-execute-reset_bond_limit")
                .add_attributes(vec![("action", "reset_bond_limit"),])
        ))
    );
    let amount = BONDED_AMOUNT.load(deps.as_ref().storage).unwrap();
    assert_eq!(amount, Uint128::zero());
}

#[test]
>>>>>>> 0c33d98f
fn test_add_remove_bond_provider() {
    let mut deps = mock_dependencies(&[]);
    mock_state_query(&mut deps);
    let deps_mut = deps.as_mut();
    cw_ownable::initialize_owner(deps_mut.storage, deps_mut.api, Some("admin")).unwrap();

    let bond_providers =
        crate::contract::query(deps.as_ref(), mock_env(), QueryMsg::BondProviders {}).unwrap();

    assert_eq!(
        bond_providers,
        to_json_binary::<Vec<(Addr, bool)>>(&vec![]).unwrap()
    );

    deps.querier
        .add_wasm_query_response("bond_provider", |_| to_json_binary(&true).unwrap());

    let res = execute(
        deps.as_mut(),
        mock_env(),
        mock_info("admin", &[]),
        ExecuteMsg::AddBondProvider {
            bond_provider_address: "bond_provider".to_string(),
        },
    );
    assert_eq!(
        res,
        Ok(Response::new().add_event(
            Event::new("crates.io:drop-staking__drop-core-execute-add_bond_provider")
                .add_attributes(vec![("bond_provider_address", "bond_provider")])
        ))
    );

    let bond_providers =
        crate::contract::query(deps.as_ref(), mock_env(), QueryMsg::BondProviders {}).unwrap();

    assert_eq!(
        bond_providers,
        to_json_binary(&vec![Addr::unchecked("bond_provider")]).unwrap()
    );

    let res = execute(
        deps.as_mut(),
        mock_env(),
        mock_info("admin", &[]),
        ExecuteMsg::RemoveBondProvider {
            bond_provider_address: "bond_provider".to_string(),
        },
    );
    assert_eq!(
        res,
        Ok(Response::new().add_event(
            Event::new("crates.io:drop-staking__drop-core-execute-remove_bond_provider")
                .add_attributes(vec![("bond_provider_address", "bond_provider")])
        ))
    );

    let bond_providers =
        crate::contract::query(deps.as_ref(), mock_env(), QueryMsg::BondProviders {}).unwrap();

    assert_eq!(
        bond_providers,
        to_json_binary::<Vec<(Addr, bool)>>(&vec![]).unwrap()
    );
}

#[test]
fn test_execute_tick_idle_process_bondig_provider() {
    let mut deps = mock_dependencies(&[]);
    mock_state_query(&mut deps);
    BOND_PROVIDERS.init(deps.as_mut().storage).unwrap();

    deps.querier
        .add_wasm_query_response("lsm_provider_address", |_| to_json_binary(&true).unwrap());

    deps.querier
        .add_wasm_query_response("puppeteer_contract", |_| {
            to_json_binary(&BalancesResponse {
                balances: Balances { coins: vec![] },
                remote_height: 10u64,
                local_height: 10u64,
                timestamp: Timestamp::from_seconds(90001),
            })
            .unwrap()
        });
    deps.querier
        .add_wasm_query_response("puppeteer_contract", |_| {
            to_json_binary(&DelegationsResponse {
                delegations: Delegations {
                    delegations: vec![],
                },
                remote_height: 10u64,
                local_height: 10u64,
                timestamp: Timestamp::from_seconds(90001),
            })
            .unwrap()
        });

    BOND_PROVIDERS
        .add(
            deps.as_mut().storage,
            Addr::unchecked("lsm_provider_address"),
        )
        .unwrap();

    CONFIG
        .save(deps.as_mut().storage, &get_default_config(1000, 10, 6000))
        .unwrap();
    LAST_ICA_CHANGE_HEIGHT
        .save(deps.as_mut().storage, &0)
        .unwrap();
    LD_DENOM
        .save(deps.as_mut().storage, &"ld_denom".into())
        .unwrap();
    FSM.set_initial_state(deps.as_mut().storage, ContractState::Idle)
        .unwrap();
    LAST_IDLE_CALL.save(deps.as_mut().storage, &0).unwrap();

    PAUSE
        .save(deps.as_mut().storage, &Pause::default())
        .unwrap();
    let mut env = mock_env();
    env.block.time = Timestamp::from_seconds(100);
    let res = execute(
        deps.as_mut(),
        env,
        mock_info("admin", &[]),
        ExecuteMsg::Tick {},
    )
    .unwrap();
    assert_eq!(
        res,
        Response::new()
            .add_event(
                Event::new("crates.io:drop-staking__drop-core-execute-tick_idle").add_attributes(
                    vec![
                        ("action", "tick_idle"),
                        ("knot", "000"),
                        ("knot", "002"),
                        ("knot", "003"),
                        ("knot", "036"),
                        ("used_bond_provider", "lsm_provider_address"),
                    ]
                )
            )
            .add_submessage(SubMsg::reply_on_error(
                CosmosMsg::Wasm(WasmMsg::Execute {
                    contract_addr: "lsm_provider_address".to_string(),
                    msg: to_json_binary(
                        &drop_staking_base::msg::bond_provider::ExecuteMsg::ProcessOnIdle {}
                    )
                    .unwrap(),
                    funds: vec![],
                }),
                BOND_PROVIDER_REPLY_ID
            ))
    );
}

#[test]
fn test_tick_idle_claim_wo_unbond() {
    let mut deps = mock_dependencies(&[]);
    mock_state_query(&mut deps);
    deps.querier
        .add_wasm_query_response("puppeteer_contract", |_| {
            to_json_binary(&BalancesResponse {
                balances: Balances { coins: vec![] },
                remote_height: 10u64,
                local_height: 10u64,
                timestamp: Timestamp::from_seconds(90001),
            })
            .unwrap()
        });
    deps.querier
        .add_wasm_query_response("puppeteer_contract", |_| {
            to_json_binary(&DelegationsResponse {
                delegations: Delegations {
                    delegations: vec![],
                },
                remote_height: 10u64,
                local_height: 10u64,
                timestamp: Timestamp::from_seconds(90001),
            })
            .unwrap()
        });

    deps.querier
        .add_wasm_query_response("puppeteer_contract", |_| {
            to_json_binary(&BalancesResponse {
                balances: Balances {
                    coins: vec![Coin {
                        denom: "remote_denom".to_string(),
                        amount: Uint128::new(200),
                    }],
                },
                remote_height: 10u64,
                local_height: 10u64,
                timestamp: Timestamp::from_seconds(20),
            })
            .unwrap()
        });
    deps.querier
        .add_wasm_query_response("validators_set_contract", |_| {
            to_json_binary(&vec![
                drop_staking_base::state::validatorset::ValidatorInfo {
                    valoper_address: "valoper_address".to_string(),
                    weight: 1,
                    on_top: Uint128::zero(),
                    last_processed_remote_height: None,
                    last_processed_local_height: None,
                    last_validated_height: None,
                    last_commission_in_range: None,
                    uptime: Decimal::one(),
                    tombstone: false,
                    jailed_number: None,
                    init_proposal: None,
                    total_passed_proposals: 0,
                    total_voted_proposals: 0,
                },
            ])
            .unwrap()
        });
    deps.querier
        .add_wasm_query_response("puppeteer_contract", |_| {
            to_json_binary(&DelegationsResponse {
                delegations: Delegations {
                    delegations: vec![DropDelegation {
                        delegator: Addr::unchecked("ica_address"),
                        validator: "valoper_address".to_string(),
                        amount: Coin {
                            denom: "remote_denom".to_string(),
                            amount: Uint128::new(100_000),
                        },
                        share_ratio: Decimal256::one(),
                    }],
                },
                remote_height: 10u64,
                local_height: 12344u64,
                timestamp: Timestamp::from_seconds(0),
            })
            .unwrap()
        });
    let config = get_default_config(1000, 100, 6000);
    CONFIG.save(deps.as_mut().storage, &config).unwrap();
    LD_DENOM
        .save(deps.as_mut().storage, &"ld_denom".into())
        .unwrap();
    FSM.set_initial_state(deps.as_mut().storage, ContractState::Idle)
        .unwrap();
    LAST_IDLE_CALL.save(deps.as_mut().storage, &0).unwrap();
    LAST_ICA_CHANGE_HEIGHT
        .save(deps.as_mut().storage, &0)
        .unwrap();
    UNBOND_BATCH_ID.save(deps.as_mut().storage, &0).unwrap();
    unbond_batches_map()
        .save(
            deps.as_mut().storage,
            0,
            &UnbondBatch {
                total_dasset_amount_to_withdraw: Uint128::from(1000u128),
                expected_native_asset_amount: Uint128::from(1000u128),
                total_unbond_items: 1,
                status: UnbondBatchStatus::Unbonding,
                expected_release_time: 9000,
                slashing_effect: None,
                unbonded_amount: None,
                withdrawn_amount: None,
                status_timestamps: get_default_unbond_batch_status_timestamps(),
            },
        )
        .unwrap();
    PAUSE
        .save(deps.as_mut().storage, &Pause::default())
        .unwrap();
    let mut env = mock_env();
    env.block.time = Timestamp::from_seconds(10000);
    let res = execute(
        deps.as_mut(),
        env,
        mock_info("admin", &[Coin::new(1000, "untrn")]),
        ExecuteMsg::Tick {},
    )
    .unwrap();
    assert_eq!(
        res,
        Response::new()
            .add_event(
                Event::new("crates.io:drop-staking__drop-core-execute-tick_idle").add_attributes(
                    vec![
                        ("action", "tick_idle"),
                        ("knot", "000"),
                        ("knot", "002"),
                        ("knot", "003"),
                        ("knot", "004"),
                        ("knot", "005"),
                        ("knot", "007"),
                        ("knot", "009"),
                        ("knot", "010"),
                        ("validators_to_claim", "valoper_address"),
                        ("knot", "011"),
                        ("knot", "012"),
                        ("state", "claiming"),
                    ]
                )
            )
            .add_submessage(SubMsg::new(CosmosMsg::Wasm(WasmMsg::Execute {
                contract_addr: "puppeteer_contract".to_string(),
                msg: to_json_binary(&drop_staking_base::msg::puppeteer::ExecuteMsg::ClaimRewardsAndOptionalyTransfer {
                    validators: vec!["valoper_address".to_string()], 
                    transfer: None,
                    reply_to: "cosmos2contract".to_string() 
                }).unwrap(),
                funds: vec![Coin::new(1000, "untrn")],
            })))
    );
}

#[test]
fn test_tick_idle_claim_with_unbond_transfer() {
    let mut deps = mock_dependencies(&[]);
    mock_state_query(&mut deps);
    deps.querier
        .add_wasm_query_response("puppeteer_contract", |_| {
            to_json_binary(&BalancesResponse {
                balances: Balances { coins: vec![] },
                remote_height: 10u64,
                local_height: 10u64,
                timestamp: Timestamp::from_seconds(90001),
            })
            .unwrap()
        });
    deps.querier
        .add_wasm_query_response("puppeteer_contract", |_| {
            to_json_binary(&DelegationsResponse {
                delegations: Delegations {
                    delegations: vec![],
                },
                remote_height: 10u64,
                local_height: 10u64,
                timestamp: Timestamp::from_seconds(90001),
            })
            .unwrap()
        });

    deps.querier
        .add_wasm_query_response("puppeteer_contract", |_| {
            to_json_binary(&BalancesResponse {
                balances: Balances {
                    coins: vec![Coin {
                        denom: "remote_denom".to_string(),
                        amount: Uint128::new(200),
                    }],
                },
                remote_height: 10u64,
                local_height: 10u64,
                timestamp: Timestamp::from_seconds(90001),
            })
            .unwrap()
        });
    deps.querier
        .add_wasm_query_response("validators_set_contract", |_| {
            to_json_binary(&vec![
                drop_staking_base::state::validatorset::ValidatorInfo {
                    valoper_address: "valoper_address".to_string(),
                    weight: 1,
                    on_top: Uint128::zero(),
                    last_processed_remote_height: None,
                    last_processed_local_height: None,
                    last_validated_height: None,
                    last_commission_in_range: None,
                    uptime: Decimal::one(),
                    tombstone: false,
                    jailed_number: None,
                    init_proposal: None,
                    total_passed_proposals: 0,
                    total_voted_proposals: 0,
                },
            ])
            .unwrap()
        });
    deps.querier
        .add_wasm_query_response("puppeteer_contract", |_| {
            to_json_binary(&DelegationsResponse {
                delegations: Delegations {
                    delegations: vec![DropDelegation {
                        delegator: Addr::unchecked("ica_address"),
                        validator: "valoper_address".to_string(),
                        amount: Coin {
                            denom: "remote_denom".to_string(),
                            amount: Uint128::new(100_000),
                        },
                        share_ratio: Decimal256::one(),
                    }],
                },
                remote_height: 12344u64,
                local_height: 12344u64,
                timestamp: Timestamp::from_seconds(90001),
            })
            .unwrap()
        });
    CONFIG
        .save(deps.as_mut().storage, &get_default_config(1000, 100, 6000))
        .unwrap();
    LD_DENOM
        .save(deps.as_mut().storage, &"ld_denom".into())
        .unwrap();
    FSM.set_initial_state(deps.as_mut().storage, ContractState::Idle)
        .unwrap();
    LAST_IDLE_CALL.save(deps.as_mut().storage, &0).unwrap();
    LAST_ICA_CHANGE_HEIGHT
        .save(deps.as_mut().storage, &0)
        .unwrap();

    UNBOND_BATCH_ID.save(deps.as_mut().storage, &0).unwrap();
    unbond_batches_map()
        .save(
            deps.as_mut().storage,
            0,
            &UnbondBatch {
                total_dasset_amount_to_withdraw: Uint128::from(1000u128),
                expected_native_asset_amount: Uint128::from(1000u128),
                total_unbond_items: 1,
                status: UnbondBatchStatus::Unbonding,
                expected_release_time: 90000,
                slashing_effect: None,
                unbonded_amount: None,
                withdrawn_amount: None,
                status_timestamps: get_default_unbond_batch_status_timestamps(),
            },
        )
        .unwrap();
    PAUSE
        .save(deps.as_mut().storage, &Pause::default())
        .unwrap();
    let mut env = mock_env();
    env.block.time = Timestamp::from_seconds(100000);
    let res = execute(
        deps.as_mut(),
        env,
        mock_info("admin", &[Coin::new(1000, "untrn")]),
        ExecuteMsg::Tick {},
    )
    .unwrap();
    assert_eq!(
        res,
        Response::new()
        .add_event(Event::new("crates.io:drop-staking__drop-core-execute-tick_idle").add_attributes(vec![
            ("action", "tick_idle" ),
            ("knot", "000"),
            ("knot", "002"),
            ("knot", "003"),
            ("knot", "004"),
            ("knot", "005"),
            ("knot", "007"),
            ("knot", "008"),
            ("knot", "009"),
            ("knot", "010"),
            ("validators_to_claim",  "valoper_address"), 
            ("knot", "011"),
            ("knot", "012"),
            ("state",  "claiming"),
        ]))
        .add_submessage(SubMsg::new(CosmosMsg::Wasm(WasmMsg::Execute {
            contract_addr: "puppeteer_contract".to_string(), 
            msg: to_json_binary(&drop_staking_base::msg::puppeteer::ExecuteMsg::ClaimRewardsAndOptionalyTransfer {
                validators: vec!["valoper_address".to_string()], 
                transfer: Some(drop_puppeteer_base::msg::TransferReadyBatchesMsg{ batch_ids: vec![0u128], emergency: false, amount: Uint128::from(200u128), recipient: "pump_address".to_string() }), 
                reply_to: "cosmos2contract".to_string()                 
            }).unwrap(), funds: vec![Coin::new(1000, "untrn")] })))
    );
}

#[test]
fn test_tick_no_puppeteer_response() {
    let mut deps = mock_dependencies(&[]);
    mock_state_query(&mut deps);
    CONFIG
        .save(deps.as_mut().storage, &get_default_config(1000, 100, 600))
        .unwrap();
    FSM.set_initial_state(deps.as_mut().storage, ContractState::Idle)
        .unwrap();
    FSM.go_to(deps.as_mut().storage, ContractState::Claiming)
        .unwrap();
    LAST_ICA_CHANGE_HEIGHT
        .save(deps.as_mut().storage, &0)
        .unwrap();
    PAUSE
        .save(deps.as_mut().storage, &Pause::default())
        .unwrap();
    deps.querier
        .add_wasm_query_response("puppeteer_contract", |_| {
            to_json_binary(&BalancesResponse {
                balances: Balances { coins: vec![] },
                remote_height: 10u64,
                local_height: 10u64,
                timestamp: Timestamp::from_seconds(90001),
            })
            .unwrap()
        });
    deps.querier
        .add_wasm_query_response("puppeteer_contract", |_| {
            to_json_binary(&DelegationsResponse {
                delegations: Delegations {
                    delegations: vec![],
                },
                remote_height: 10u64,
                local_height: 10u64,
                timestamp: Timestamp::from_seconds(90001),
            })
            .unwrap()
        });
    let res = execute(
        deps.as_mut(),
        mock_env(),
        mock_info("admin", &[Coin::new(1000, "untrn")]),
        ExecuteMsg::Tick {},
    );
    assert!(res.is_err());
    assert_eq!(res, Err(ContractError::PuppeteerResponseIsNotReceived {}));
}

#[test]
fn test_tick_claiming_error_wo_transfer() {
    // no unbonded batch, no pending transfer for stake, some balance in ICA to stake
    let mut deps = mock_dependencies(&[]);
    mock_state_query(&mut deps);
    deps.querier
        .add_wasm_query_response("puppeteer_contract", |_| {
            to_json_binary(&BalancesResponse {
                balances: Balances { coins: vec![] },
                remote_height: 10u64,
                local_height: 10u64,
                timestamp: Timestamp::from_seconds(90001),
            })
            .unwrap()
        });
    deps.querier
        .add_wasm_query_response("puppeteer_contract", |_| {
            to_json_binary(&DelegationsResponse {
                delegations: Delegations {
                    delegations: vec![],
                },
                remote_height: 10u64,
                local_height: 10u64,
                timestamp: Timestamp::from_seconds(90001),
            })
            .unwrap()
        });
    deps.querier
        .add_wasm_query_response("puppeteer_contract", |_| {
            to_json_binary(&BalancesResponse {
                balances: Balances {
                    coins: vec![Coin {
                        denom: "remote_denom".to_string(),
                        amount: Uint128::new(200),
                    }],
                },
                remote_height: 10u64,
                local_height: 10u64,
                timestamp: Timestamp::from_seconds(90001),
            })
            .unwrap()
        });
    deps.querier
        .add_wasm_query_response("staker_contract", |_| {
            to_json_binary(&Uint128::zero()).unwrap()
        });
    deps.querier
        .add_wasm_query_response("strategy_contract", |msg| {
            let q: StrategyQueryMsg = from_json(msg).unwrap();
            match q {
                StrategyQueryMsg::CalcDeposit { deposit } => {
                    to_json_binary(&vec![("valoper_address".to_string(), deposit)]).unwrap()
                }
                _ => unimplemented!(),
            }
        });
    CONFIG
        .save(deps.as_mut().storage, &get_default_config(1000, 100, 600))
        .unwrap();
    FSM.set_initial_state(deps.as_mut().storage, ContractState::Idle)
        .unwrap();
    FSM.go_to(deps.as_mut().storage, ContractState::Claiming)
        .unwrap();
    LAST_PUPPETEER_RESPONSE
        .save(
            deps.as_mut().storage,
            &drop_puppeteer_base::peripheral_hook::ResponseHookMsg::Error(
                drop_puppeteer_base::peripheral_hook::ResponseHookErrorMsg {
                    details: "Some error".to_string(),
                    request_id: 0u64,
                    request: null_request_packet(),
                    transaction:
                        drop_puppeteer_base::peripheral_hook::Transaction::ClaimRewardsAndOptionalyTransfer {
                            interchain_account_id: "ica".to_string(),
                            validators: vec!["valoper_address".to_string()],
                            denom: "remote_denom".to_string(),
                            transfer: None,
                        },
                },
            ),
        )
        .unwrap();
    LAST_ICA_CHANGE_HEIGHT
        .save(deps.as_mut().storage, &0)
        .unwrap();
    PAUSE
        .save(deps.as_mut().storage, &Pause::default())
        .unwrap();
    let res = execute(
        deps.as_mut(),
        mock_env(),
        mock_info("admin", &[Coin::new(1000, "untrn")]),
        ExecuteMsg::Tick {},
    )
    .unwrap();
    assert_eq!(
        res,
        Response::new().add_event(
            Event::new("crates.io:drop-staking__drop-core-execute-tick_claiming").add_attributes(
                vec![
                    ("action", "tick_claiming"),
                    ("knot", "012"),
                    ("error_on_claiming", "ResponseHookErrorMsg { request_id: 0, transaction: ClaimRewardsAndOptionalyTransfer { interchain_account_id: \"ica\", validators: [\"valoper_address\"], denom: \"remote_denom\", transfer: None }, request: RequestPacket { sequence: None, source_port: None, source_channel: None, destination_port: None, destination_channel: None, data: None, timeout_height: None, timeout_timestamp: None }, details: \"Some error\" }"),
                    ("knot", "050"),
                    ("knot", "000"),
                ]
            )
        )
    );
}

#[test]
fn test_tick_claiming_error_with_transfer() {
    // no unbonded batch, no pending transfer for stake, some balance in ICA to stake
    let mut deps = mock_dependencies(&[]);
    mock_state_query(&mut deps);
    deps.querier
        .add_wasm_query_response("puppeteer_contract", |_| {
            to_json_binary(&BalancesResponse {
                balances: Balances { coins: vec![] },
                remote_height: 10u64,
                local_height: 10u64,
                timestamp: Timestamp::from_seconds(90001),
            })
            .unwrap()
        });
    deps.querier
        .add_wasm_query_response("puppeteer_contract", |_| {
            to_json_binary(&DelegationsResponse {
                delegations: Delegations {
                    delegations: vec![],
                },
                remote_height: 10u64,
                local_height: 10u64,
                timestamp: Timestamp::from_seconds(90001),
            })
            .unwrap()
        });
    deps.querier
        .add_wasm_query_response("puppeteer_contract", |_| {
            to_json_binary(&(
                Balances {
                    coins: vec![Coin {
                        denom: "remote_denom".to_string(),
                        amount: Uint128::new(200),
                    }],
                },
                10u64,
                Timestamp::from_seconds(90001),
            ))
            .unwrap()
        });
    deps.querier
        .add_wasm_query_response("staker_contract", |_| {
            to_json_binary(&Uint128::zero()).unwrap()
        });
    deps.querier
        .add_wasm_query_response("strategy_contract", |msg| {
            let q: StrategyQueryMsg = from_json(msg).unwrap();
            match q {
                StrategyQueryMsg::CalcDeposit { deposit } => {
                    to_json_binary(&vec![("valoper_address".to_string(), deposit)]).unwrap()
                }
                _ => unimplemented!(),
            }
        });
    CONFIG
        .save(deps.as_mut().storage, &get_default_config(1000, 100, 600))
        .unwrap();
    FSM.set_initial_state(deps.as_mut().storage, ContractState::Idle)
        .unwrap();
    FSM.go_to(deps.as_mut().storage, ContractState::Claiming)
        .unwrap();
    unbond_batches_map()
        .save(
            deps.as_mut().storage,
            0,
            &UnbondBatch {
                total_dasset_amount_to_withdraw: Uint128::from(1000u128),
                expected_native_asset_amount: Uint128::from(1000u128),
                total_unbond_items: 1,
                status: UnbondBatchStatus::Withdrawing,
                expected_release_time: 0,
                slashing_effect: None,
                unbonded_amount: None,
                withdrawn_amount: None,
                status_timestamps: UnbondBatchStatusTimestamps {
                    new: 0,
                    unbond_requested: None,
                    unbond_failed: None,
                    unbonding: None,
                    withdrawing: None,
                    withdrawn: None,
                    withdrawing_emergency: None,
                    withdrawn_emergency: None,
                },
            },
        )
        .unwrap();
    LAST_PUPPETEER_RESPONSE
        .save(
            deps.as_mut().storage,
            &drop_puppeteer_base::peripheral_hook::ResponseHookMsg::Error(
                drop_puppeteer_base::peripheral_hook::ResponseHookErrorMsg {
                    details: "Some error".to_string(),
                    request_id: 0u64,
                    request: null_request_packet(),
                    transaction:
                        drop_puppeteer_base::peripheral_hook::Transaction::ClaimRewardsAndOptionalyTransfer {
                            interchain_account_id: "ica".to_string(),
                            validators: vec!["valoper_address".to_string()],
                            denom: "remote_denom".to_string(),
                            transfer: Some(TransferReadyBatchesMsg {
                                batch_ids: vec![0u128],
                                emergency: false,
                                amount: Uint128::new(123123u128),
                                recipient: "recipient".to_string(),
                            }),
                        },
                },
            ),
        )
        .unwrap();
    LAST_ICA_CHANGE_HEIGHT
        .save(deps.as_mut().storage, &0)
        .unwrap();
    PAUSE
        .save(deps.as_mut().storage, &Pause::default())
        .unwrap();
    let res = execute(
        deps.as_mut(),
        mock_env(),
        mock_info("admin", &[Coin::new(1000, "untrn")]),
        ExecuteMsg::Tick {},
    )
    .unwrap();
    assert_eq!(
        res,
        Response::new().add_event(
            Event::new("crates.io:drop-staking__drop-core-execute-tick_claiming").add_attributes(
                vec![
                    ("action", "tick_claiming"),
                    ("knot", "012"),
                    ("error_on_claiming", "ResponseHookErrorMsg { request_id: 0, transaction: ClaimRewardsAndOptionalyTransfer { interchain_account_id: \"ica\", validators: [\"valoper_address\"], denom: \"remote_denom\", transfer: Some(TransferReadyBatchesMsg { batch_ids: [0], emergency: false, amount: Uint128(123123), recipient: \"recipient\" }) }, request: RequestPacket { sequence: None, source_port: None, source_channel: None, destination_port: None, destination_channel: None, data: None, timeout_height: None, timeout_timestamp: None }, details: \"Some error\" }"),
                    ("knot", "050"),
                    ("knot", "000"),
                ]
            )
        )
    );
    let unbond_batch = unbond_batches_map().load(deps.as_mut().storage, 0).unwrap();
    assert_eq!(unbond_batch.status, UnbondBatchStatus::Unbonding);
}

#[test]
fn test_tick_claiming_wo_transfer_unbonding() {
    // no unbonded batch, no pending transfer for stake, no balance on ICA, but we have unbond batch to switch
    let mut deps = mock_dependencies(&[]);
    mock_state_query(&mut deps);
    deps.querier
        .add_wasm_query_response("puppeteer_contract", |_| {
            to_json_binary(&BalancesResponse {
                balances: Balances { coins: vec![] },
                remote_height: 10u64,
                local_height: 10u64,
                timestamp: Timestamp::from_seconds(90001),
            })
            .unwrap()
        });
    deps.querier
        .add_wasm_query_response("puppeteer_contract", |_| {
            to_json_binary(&DelegationsResponse {
                delegations: Delegations {
                    delegations: vec![],
                },
                remote_height: 10u64,
                local_height: 10u64,
                timestamp: Timestamp::from_seconds(90001),
            })
            .unwrap()
        });
    deps.querier
        .add_wasm_query_response("puppeteer_contract", |_| {
            to_json_binary(&BalancesResponse {
                balances: Balances {
                    coins: vec![Coin {
                        denom: "remote_denom".to_string(),
                        amount: Uint128::zero(),
                    }],
                },
                remote_height: 10u64,
                local_height: 10u64,
                timestamp: Timestamp::from_seconds(90001),
            })
            .unwrap()
        });
    deps.querier
        .add_wasm_query_response("staker_contract", |_| {
            to_json_binary(&Uint128::zero()).unwrap()
        });
    deps.querier
        .add_wasm_query_response("puppeteer_contract", |_| {
            to_json_binary(&BalancesResponse {
                balances: Balances {
                    coins: vec![Coin {
                        denom: "remote_denom".to_string(),
                        amount: Uint128::zero(),
                    }],
                },
                remote_height: 10u64,
                local_height: 10u64,
                timestamp: Timestamp::from_seconds(90001),
            })
            .unwrap()
        });
    deps.querier
        .add_wasm_query_response("strategy_contract", |msg| {
            let q: StrategyQueryMsg = from_json(msg).unwrap();
            match q {
                StrategyQueryMsg::CalcWithdraw { withdraw } => {
                    to_json_binary(&vec![("valoper_address".to_string(), withdraw)]).unwrap()
                }
                _ => unimplemented!(),
            }
        });
    CONFIG
        .save(deps.as_mut().storage, &get_default_config(1000, 100, 600))
        .unwrap();
    FSM.set_initial_state(deps.as_mut().storage, ContractState::Idle)
        .unwrap();
    FSM.go_to(deps.as_mut().storage, ContractState::Claiming)
        .unwrap();
    LAST_PUPPETEER_RESPONSE
        .save(
            deps.as_mut().storage,
            &drop_puppeteer_base::peripheral_hook::ResponseHookMsg::Success(
                drop_puppeteer_base::peripheral_hook::ResponseHookSuccessMsg {
                    request_id: 0u64,
                    request: null_request_packet(),
                    local_height: 9u64,
                    remote_height: 9u64,
                    transaction:
                        drop_puppeteer_base::peripheral_hook::Transaction::ClaimRewardsAndOptionalyTransfer {
                            interchain_account_id: "ica".to_string(),
                            validators: vec!["valoper_address".to_string()],
                            denom: "remote_denom".to_string(),
                            transfer: None,
                        },
                    answers: vec![],
                },
            ),
        )
        .unwrap();
    LAST_ICA_CHANGE_HEIGHT
        .save(deps.as_mut().storage, &9u64)
        .unwrap();

    UNBOND_BATCH_ID.save(deps.as_mut().storage, &0u128).unwrap();
    unbond_batches_map()
        .save(
            deps.as_mut().storage,
            0,
            &UnbondBatch {
                total_dasset_amount_to_withdraw: Uint128::from(1000u128),
                expected_native_asset_amount: Uint128::from(1000u128),
                total_unbond_items: 1,
                status: UnbondBatchStatus::New,
                expected_release_time: 0,
                slashing_effect: None,
                unbonded_amount: None,
                withdrawn_amount: None,
                status_timestamps: UnbondBatchStatusTimestamps {
                    new: 0,
                    unbond_requested: None,
                    unbond_failed: None,
                    unbonding: None,
                    withdrawing: None,
                    withdrawn: None,
                    withdrawing_emergency: None,
                    withdrawn_emergency: None,
                },
            },
        )
        .unwrap();
    PAUSE
        .save(deps.as_mut().storage, &Pause::default())
        .unwrap();
    let mut env = mock_env();
    env.block.time = Timestamp::from_seconds(100000);
    let res = execute(
        deps.as_mut(),
        env,
        mock_info("admin", &[Coin::new(1000, "untrn")]),
        ExecuteMsg::Tick {},
    )
    .unwrap();
    assert_eq!(
        res,
        Response::new()
            .add_event(
                Event::new("crates.io:drop-staking__drop-core-execute-tick_claiming")
                    .add_attributes(vec![
                        ("action", "tick_claiming"),
                        ("knot", "012"),
                        ("knot", "047"),
                        ("knot", "013"),
                        ("knot", "015"),
                        ("knot", "024"),
                        ("knot", "026"),
                        ("knot", "027"),
                        ("exchange_rate", "1"),
                        ("knot", "045"),
                        ("knot", "049"),
                        ("knot", "046"),
                        ("knot", "028"),
                        ("knot", "029"),
                        ("state", "unbonding")
                    ])
            )
            .add_submessage(SubMsg::new(CosmosMsg::Wasm(WasmMsg::Execute {
                contract_addr: "puppeteer_contract".to_string(),
                msg: to_json_binary(&drop_staking_base::msg::puppeteer::ExecuteMsg::Undelegate {
                    items: vec![("valoper_address".to_string(), Uint128::from(1000u128))],
                    batch_id: 0u128,
                    reply_to: "cosmos2contract".to_string()
                })
                .unwrap(),
                funds: vec![Coin::new(1000u128, "untrn")],
            })))
    );
    let new_batch_id = UNBOND_BATCH_ID.load(deps.as_mut().storage).unwrap();
    assert_eq!(new_batch_id, 1u128);
    let new_batch = unbond_batches_map().load(deps.as_mut().storage, 1).unwrap();
    assert_eq!(new_batch.status, UnbondBatchStatus::New);
    let old_batch = unbond_batches_map().load(deps.as_mut().storage, 0).unwrap();
    assert_eq!(old_batch.status, UnbondBatchStatus::UnbondRequested);
}

#[test]
fn test_tick_claiming_wo_idle() {
    // no unbonded batch, no pending transfer for stake, no balance on ICA,
    // and no unbond batch to switch, so we go to idle
    let mut deps = mock_dependencies(&[]);
    mock_state_query(&mut deps);
    LAST_ICA_CHANGE_HEIGHT
        .save(deps.as_mut().storage, &0)
        .unwrap();
    deps.querier
        .add_wasm_query_response("puppeteer_contract", |_| {
            to_json_binary(&BalancesResponse {
                balances: Balances { coins: vec![] },
                remote_height: 10u64,
                local_height: 10u64,
                timestamp: Timestamp::from_seconds(90001),
            })
            .unwrap()
        });
    deps.querier
        .add_wasm_query_response("puppeteer_contract", |_| {
            to_json_binary(&DelegationsResponse {
                delegations: Delegations {
                    delegations: vec![],
                },
                remote_height: 10u64,
                local_height: 10u64,
                timestamp: Timestamp::from_seconds(90001),
            })
            .unwrap()
        });
    deps.querier
        .add_wasm_query_response("puppeteer_contract", |_| {
            to_json_binary(&BalancesResponse {
                balances: Balances {
                    coins: vec![Coin {
                        denom: "remote_denom".to_string(),
                        amount: Uint128::zero(),
                    }],
                },
                remote_height: 10u64,
                local_height: 10u64,
                timestamp: Timestamp::from_seconds(90001),
            })
            .unwrap()
        });
    deps.querier
        .add_wasm_query_response("staker_contract", |_| {
            to_json_binary(&Uint128::zero()).unwrap()
        });
    deps.querier
        .add_wasm_query_response("strategy_contract", |msg| {
            let q: StrategyQueryMsg = from_json(msg).unwrap();
            match q {
                StrategyQueryMsg::CalcWithdraw { withdraw } => {
                    to_json_binary(&vec![("valoper_address".to_string(), withdraw)]).unwrap()
                }
                _ => unimplemented!(),
            }
        });
    CONFIG
        .save(deps.as_mut().storage, &get_default_config(1000, 100, 60000))
        .unwrap();
    FSM.set_initial_state(deps.as_mut().storage, ContractState::Idle)
        .unwrap();
    FSM.go_to(deps.as_mut().storage, ContractState::Claiming)
        .unwrap();
    LAST_PUPPETEER_RESPONSE
        .save(
            deps.as_mut().storage,
            &drop_puppeteer_base::peripheral_hook::ResponseHookMsg::Success(
                drop_puppeteer_base::peripheral_hook::ResponseHookSuccessMsg {
                    request_id: 0u64,
                    request: null_request_packet(),
                    local_height: 9u64,
                    remote_height: 9u64,
                    transaction:
                        drop_puppeteer_base::peripheral_hook::Transaction::ClaimRewardsAndOptionalyTransfer {
                            interchain_account_id: "ica".to_string(),
                            validators: vec!["valoper_address".to_string()],
                            denom: "remote_denom".to_string(),
                            transfer: None,
                        },
                    answers: vec![],
                },
            ),
        )
        .unwrap();
    LAST_ICA_CHANGE_HEIGHT
        .save(deps.as_mut().storage, &9u64)
        .unwrap();

    UNBOND_BATCH_ID.save(deps.as_mut().storage, &0u128).unwrap();
    unbond_batches_map()
        .save(
            deps.as_mut().storage,
            0,
            &UnbondBatch {
                total_dasset_amount_to_withdraw: Uint128::from(1000u128),
                expected_native_asset_amount: Uint128::from(1000u128),
                total_unbond_items: 1,
                status: UnbondBatchStatus::New,
                expected_release_time: 0,
                slashing_effect: None,
                unbonded_amount: None,
                withdrawn_amount: None,
                status_timestamps: UnbondBatchStatusTimestamps {
                    new: 0,
                    unbond_requested: None,
                    unbond_failed: None,
                    unbonding: None,
                    withdrawing: None,
                    withdrawn: None,
                    withdrawing_emergency: None,
                    withdrawn_emergency: None,
                },
            },
        )
        .unwrap();
    PAUSE
        .save(deps.as_mut().storage, &Pause::default())
        .unwrap();
    let mut env = mock_env();
    env.block.time = Timestamp::from_seconds(1000);

    let res = execute(
        deps.as_mut(),
        env,
        mock_info("admin", &[Coin::new(1000, "untrn")]),
        ExecuteMsg::Tick {},
    )
    .unwrap();
    assert_eq!(
        res,
        Response::new().add_event(
            Event::new("crates.io:drop-staking__drop-core-execute-tick_claiming").add_attributes(
                vec![
                    ("action", "tick_claiming"),
                    ("knot", "012"),
                    ("knot", "047"),
                    ("knot", "013"),
                    ("knot", "015"),
                    ("knot", "024"),
                    ("knot", "026"),
                    ("knot", "027"),
                    ("knot", "000"),
                    ("state", "idle")
                ]
            )
        )
    );
}

#[test]
fn test_execute_tick_guard_balance_outdated() {
    let mut deps = mock_dependencies(&[]);
    mock_state_query(&mut deps);
    CONFIG
        .save(deps.as_mut().storage, &get_default_config(1000, 100, 600))
        .unwrap();
    FSM.set_initial_state(deps.as_mut().storage, ContractState::Idle)
        .unwrap();
    LAST_ICA_CHANGE_HEIGHT
        .save(deps.as_mut().storage, &11)
        .unwrap();
    PAUSE
        .save(deps.as_mut().storage, &Pause::default())
        .unwrap();
    deps.querier
        .add_wasm_query_response("puppeteer_contract", |_| {
            to_json_binary(&BalancesResponse {
                balances: Balances { coins: vec![] },
                remote_height: 10u64,
                local_height: 10u64,
                timestamp: Timestamp::from_seconds(90001),
            })
            .unwrap()
        });
    let res = execute(
        deps.as_mut(),
        mock_env(),
        mock_info("admin", &[Coin::new(1000, "untrn")]),
        ExecuteMsg::Tick {},
    );
    assert!(res.is_err());
    assert_eq!(
        res,
        Err(ContractError::PuppeteerBalanceOutdated {
            ica_height: 11u64,
            control_height: 10u64
        })
    );
}

#[test]
fn test_execute_tick_guard_delegations_outdated() {
    let mut deps = mock_dependencies(&[]);
    mock_state_query(&mut deps);
    CONFIG
        .save(deps.as_mut().storage, &get_default_config(1000, 100, 600))
        .unwrap();
    FSM.set_initial_state(deps.as_mut().storage, ContractState::Idle)
        .unwrap();
    LAST_ICA_CHANGE_HEIGHT
        .save(deps.as_mut().storage, &11)
        .unwrap();
    PAUSE
        .save(deps.as_mut().storage, &Pause::default())
        .unwrap();
    deps.querier
        .add_wasm_query_response("puppeteer_contract", |_| {
            to_json_binary(&BalancesResponse {
                balances: Balances { coins: vec![] },
                remote_height: 12u64,
                local_height: 12u64,
                timestamp: Timestamp::from_seconds(90001),
            })
            .unwrap()
        });
    deps.querier
        .add_wasm_query_response("puppeteer_contract", |_| {
            to_json_binary(&DelegationsResponse {
                delegations: Delegations {
                    delegations: vec![],
                },
                remote_height: 10u64,
                local_height: 10u64,
                timestamp: Timestamp::from_seconds(90001),
            })
            .unwrap()
        });
    let res = execute(
        deps.as_mut(),
        mock_env(),
        mock_info("admin", &[Coin::new(1000, "untrn")]),
        ExecuteMsg::Tick {},
    );
    assert!(res.is_err());
    assert_eq!(
        res,
        Err(ContractError::PuppeteerDelegationsOutdated {
            ica_height: 11u64,
            control_height: 10u64
        })
    );
}

#[test]
fn test_execute_tick_staking_no_puppeteer_response() {
    let mut deps = mock_dependencies(&[]);
    mock_state_query(&mut deps);
    CONFIG
        .save(deps.as_mut().storage, &get_default_config(1000, 100, 600))
        .unwrap();
    FSM.set_initial_state(deps.as_mut().storage, ContractState::Unbonding)
        .unwrap();
    LAST_ICA_CHANGE_HEIGHT
        .save(deps.as_mut().storage, &0)
        .unwrap();
    PAUSE
        .save(deps.as_mut().storage, &Pause::default())
        .unwrap();
    deps.querier
        .add_wasm_query_response("puppeteer_contract", |_| {
            to_json_binary(&BalancesResponse {
                balances: Balances { coins: vec![] },
                remote_height: 10u64,
                local_height: 10u64,
                timestamp: Timestamp::from_seconds(90001),
            })
            .unwrap()
        });
    deps.querier
        .add_wasm_query_response("puppeteer_contract", |_| {
            to_json_binary(&DelegationsResponse {
                delegations: Delegations {
                    delegations: vec![],
                },
                remote_height: 10u64,
                local_height: 10u64,
                timestamp: Timestamp::from_seconds(90001),
            })
            .unwrap()
        });
    let res = execute(
        deps.as_mut(),
        mock_env(),
        mock_info("admin", &[Coin::new(1000, "untrn")]),
        ExecuteMsg::Tick {},
    );
    assert!(res.is_err());
    assert_eq!(res, Err(ContractError::PuppeteerResponseIsNotReceived {}));
}

#[test]
fn test_execute_tick_unbonding_no_puppeteer_response() {
    let mut deps = mock_dependencies(&[]);
    mock_state_query(&mut deps);
    CONFIG
        .save(deps.as_mut().storage, &get_default_config(1000, 100, 600))
        .unwrap();

    LAST_ICA_CHANGE_HEIGHT
        .save(deps.as_mut().storage, &0)
        .unwrap();
    PAUSE
        .save(deps.as_mut().storage, &Pause::default())
        .unwrap();
    deps.querier
        .add_wasm_query_response("puppeteer_contract", |_| {
            to_json_binary(&BalancesResponse {
                balances: Balances { coins: vec![] },
                remote_height: 10u64,
                local_height: 10u64,
                timestamp: Timestamp::from_seconds(90001),
            })
            .unwrap()
        });
    deps.querier
        .add_wasm_query_response("puppeteer_contract", |_| {
            to_json_binary(&DelegationsResponse {
                delegations: Delegations {
                    delegations: vec![],
                },
                remote_height: 10u64,
                local_height: 10u64,
                timestamp: Timestamp::from_seconds(90001),
            })
            .unwrap()
        });
    FSM.set_initial_state(deps.as_mut().storage, ContractState::Unbonding)
        .unwrap();
    let res = execute(
        deps.as_mut(),
        mock_env(),
        mock_info("admin", &[Coin::new(1000, "untrn")]),
        ExecuteMsg::Tick {},
    );
    assert!(res.is_err());
    assert_eq!(res, Err(ContractError::PuppeteerResponseIsNotReceived {}));
}

#[test]
fn test_bond_wo_receiver() {
    let mut deps = mock_dependencies(&[]);
    mock_state_query(&mut deps);
    BOND_PROVIDERS.init(deps.as_mut().storage).unwrap();

    deps.querier
        .add_wasm_query_response("native_provider_address", |_| {
            to_json_binary(&true).unwrap()
        });
    deps.querier
        .add_wasm_query_response("native_provider_address", |_| {
            to_json_binary(&Uint128::from(1000u128)).unwrap()
        });

    BOND_PROVIDERS
        .add(
            deps.as_mut().storage,
            Addr::unchecked("native_provider_address"),
        )
        .unwrap();

    let mut env = mock_env();
    env.block.time = Timestamp::from_seconds(1000);
    FSM.set_initial_state(deps.as_mut().storage, ContractState::Idle)
        .unwrap();

    CONFIG
        .save(deps.as_mut().storage, &get_default_config(1000, 100, 600))
        .unwrap();
    LD_DENOM
        .save(deps.as_mut().storage, &"ld_denom".into())
        .unwrap();
    PAUSE
        .save(deps.as_mut().storage, &Pause::default())
        .unwrap();
    BOND_HOOKS.save(deps.as_mut().storage, &vec![]).unwrap();
    let res = execute(
        deps.as_mut(),
        env,
        mock_info("some", &[Coin::new(1000, "base_denom")]),
        ExecuteMsg::Bond {
            receiver: None,
            r#ref: None,
        },
    )
    .unwrap();
    assert_eq!(
        res,
        Response::new()
            .add_event(
                Event::new("crates.io:drop-staking__drop-core-execute-bond")
                    .add_attribute("action", "bond")
                    .add_attribute("exchange_rate", "1")
                    .add_attribute("used_bond_provider", "native_provider_address")
                    .add_attribute("issue_amount", "1000")
                    .add_attribute("receiver", "some")
            )
            .add_submessage(SubMsg::reply_on_error(
                CosmosMsg::Wasm(WasmMsg::Execute {
                    contract_addr: "native_provider_address".to_string(),
                    msg: to_json_binary(
                        &drop_staking_base::msg::bond_provider::ExecuteMsg::Bond {}
                    )
                    .unwrap(),
                    funds: vec![Coin::new(1000, "base_denom")],
                }),
                BOND_PROVIDER_REPLY_ID
            ))
            .add_submessage(SubMsg::new(CosmosMsg::Wasm(WasmMsg::Execute {
                contract_addr: "token_contract".to_string(),
                msg: to_json_binary(&drop_staking_base::msg::token::ExecuteMsg::Mint {
                    amount: Uint128::from(1000u128),
                    receiver: "some".to_string()
                })
                .unwrap(),
                funds: vec![],
            })))
    );
}

#[test]
fn test_bond_with_receiver() {
    let mut deps = mock_dependencies(&[]);
    mock_state_query(&mut deps);
    BOND_PROVIDERS.init(deps.as_mut().storage).unwrap();

    deps.querier
        .add_wasm_query_response("native_provider_address", |_| {
            to_json_binary(&true).unwrap()
        });
    deps.querier
        .add_wasm_query_response("native_provider_address", |_| {
            to_json_binary(&Uint128::from(1000u128)).unwrap()
        });

    let mut env = mock_env();
    env.block.time = Timestamp::from_seconds(1000);
    FSM.set_initial_state(deps.as_mut().storage, ContractState::Idle)
        .unwrap();

    BOND_PROVIDERS
        .add(
            deps.as_mut().storage,
            Addr::unchecked("native_provider_address"),
        )
        .unwrap();
    CONFIG
        .save(deps.as_mut().storage, &get_default_config(1000, 100, 600))
        .unwrap();
    LD_DENOM
        .save(deps.as_mut().storage, &"ld_denom".into())
        .unwrap();
    PAUSE
        .save(deps.as_mut().storage, &Pause::default())
        .unwrap();
    BOND_HOOKS.save(deps.as_mut().storage, &vec![]).unwrap();
    let res = execute(
        deps.as_mut(),
        env,
        mock_info("some", &[Coin::new(1000, "base_denom")]),
        ExecuteMsg::Bond {
            receiver: Some("receiver".to_string()),
            r#ref: Some("ref".to_string()),
        },
    )
    .unwrap();
    assert_eq!(
        res,
        Response::new()
            .add_event(
                Event::new("crates.io:drop-staking__drop-core-execute-bond")
                    .add_attribute("action", "bond")
                    .add_attribute("exchange_rate", "1")
                    .add_attribute("used_bond_provider", "native_provider_address")
                    .add_attribute("issue_amount", "1000")
                    .add_attribute("receiver", "receiver")
                    .add_attribute("ref", "ref")
            )
            .add_submessage(SubMsg::reply_on_error(
                CosmosMsg::Wasm(WasmMsg::Execute {
                    contract_addr: "native_provider_address".to_string(),
                    msg: to_json_binary(
                        &drop_staking_base::msg::bond_provider::ExecuteMsg::Bond {}
                    )
                    .unwrap(),
                    funds: vec![Coin::new(1000, "base_denom")],
                }),
                BOND_PROVIDER_REPLY_ID
            ))
            .add_submessage(SubMsg::new(CosmosMsg::Wasm(WasmMsg::Execute {
                contract_addr: "token_contract".to_string(),
                msg: to_json_binary(&drop_staking_base::msg::token::ExecuteMsg::Mint {
                    amount: Uint128::from(1000u128),
                    receiver: "receiver".to_string()
                })
                .unwrap(),
                funds: vec![],
            })))
    );
}

#[test]
fn check_failed_batch_query_deserialization() {
    let mut deps = mock_dependencies(&[]);
    let env = mock_env();
    {
        let result_none = from_json::<FailedBatchResponse>(
            query(
                deps.as_ref(),
                env.clone(),
                drop_staking_base::msg::core::QueryMsg::FailedBatch {},
            )
            .unwrap(),
        )
        .unwrap();
        assert_eq!(result_none, FailedBatchResponse { response: None });
    }
    {
        FAILED_BATCH_ID.save(&mut deps.storage, &123).unwrap();
        let result_some = from_json::<FailedBatchResponse>(
            query(
                deps.as_ref(),
                env,
                drop_staking_base::msg::core::QueryMsg::FailedBatch {},
            )
            .unwrap(),
        )
        .unwrap();
        assert_eq!(
            result_some,
            FailedBatchResponse {
                response: Some(123)
            }
        );
    }
}

#[test]
fn test_bond_lsm_share_increase_exchange_rate() {
    let mut deps = mock_dependencies(&[Coin {
        denom: "ld_denom".to_string(),
        amount: Uint128::new(1001),
    }]);
    mock_state_query(&mut deps);
    BOND_PROVIDERS.init(deps.as_mut().storage).unwrap();

    deps.querier
        .add_wasm_query_response("puppeteer_contract", |_| {
            to_json_binary(&DelegationsResponse {
                delegations: Delegations {
                    delegations: vec![DropDelegation {
                        delegator: Addr::unchecked("delegator"),
                        validator: "valoper1".to_string(),
                        amount: Coin::new(1000, "remote_denom".to_string()),
                        share_ratio: Decimal256::one(),
                    }],
                },
                remote_height: 10u64,
                local_height: 10u64,
                timestamp: Timestamp::from_seconds(90001),
            })
            .unwrap()
        });
    deps.querier
        .add_wasm_query_response("puppeteer_contract", |_| {
            to_json_binary(&DelegationsResponse {
                delegations: Delegations {
                    delegations: vec![DropDelegation {
                        delegator: Addr::unchecked("delegator"),
                        validator: "valoper1".to_string(),
                        amount: Coin::new(1000, "remote_denom".to_string()),
                        share_ratio: Decimal256::one(),
                    }],
                },
                remote_height: 10u64,
                local_height: 10u64,
                timestamp: Timestamp::from_seconds(90001),
            })
            .unwrap()
        });
    deps.querier
        .add_wasm_query_response("native_provider_address", |_| {
            to_json_binary(&Uint128::from(100u128)).unwrap()
        });
    deps.querier
        .add_wasm_query_response("native_provider_address", |_| {
            to_json_binary(&true).unwrap()
        });
    deps.querier
        .add_wasm_query_response("native_provider_address", |_| {
            to_json_binary(&Uint128::from(100500u128)).unwrap()
        });

    BOND_PROVIDERS
        .add(
            deps.as_mut().storage,
            Addr::unchecked("native_provider_address"),
        )
        .unwrap();

    let mut env = mock_env();
    env.block.time = Timestamp::from_seconds(1000);
    FSM.set_initial_state(deps.as_mut().storage, ContractState::Idle)
        .unwrap();

    CONFIG
        .save(deps.as_mut().storage, &get_default_config(1000, 100, 600))
        .unwrap();
    LD_DENOM
        .save(deps.as_mut().storage, &"ld_denom".into())
        .unwrap();
    BOND_HOOKS.save(deps.as_mut().storage, &vec![]).unwrap();
    UNBOND_BATCH_ID.save(&mut deps.storage, &0).unwrap();
    PAUSE
        .save(deps.as_mut().storage, &Pause::default())
        .unwrap();
    unbond_batches_map()
        .save(
            &mut deps.storage,
            0,
            &UnbondBatch {
                total_dasset_amount_to_withdraw: Uint128::zero(),
                expected_native_asset_amount: Uint128::zero(),
                total_unbond_items: 0,
                status: UnbondBatchStatus::New,
                expected_release_time: 0,
                slashing_effect: None,
                unbonded_amount: None,
                withdrawn_amount: None,
                status_timestamps: get_default_unbond_batch_status_timestamps(),
            },
        )
        .unwrap();
    let res = execute(
        deps.as_mut(),
        env,
        mock_info("some", &[Coin::new(100500, "lsm_share")]),
        ExecuteMsg::Bond {
            receiver: None,
            r#ref: None,
        },
    )
    .unwrap();
    let issue_amount = res.events[0]
        .attributes
        .iter()
        .find(|attribute| attribute.key == "issue_amount")
        .unwrap()
        .value
        .parse::<u64>()
        .unwrap();
    assert_eq!(issue_amount, 100500);
}

#[test]
fn test_unbond() {
    let mut deps = mock_dependencies(&[]);
    let mut env = mock_env();
    deps.querier
        .add_wasm_query_response("factory_contract", |_| {
            to_json_binary(&HashMap::from([
                ("token_contract", "token_contract"),
                ("withdrawal_voucher_contract", "withdrawal_voucher_contract"),
            ]))
            .unwrap()
        });
    env.block.time = Timestamp::from_seconds(1000);
    FSM.set_initial_state(deps.as_mut().storage, ContractState::Idle)
        .unwrap();

    UNBOND_BATCH_ID.save(deps.as_mut().storage, &0u128).unwrap();
    unbond_batches_map()
        .save(
            deps.as_mut().storage,
            0,
            &UnbondBatch {
                total_dasset_amount_to_withdraw: Uint128::from(0u128),
                expected_native_asset_amount: Uint128::from(0u128),
                total_unbond_items: 0,
                status: UnbondBatchStatus::New,
                expected_release_time: 0,
                slashing_effect: None,
                unbonded_amount: None,
                withdrawn_amount: None,
                status_timestamps: get_default_unbond_batch_status_timestamps(),
            },
        )
        .unwrap();
    CONFIG
        .save(deps.as_mut().storage, &get_default_config(1000, 100, 600))
        .unwrap();
    LD_DENOM
        .save(deps.as_mut().storage, &"ld_denom".into())
        .unwrap();
    PAUSE
        .save(deps.as_mut().storage, &Pause::default())
        .unwrap();
    let res = execute(
        deps.as_mut(),
        env,
        mock_info("some_sender", &[Coin::new(1000, "ld_denom")]),
        ExecuteMsg::Unbond {},
    )
    .unwrap();
    let unbond_batch = unbond_batches_map().load(deps.as_ref().storage, 0).unwrap();
    let extension = Some(drop_staking_base::state::withdrawal_voucher::Metadata {
        description: Some("Withdrawal voucher".into()),
        name: "LDV voucher".to_string(),
        batch_id: "0".to_string(),
        amount: Uint128::from(1000u128),
        attributes: Some(vec![
            drop_staking_base::state::withdrawal_voucher::Trait {
                display_type: None,
                trait_type: "unbond_batch_id".to_string(),
                value: "0".to_string(),
            },
            drop_staking_base::state::withdrawal_voucher::Trait {
                display_type: None,
                trait_type: "received_amount".to_string(),
                value: "1000".to_string(),
            },
        ]),
    });
    assert_eq!(
        res,
        Response::new()
            .add_submessage(SubMsg::new(CosmosMsg::Wasm(WasmMsg::Execute {
                contract_addr: "withdrawal_voucher_contract".to_string(),
                msg: to_json_binary(
                    &drop_staking_base::msg::withdrawal_voucher::ExecuteMsg::Mint {
                        token_id: "0_some_sender_1".to_string(),
                        owner: "some_sender".to_string(),
                        token_uri: None,
                        extension,
                    }
                )
                .unwrap(),
                funds: vec![],
            })))
            .add_submessage(SubMsg::new(CosmosMsg::Wasm(WasmMsg::Execute {
                contract_addr: "token_contract".to_string(),
                msg: to_json_binary(&drop_staking_base::msg::token::ExecuteMsg::Burn {}).unwrap(),
                funds: vec![Coin::new(1000u128, "ld_denom")],
            })))
            .add_event(
                Event::new("crates.io:drop-staking__drop-core-execute-unbond")
                    .add_attribute("action", "unbond")
            )
    );
    assert_eq!(
        unbond_batch,
        UnbondBatch {
            total_dasset_amount_to_withdraw: Uint128::from(1000u128),
            expected_native_asset_amount: Uint128::zero(),
            total_unbond_items: 1,
            status: UnbondBatchStatus::New,
            expected_release_time: 0,
            slashing_effect: None,
            unbonded_amount: None,
            withdrawn_amount: None,
            status_timestamps: get_default_unbond_batch_status_timestamps(),
        }
    );
}

fn null_request_packet() -> RequestPacket {
    RequestPacket {
        sequence: None,
        source_port: None,
        source_channel: None,
        destination_port: None,
        destination_channel: None,
        data: None,
        timeout_height: None,
        timeout_timestamp: None,
    }
}

mod process_emergency_batch {
    use super::*;

    fn setup(
        status: UnbondBatchStatus,
    ) -> OwnedDeps<MockStorage, MockApi, WasmMockQuerier, NeutronQuery> {
        let mut deps = mock_dependencies(&[]);
        {
            let deps_as_mut = deps.as_mut();
            cw_ownable::initialize_owner(deps_as_mut.storage, deps_as_mut.api, Some("owner"))
                .unwrap();
        }
        {
            unbond_batches_map()
                .save(
                    deps.as_mut().storage,
                    2,
                    &UnbondBatch {
                        total_dasset_amount_to_withdraw: Uint128::new(100),
                        expected_native_asset_amount: Uint128::new(100),
                        expected_release_time: 200,
                        total_unbond_items: 0,
                        status,
                        slashing_effect: None,
                        unbonded_amount: None,
                        withdrawn_amount: None,
                        status_timestamps: get_default_unbond_batch_status_timestamps(),
                    },
                )
                .unwrap();
        }
        deps
    }

    #[test]
    fn unauthorized() {
        let mut deps = setup(UnbondBatchStatus::WithdrawnEmergency);
        let err = execute(
            deps.as_mut(),
            mock_env(),
            mock_info("stranger", &[]),
            ExecuteMsg::ProcessEmergencyBatch {
                batch_id: 2,
                unbonded_amount: Uint128::new(100),
            },
        )
        .unwrap_err();
        assert_eq!(
            err,
            ContractError::OwnershipError(cw_ownable::OwnershipError::NotOwner)
        );
    }

    #[test]
    fn not_in_withdrawn_emergency_state() {
        let mut deps = setup(UnbondBatchStatus::WithdrawingEmergency);
        let err = execute(
            deps.as_mut(),
            mock_env(),
            mock_info("owner", &[]),
            ExecuteMsg::ProcessEmergencyBatch {
                batch_id: 2,
                unbonded_amount: Uint128::new(100),
            },
        )
        .unwrap_err();
        assert_eq!(err, ContractError::BatchNotWithdrawnEmergency {});
    }

    #[test]
    fn unbonded_amount_is_zero() {
        let mut deps = setup(UnbondBatchStatus::WithdrawnEmergency);
        let err = execute(
            deps.as_mut(),
            mock_env(),
            mock_info("owner", &[]),
            ExecuteMsg::ProcessEmergencyBatch {
                batch_id: 2,
                unbonded_amount: Uint128::new(0),
            },
        )
        .unwrap_err();
        assert_eq!(err, ContractError::UnbondedAmountZero {});
    }

    #[test]
    fn unbonded_amount_too_high() {
        let mut deps = setup(UnbondBatchStatus::WithdrawnEmergency);
        let err = execute(
            deps.as_mut(),
            mock_env(),
            mock_info("owner", &[]),
            ExecuteMsg::ProcessEmergencyBatch {
                batch_id: 2,
                unbonded_amount: Uint128::new(200),
            },
        )
        .unwrap_err();
        assert_eq!(err, ContractError::UnbondedAmountTooHigh {});
    }

    #[test]
    fn no_slashing() {
        let mut deps = setup(UnbondBatchStatus::WithdrawnEmergency);
        let shared_mock_env = mock_env();
        execute(
            deps.as_mut(),
            shared_mock_env.clone(),
            mock_info("owner", &[]),
            ExecuteMsg::ProcessEmergencyBatch {
                batch_id: 2,
                unbonded_amount: Uint128::new(100),
            },
        )
        .unwrap();

        let batch = unbond_batches_map().load(deps.as_mut().storage, 2).unwrap();
        assert_eq!(
            batch,
            UnbondBatch {
                total_dasset_amount_to_withdraw: Uint128::new(100),
                expected_native_asset_amount: Uint128::new(100),
                expected_release_time: 200,
                total_unbond_items: 0,
                status: UnbondBatchStatus::Withdrawn,
                slashing_effect: Some(Decimal::one()),
                unbonded_amount: Some(Uint128::new(100)),
                withdrawn_amount: None,
                status_timestamps: UnbondBatchStatusTimestamps {
                    new: 0,
                    unbond_requested: None,
                    unbond_failed: None,
                    unbonding: None,
                    withdrawing: None,
                    withdrawn: Some(shared_mock_env.block.time.seconds()),
                    withdrawing_emergency: None,
                    withdrawn_emergency: None,
                },
            }
        );
    }

    #[test]
    fn some_slashing() {
        let mut deps = setup(UnbondBatchStatus::WithdrawnEmergency);
        let shared_mock_env = mock_env();
        execute(
            deps.as_mut(),
            shared_mock_env.clone(),
            mock_info("owner", &[]),
            ExecuteMsg::ProcessEmergencyBatch {
                batch_id: 2,
                unbonded_amount: Uint128::new(70),
            },
        )
        .unwrap();

        let batch = unbond_batches_map().load(deps.as_mut().storage, 2).unwrap();
        assert_eq!(
            batch,
            UnbondBatch {
                total_dasset_amount_to_withdraw: Uint128::new(100),
                expected_native_asset_amount: Uint128::new(100),
                expected_release_time: 200,
                total_unbond_items: 0,
                status: UnbondBatchStatus::Withdrawn,
                slashing_effect: Some(Decimal::from_ratio(70u128, 100u128)),
                unbonded_amount: Some(Uint128::new(70)),
                withdrawn_amount: None,
                status_timestamps: UnbondBatchStatusTimestamps {
                    new: 0,
                    unbond_requested: None,
                    unbond_failed: None,
                    unbonding: None,
                    withdrawing: None,
                    withdrawn: Some(shared_mock_env.block.time.seconds()),
                    withdrawing_emergency: None,
                    withdrawn_emergency: None,
                },
            }
        );
    }
}

mod check_denom {
    use crate::contract::check_denom::DenomType;

    use super::*;

    #[test]
    fn base_denom() {
        let deps = mock_dependencies(&[]);
        let denom_type = crate::contract::check_denom::check_denom(
            &deps.as_ref(),
            "base_denom",
            &get_default_config(0, 0, 0),
        )
        .unwrap();
        assert_eq!(denom_type, DenomType::Base);
    }

    #[test]
    fn invalid_port() {
        let mut deps = mock_dependencies(&[]);
        mock_state_query(&mut deps);
        deps.querier.add_stargate_query_response(
            "/ibc.applications.transfer.v1.Query/DenomTrace",
            |_| {
                to_json_binary(&QueryDenomTraceResponse {
                    denom_trace: DenomTrace {
                        base_denom: "valoper12345/1".to_string(),
                        path: "icahost/transfer_channel".to_string(),
                    },
                })
                .unwrap()
            },
        );
        let err = crate::contract::check_denom::check_denom(
            &deps.as_ref(),
            "ibc/12345678",
            &get_default_config(0, 0, 0),
        )
        .unwrap_err();
        assert_eq!(err, ContractError::InvalidDenom {});
    }

    #[test]
    fn invalid_channel() {
        let mut deps = mock_dependencies(&[]);
        mock_state_query(&mut deps);
        deps.querier.add_stargate_query_response(
            "/ibc.applications.transfer.v1.Query/DenomTrace",
            |_| {
                to_json_binary(&QueryDenomTraceResponse {
                    denom_trace: DenomTrace {
                        base_denom: "valoper12345/1".to_string(),
                        path: "transfer/unknown_channel".to_string(),
                    },
                })
                .unwrap()
            },
        );
        let err = crate::contract::check_denom::check_denom(
            &deps.as_ref(),
            "ibc/12345678",
            &get_default_config(0, 0, 0),
        )
        .unwrap_err();
        assert_eq!(err, ContractError::InvalidDenom {});
    }

    #[test]
    fn invalid_port_and_channel() {
        let mut deps = mock_dependencies(&[]);
        mock_state_query(&mut deps);
        deps.querier.add_stargate_query_response(
            "/ibc.applications.transfer.v1.Query/DenomTrace",
            |_| {
                to_json_binary(&QueryDenomTraceResponse {
                    denom_trace: DenomTrace {
                        base_denom: "valoper12345/1".to_string(),
                        path: "icahost/unknown_channel".to_string(),
                    },
                })
                .unwrap()
            },
        );
        let err = crate::contract::check_denom::check_denom(
            &deps.as_ref(),
            "ibc/12345678",
            &get_default_config(0, 0, 0),
        )
        .unwrap_err();
        assert_eq!(err, ContractError::InvalidDenom {});
    }

    #[test]
    fn not_an_lsm_share() {
        let mut deps = mock_dependencies(&[]);
        mock_state_query(&mut deps);
        deps.querier.add_stargate_query_response(
            "/ibc.applications.transfer.v1.Query/DenomTrace",
            |_| {
                to_json_binary(&QueryDenomTraceResponse {
                    denom_trace: DenomTrace {
                        base_denom: "unknown_denom".to_string(),
                        path: "transfer/transfer_channel".to_string(),
                    },
                })
                .unwrap()
            },
        );
        let err = crate::contract::check_denom::check_denom(
            &deps.as_ref(),
            "ibc/12345678",
            &get_default_config(0, 0, 0),
        )
        .unwrap_err();
        assert_eq!(err, ContractError::InvalidDenom {});
    }

    #[test]
    fn unknown_validator() {
        let mut deps = mock_dependencies(&[]);
        mock_state_query(&mut deps);
        deps.querier.add_stargate_query_response(
            "/ibc.applications.transfer.v1.Query/DenomTrace",
            |_| {
                to_json_binary(&QueryDenomTraceResponse {
                    denom_trace: DenomTrace {
                        base_denom: "valoper98765/1".to_string(),
                        path: "transfer/transfer_channel".to_string(),
                    },
                })
                .unwrap()
            },
        );
        let query_called = std::rc::Rc::new(std::cell::RefCell::new(false));
        let query_called_cb = std::rc::Rc::clone(&query_called);
        deps.querier
            .add_wasm_query_response("validators_set_contract", move |request| {
                let request =
                    from_json::<drop_staking_base::msg::validatorset::QueryMsg>(request).unwrap();
                if let drop_staking_base::msg::validatorset::QueryMsg::Validator { valoper } =
                    request
                {
                    assert_eq!(valoper, "valoper98765");
                    query_called_cb.replace(true);
                    to_json_binary(&drop_staking_base::msg::validatorset::ValidatorResponse {
                        validator: None,
                    })
                    .unwrap()
                } else {
                    unimplemented!()
                }
            });
        let err = crate::contract::check_denom::check_denom(
            &deps.as_ref(),
            "ibc/12345678",
            &get_default_config(0, 0, 0),
        )
        .unwrap_err();
        assert_eq!(err, ContractError::InvalidDenom {});
        assert!(*query_called.borrow());
    }

    #[test]
    fn invalid_validator_index() {
        let mut deps = mock_dependencies(&[]);
        mock_state_query(&mut deps);
        deps.querier.add_stargate_query_response(
            "/ibc.applications.transfer.v1.Query/DenomTrace",
            |_| {
                to_json_binary(&QueryDenomTraceResponse {
                    denom_trace: DenomTrace {
                        base_denom: "valoper12345/1/2".to_string(),
                        path: "transfer/transfer_channel".to_string(),
                    },
                })
                .unwrap()
            },
        );
        let err = crate::contract::check_denom::check_denom(
            &deps.as_ref(),
            "ibc/12345678",
            &get_default_config(0, 0, 0),
        )
        .unwrap_err();
        assert_eq!(err, ContractError::InvalidDenom {});
    }

    #[test]
    fn known_validator() {
        let mut deps = mock_dependencies(&[]);
        mock_state_query(&mut deps);
        deps.querier.add_stargate_query_response(
            "/ibc.applications.transfer.v1.Query/DenomTrace",
            |_| {
                to_json_binary(&QueryDenomTraceResponse {
                    denom_trace: DenomTrace {
                        base_denom: "valoper12345/1".to_string(),
                        path: "transfer/transfer_channel".to_string(),
                    },
                })
                .unwrap()
            },
        );
        deps.querier
            .add_wasm_query_response("validators_set_contract", |request| {
                let request =
                    from_json::<drop_staking_base::msg::validatorset::QueryMsg>(request).unwrap();
                if let drop_staking_base::msg::validatorset::QueryMsg::Validator { valoper } =
                    request
                {
                    assert_eq!(valoper, "valoper12345");
                    to_json_binary(&drop_staking_base::msg::validatorset::ValidatorResponse {
                        validator: Some(drop_staking_base::state::validatorset::ValidatorInfo {
                            valoper_address: "valoper12345".to_string(),
                            weight: 1u64,
                            on_top: Uint128::zero(),
                            last_processed_remote_height: None,
                            last_processed_local_height: None,
                            last_validated_height: None,
                            last_commission_in_range: None,
                            uptime: Decimal::one(),
                            tombstone: false,
                            jailed_number: None,
                            init_proposal: None,
                            total_passed_proposals: 0u64,
                            total_voted_proposals: 0u64,
                        }),
                    })
                    .unwrap()
                } else {
                    unimplemented!()
                }
            });
        let denom_type = crate::contract::check_denom::check_denom(
            &deps.as_ref(),
            "ibc/12345678",
            &get_default_config(0, 0, 0),
        )
        .unwrap();
        assert_eq!(
            denom_type,
            DenomType::LsmShare("valoper12345/1".to_string(), "valoper12345".to_string())
        );
    }
}

mod bond_hooks {
    use super::*;
    use cosmwasm_std::ReplyOn;
    use drop_helpers::testing::mock_state_query;
    use drop_staking_base::msg::core::{BondCallback, BondHook};
    use neutron_sdk::bindings::msg::NeutronMsg;

    #[test]
    fn set_bond_hooks_unauthorized() {
        let mut deps = mock_dependencies(&[]);

        {
            let deps_mut = deps.as_mut();
            cw_ownable::initialize_owner(deps_mut.storage, deps_mut.api, Some("owner")).unwrap();
        }

        let error = execute(
            deps.as_mut(),
            mock_env(),
            mock_info("stranger", &[]),
            ExecuteMsg::SetBondHooks { hooks: vec![] },
        )
        .unwrap_err();

        assert_eq!(
            error,
            ContractError::OwnershipError(cw_ownable::OwnershipError::NotOwner)
        );
    }

    #[test]
    fn set_bond_hooks() {
        let mut deps = mock_dependencies(&[]);

        {
            let deps_mut = deps.as_mut();
            cw_ownable::initialize_owner(deps_mut.storage, deps_mut.api, Some("owner")).unwrap();
        }

        let response = execute(
            deps.as_mut(),
            mock_env(),
            mock_info("owner", &[]),
            ExecuteMsg::SetBondHooks {
                hooks: vec![String::from("val_ref")],
            },
        )
        .unwrap();

        assert_eq!(
            BOND_HOOKS.load(deps.as_ref().storage).unwrap(),
            vec![Addr::unchecked("val_ref")]
        );

        assert_eq!(
            response,
            Response::new().add_event(
                Event::new("crates.io:drop-staking__drop-core-execute-set-bond-hooks")
                    .add_attribute("contract", "val_ref")
            )
        );
    }

    #[test]
    fn set_bond_hooks_override() {
        let mut deps = mock_dependencies(&[]);

        {
            let deps_mut = deps.as_mut();
            cw_ownable::initialize_owner(deps_mut.storage, deps_mut.api, Some("owner")).unwrap();
        }

        BOND_HOOKS
            .save(deps.as_mut().storage, &vec![Addr::unchecked("val_ref")])
            .unwrap();

        let response = execute(
            deps.as_mut(),
            mock_env(),
            mock_info("owner", &[]),
            ExecuteMsg::SetBondHooks {
                hooks: vec![String::from("validator_set")],
            },
        )
        .unwrap();

        assert_eq!(
            BOND_HOOKS.load(deps.as_ref().storage).unwrap(),
            vec![Addr::unchecked("validator_set")]
        );

        assert_eq!(
            response,
            Response::new().add_event(
                Event::new("crates.io:drop-staking__drop-core-execute-set-bond-hooks")
                    .add_attribute("contract", "validator_set")
            )
        );
    }

    #[test]
    fn set_bond_hooks_clear() {
        let mut deps = mock_dependencies(&[]);

        {
            let deps_mut = deps.as_mut();
            cw_ownable::initialize_owner(deps_mut.storage, deps_mut.api, Some("owner")).unwrap();
        }

        BOND_HOOKS
            .save(deps.as_mut().storage, &vec![Addr::unchecked("val_ref")])
            .unwrap();

        let response = execute(
            deps.as_mut(),
            mock_env(),
            mock_info("owner", &[]),
            ExecuteMsg::SetBondHooks { hooks: vec![] },
        )
        .unwrap();

        assert_eq!(
            BOND_HOOKS.load(deps.as_ref().storage).unwrap(),
            Vec::<Addr>::new()
        );

        assert_eq!(
            response,
            Response::new().add_event(Event::new(
                "crates.io:drop-staking__drop-core-execute-set-bond-hooks"
            ))
        );
    }

    #[test]
    fn query_bond_hooks() {
        let mut deps = mock_dependencies(&[]);

        BOND_HOOKS
            .save(deps.as_mut().storage, &vec![Addr::unchecked("val_ref")])
            .unwrap();

        assert_eq!(
            from_json::<Vec<String>>(
                &query(deps.as_ref(), mock_env(), QueryMsg::BondHooks {}).unwrap()
            )
            .unwrap(),
            vec![String::from("val_ref")]
        );
    }

    #[test]
    fn execute_bond_with_active_bond_hook_no_ref() {
        let mut deps = mock_dependencies(&[]);
        mock_state_query(&mut deps);
        BOND_PROVIDERS.init(deps.as_mut().storage).unwrap();

        deps.querier
            .add_wasm_query_response("native_provider_address", |_| {
                to_json_binary(&true).unwrap()
            });

        deps.querier
            .add_wasm_query_response("native_provider_address", |_| {
                to_json_binary(&Uint128::from(1000u128)).unwrap()
            });

        FSM.set_initial_state(deps.as_mut().storage, ContractState::Idle)
            .unwrap();
        BOND_PROVIDERS
            .add(
                deps.as_mut().storage,
                Addr::unchecked("native_provider_address"),
            )
            .unwrap();
        CONFIG
            .save(deps.as_mut().storage, &get_default_config(1000, 100, 600))
            .unwrap();
        LD_DENOM
            .save(deps.as_mut().storage, &"ld_denom".into())
            .unwrap();
        BOND_HOOKS
            .save(deps.as_mut().storage, &vec![Addr::unchecked("val_ref")])
            .unwrap();
        PAUSE
            .save(deps.as_mut().storage, &Pause::default())
            .unwrap();

        let response = execute(
            deps.as_mut(),
            mock_env(),
            mock_info("user", &[Coin::new(1000, "base_denom")]),
            ExecuteMsg::Bond {
                receiver: None,
                r#ref: None,
            },
        )
        .unwrap();

        let bond_hook_messages = &response.messages[2..];
        assert_eq!(bond_hook_messages.len(), 1);
        assert_eq!(
            bond_hook_messages,
            vec![SubMsg {
                id: 0,
                gas_limit: None,
                reply_on: ReplyOn::Never,
                msg: CosmosMsg::Wasm(WasmMsg::Execute {
                    contract_addr: String::from("val_ref"),
                    funds: vec![],
                    msg: to_json_binary(&BondCallback::BondCallback(BondHook {
                        amount: Uint128::new(1000),
                        dasset_minted: Uint128::new(1000),
                        sender: Addr::unchecked("user"),
                        denom: String::from("base_denom"),
                        r#ref: None,
                    }))
                    .unwrap(),
                })
            }]
        );
    }

    #[test]
    fn execute_bond_with_active_bond_hook() {
        let mut deps = mock_dependencies(&[]);
        mock_state_query(&mut deps);
        BOND_PROVIDERS.init(deps.as_mut().storage).unwrap();

        deps.querier
            .add_wasm_query_response("native_provider_address", |_| {
                to_json_binary(&true).unwrap()
            });

        deps.querier
            .add_wasm_query_response("native_provider_address", |_| {
                to_json_binary(&Uint128::from(1000u128)).unwrap()
            });

        FSM.set_initial_state(deps.as_mut().storage, ContractState::Idle)
            .unwrap();

        BOND_PROVIDERS
            .add(
                deps.as_mut().storage,
                Addr::unchecked("native_provider_address"),
            )
            .unwrap();
        CONFIG
            .save(deps.as_mut().storage, &get_default_config(1000, 100, 600))
            .unwrap();
        LD_DENOM
            .save(deps.as_mut().storage, &"ld_denom".into())
            .unwrap();
        BOND_HOOKS
            .save(deps.as_mut().storage, &vec![Addr::unchecked("val_ref")])
            .unwrap();
        PAUSE
            .save(deps.as_mut().storage, &Pause::default())
            .unwrap();

        let response = execute(
            deps.as_mut(),
            mock_env(),
            mock_info("user", &[Coin::new(1000, "base_denom")]),
            ExecuteMsg::Bond {
                receiver: None,
                r#ref: Some(String::from("valoper")),
            },
        )
        .unwrap();

        let bond_hook_messages = &response.messages[2..];
        assert_eq!(bond_hook_messages.len(), 1);
        assert_eq!(
            bond_hook_messages,
            vec![SubMsg {
                id: 0,
                gas_limit: None,
                reply_on: ReplyOn::Never,
                msg: CosmosMsg::Wasm(WasmMsg::Execute {
                    contract_addr: String::from("val_ref"),
                    funds: vec![],
                    msg: to_json_binary(&BondCallback::BondCallback(BondHook {
                        amount: Uint128::new(1000),
                        dasset_minted: Uint128::new(1000),
                        sender: Addr::unchecked("user"),
                        denom: String::from("base_denom"),
                        r#ref: Some(String::from("valoper")),
                    }))
                    .unwrap(),
                })
            }]
        );
    }

    #[test]
    fn execute_bond_with_active_bond_hooks() {
        let mut deps = mock_dependencies(&[]);
        BOND_PROVIDERS.init(deps.as_mut().storage).unwrap();

        deps.querier
            .add_wasm_query_response("native_provider_address", |_| {
                to_json_binary(&true).unwrap()
            });
        mock_state_query(&mut deps);
        deps.querier
            .add_wasm_query_response("native_provider_address", |_| {
                to_json_binary(&Uint128::from(1000u128)).unwrap()
            });

        let hooks = ["val_ref", "validator_set", "logger", "indexer"];

        FSM.set_initial_state(deps.as_mut().storage, ContractState::Idle)
            .unwrap();

        BOND_PROVIDERS
            .add(
                deps.as_mut().storage,
                Addr::unchecked("native_provider_address"),
            )
            .unwrap();
        CONFIG
            .save(deps.as_mut().storage, &get_default_config(1000, 100, 600))
            .unwrap();
        LD_DENOM
            .save(deps.as_mut().storage, &"ld_denom".into())
            .unwrap();
        BOND_HOOKS
            .save(
                deps.as_mut().storage,
                &hooks.iter().map(|hook| Addr::unchecked(*hook)).collect(),
            )
            .unwrap();
        PAUSE
            .save(deps.as_mut().storage, &Pause::default())
            .unwrap();

        let response = execute(
            deps.as_mut(),
            mock_env(),
            mock_info("user", &[Coin::new(1000, "base_denom")]),
            ExecuteMsg::Bond {
                receiver: None,
                r#ref: Some(String::from("valoper")),
            },
        )
        .unwrap();

        let bond_hook_messages = &response.messages[2..];
        assert_eq!(bond_hook_messages.len(), 4);
        assert_eq!(
            bond_hook_messages,
            hooks
                .iter()
                .map(|hook| SubMsg {
                    id: 0,
                    gas_limit: None,
                    reply_on: ReplyOn::Never,
                    msg: CosmosMsg::<NeutronMsg>::Wasm(WasmMsg::Execute {
                        contract_addr: String::from(*hook),
                        funds: vec![],
                        msg: to_json_binary(&BondCallback::BondCallback(BondHook {
                            amount: Uint128::new(1000),
                            dasset_minted: Uint128::new(1000),
                            sender: Addr::unchecked("user"),
                            denom: String::from("base_denom"),
                            r#ref: Some(String::from("valoper")),
                        }))
                        .unwrap(),
                    })
                })
                .collect::<Vec<_>>()
        );
    }
}

mod pause {
    use super::*;

    #[test]
    fn pause_bond() {
        let mut deps = mock_dependencies(&[]);

        for pause in [
            Pause {
                bond: true,
                unbond: false,
                tick: false,
            },
            Pause {
                bond: true,
                unbond: true,
                tick: false,
            },
            Pause {
                bond: true,
                unbond: false,
                tick: true,
            },
            Pause {
                bond: true,
                unbond: true,
                tick: true,
            },
        ] {
            PAUSE.save(deps.as_mut().storage, &pause).unwrap();
            let error = execute(
                deps.as_mut(),
                mock_env(),
                mock_info("someone", &[]),
                ExecuteMsg::Bond {
                    receiver: None,
                    r#ref: None,
                },
            )
            .unwrap_err();
            assert_eq!(error, ContractError::PauseError(PauseError::Paused {}));
        }
    }

    #[test]
    fn pause_unbond() {
        let mut deps = mock_dependencies(&[]);

        for pause in [
            Pause {
                bond: false,
                unbond: true,
                tick: false,
            },
            Pause {
                bond: true,
                unbond: true,
                tick: false,
            },
            Pause {
                bond: false,
                unbond: true,
                tick: true,
            },
            Pause {
                bond: true,
                unbond: true,
                tick: true,
            },
        ] {
            PAUSE.save(deps.as_mut().storage, &pause).unwrap();
            let error = execute(
                deps.as_mut(),
                mock_env(),
                mock_info("someone", &[]),
                ExecuteMsg::Unbond {},
            )
            .unwrap_err();
            assert_eq!(error, ContractError::PauseError(PauseError::Paused {}));
        }
    }

    #[test]
    fn pause_tick() {
        let mut deps = mock_dependencies(&[]);

        for pause in [
            Pause {
                bond: false,
                unbond: false,
                tick: true,
            },
            Pause {
                bond: true,
                unbond: false,
                tick: true,
            },
            Pause {
                bond: false,
                unbond: true,
                tick: true,
            },
            Pause {
                bond: true,
                unbond: true,
                tick: true,
            },
        ] {
            PAUSE.save(deps.as_mut().storage, &pause).unwrap();
            let error = execute(
                deps.as_mut(),
                mock_env(),
                mock_info("someone", &[]),
                ExecuteMsg::Tick {},
            )
            .unwrap_err();
            assert_eq!(error, ContractError::PauseError(PauseError::Paused {}));
        }
    }
}<|MERGE_RESOLUTION|>--- conflicted
+++ resolved
@@ -300,35 +300,6 @@
 }
 
 #[test]
-<<<<<<< HEAD
-=======
-fn test_execute_reset_bonded_amount() {
-    let mut deps = mock_dependencies(&[]);
-    mock_state_query(&mut deps);
-    let deps_mut = deps.as_mut();
-    cw_ownable::initialize_owner(deps_mut.storage, deps_mut.api, Some("admin")).unwrap();
-    BONDED_AMOUNT
-        .save(deps.as_mut().storage, &Uint128::one())
-        .unwrap();
-    let res = execute(
-        deps.as_mut(),
-        mock_env(),
-        mock_info("admin", &[]),
-        ExecuteMsg::ResetBondedAmount {},
-    );
-    assert_eq!(
-        res,
-        Ok(Response::new().add_event(
-            Event::new("crates.io:drop-staking__drop-core-execute-reset_bond_limit")
-                .add_attributes(vec![("action", "reset_bond_limit"),])
-        ))
-    );
-    let amount = BONDED_AMOUNT.load(deps.as_ref().storage).unwrap();
-    assert_eq!(amount, Uint128::zero());
-}
-
-#[test]
->>>>>>> 0c33d98f
 fn test_add_remove_bond_provider() {
     let mut deps = mock_dependencies(&[]);
     mock_state_query(&mut deps);
