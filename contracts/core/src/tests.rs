use crate::contract::{execute, query};
use cosmwasm_std::{
    from_json,
    testing::{mock_env, mock_info, MockApi, MockStorage},
    to_json_binary, Addr, Coin, CosmosMsg, Decimal, Decimal256, Event, OwnedDeps, Response, SubMsg,
    Timestamp, Uint128, WasmMsg,
};
use drop_helpers::{
    pause::PauseError,
    testing::{mock_dependencies, mock_state_query, WasmMockQuerier},
};
use drop_puppeteer_base::msg::TransferReadyBatchesMsg;
use drop_staking_base::{
    error::core::ContractError,
    msg::{
        core::{ExecuteMsg, FailedBatchResponse, InstantiateMsg, QueryMsg},
        puppeteer::{BalancesResponse, DelegationsResponse},
        strategy::QueryMsg as StrategyQueryMsg,
    },
    state::{
        core::{
            unbond_batches_map, Config, ConfigOptional, ContractState, Pause, UnbondBatch,
            UnbondBatchStatus, UnbondBatchStatusTimestamps, BOND_HOOKS, BOND_PROVIDERS, CONFIG,
            FAILED_BATCH_ID, FSM, LAST_ICA_CHANGE_HEIGHT, LAST_IDLE_CALL, LAST_PUPPETEER_RESPONSE,
            LD_DENOM, MAX_BOND_PROVIDERS, PAUSE, UNBOND_BATCH_ID,
        },
        puppeteer::{Delegations, DropDelegation},
    },
};
use neutron_sdk::{bindings::query::NeutronQuery, interchain_queries::v045::types::Balances};
use std::collections::HashMap;
use std::vec;

fn get_default_config(
    idle_min_interval: u64,
    unbonding_safe_period: u64,
    unbond_batch_switch_time: u64,
) -> Config {
    Config {
        factory_contract: Addr::unchecked("factory_contract"),
        base_denom: "base_denom".to_string(),
        remote_denom: "remote_denom".to_string(),
        idle_min_interval,
        unbonding_period: 60,
        unbonding_safe_period,
        unbond_batch_switch_time,
        pump_ica_address: Some("pump_address".to_string()),
        emergency_address: None,
        icq_update_delay: 5,
    }
}

fn get_default_unbond_batch_status_timestamps() -> UnbondBatchStatusTimestamps {
    UnbondBatchStatusTimestamps {
        new: 0,
        unbond_requested: None,
        unbond_failed: None,
        unbonding: None,
        withdrawing: None,
        withdrawn: None,
        withdrawing_emergency: None,
        withdrawn_emergency: None,
    }
}

#[test]
fn test_update_config() {
    let mut deps = mock_dependencies(&[]);
    deps.querier.add_wasm_query_response("token_contract", |_| {
<<<<<<< HEAD
        cosmwasm_std::ContractResult::Ok(
            to_json_binary(&drop_staking_base::msg::token::ConfigResponse {
                factory_contract: "factory_contract".to_string(),
                denom: "ld_denom".to_string(),
            })
            .unwrap(),
        )
=======
        to_json_binary(&drop_staking_base::msg::token::ConfigResponse {
            factory_contract: "factory_contract".to_string(),
            denom: "ld_denom".to_string(),
        })
        .into()
>>>>>>> d38347e8
    });
    deps.querier
        .add_wasm_query_response("old_token_contract", |_| {
            cosmwasm_std::ContractResult::Ok(
                to_json_binary(&drop_staking_base::msg::token::ConfigResponse {
                    factory_contract: "factory_contract".to_string(),
                    denom: "ld_denom".to_string(),
                })
                .unwrap(),
            )
        });
    mock_state_query(&mut deps);
    let env = mock_env();
    let info = mock_info("admin", &[]);
    let mut deps_mut = deps.as_mut();
    crate::contract::instantiate(
        deps_mut.branch(),
        env.clone(),
        info.clone(),
        InstantiateMsg {
            factory_contract: "factory_contract".to_string(),
            base_denom: "old_base_denom".to_string(),
            remote_denom: "old_remote_denom".to_string(),
            idle_min_interval: 12,
            unbonding_period: 20,
            unbonding_safe_period: 120,
            unbond_batch_switch_time: 2000,
            pump_ica_address: Some("old_pump_address".to_string()),
            emergency_address: Some("old_emergency_address".to_string()),
            owner: "admin".to_string(),
            icq_update_delay: 5,
        },
    )
    .unwrap();
    assert_eq!(
        LD_DENOM.may_load(deps_mut.storage).unwrap(),
        Some("ld_denom".to_string())
    );

    let new_config = ConfigOptional {
        factory_contract: Some("new_factory_contract".to_string()),
        base_denom: Some("new_base_denom".to_string()),
        remote_denom: Some("new_remote_denom".to_string()),
        idle_min_interval: Some(2),
        unbonding_period: Some(120),
        unbonding_safe_period: Some(20),
        unbond_batch_switch_time: Some(12000),
        pump_ica_address: Some("new_pump_address".to_string()),
        rewards_receiver: Some("new_rewards_receiver".to_string()),
        emergency_address: Some("new_emergency_address".to_string()),
    };
    let expected_config = Config {
        factory_contract: Addr::unchecked("new_factory_contract"),
        base_denom: "new_base_denom".to_string(),
        remote_denom: "new_remote_denom".to_string(),
        idle_min_interval: 2,
        unbonding_period: 120,
        unbonding_safe_period: 20,
        unbond_batch_switch_time: 12000,
        pump_ica_address: Some("new_pump_address".to_string()),
        emergency_address: Some("new_emergency_address".to_string()),
        icq_update_delay: 5,
    };

    let res = execute(
        deps_mut,
        env.clone(),
        info,
        ExecuteMsg::UpdateConfig {
            new_config: Box::new(new_config),
        },
    );
    assert!(res.is_ok());
    let config = CONFIG.load(deps.as_ref().storage).unwrap();
    assert_eq!(config, expected_config);
}

#[test]
fn test_query_config() {
    let mut deps = mock_dependencies(&[]);
    let config = get_default_config(1000, 10, 6000);
    CONFIG.save(deps.as_mut().storage, &config).unwrap();
    assert_eq!(
        from_json::<Config>(query(deps.as_ref(), mock_env(), QueryMsg::Config {}).unwrap())
            .unwrap(),
        config
    );
}

#[test]
fn query_ownership() {
    let mut deps = mock_dependencies(&[]);
    let deps_mut = deps.as_mut();
    cw_ownable::initialize_owner(deps_mut.storage, deps_mut.api, Some("owner")).unwrap();
    assert_eq!(
        from_json::<cw_ownable::Ownership<Addr>>(
            &query(deps.as_ref(), mock_env(), QueryMsg::Ownership {}).unwrap()
        )
        .unwrap(),
        cw_ownable::Ownership::<Addr> {
            owner: Some(Addr::unchecked("owner")),
            pending_owner: None,
            pending_expiry: None,
        }
    );
}

#[test]
fn test_bond_provider_has_any_tokens() {
    let mut deps = mock_dependencies(&[]);
    let deps_mut = deps.as_mut();
    cw_ownable::initialize_owner(deps_mut.storage, deps_mut.api, Some("owner")).unwrap();

    deps.querier
<<<<<<< HEAD
        .add_wasm_query_response("bond_provider_address", |_| {
            cosmwasm_std::ContractResult::Ok(to_json_binary(&false).unwrap())
        });
=======
        .add_wasm_query_response("bond_provider_address", |_| to_json_binary(&false).into());
>>>>>>> d38347e8

    let error = execute(
        deps.as_mut(),
        mock_env(),
        mock_info("owner", &[]),
        ExecuteMsg::RemoveBondProvider {
            bond_provider_address: "bond_provider_address".to_string(),
        },
    )
    .unwrap_err();

    assert_eq!(error, ContractError::BondProviderBalanceNotEmpty {})
}

#[test]
fn test_execute_add_bond_provider_max_limit_reached() {
    let mut deps = mock_dependencies(&[]);
    let deps_mut = deps.as_mut();
    cw_ownable::initialize_owner(deps_mut.storage, deps_mut.api, Some("owner")).unwrap();

    for i in 0..MAX_BOND_PROVIDERS {
        let mut provider: String = "provider".to_string();
        provider.push_str(i.to_string().as_str());

        BOND_PROVIDERS
            .add(deps_mut.storage, cosmwasm_std::Addr::unchecked(provider))
            .unwrap();
    }
    let res = execute(
        deps_mut,
        mock_env(),
        mock_info("owner", &[]),
        ExecuteMsg::AddBondProvider {
            bond_provider_address: "bond_provider_address".to_string(),
        },
    )
    .unwrap_err();
    assert_eq!(res, ContractError::MaxBondProvidersReached {})
}

#[test]
fn test_update_withdrawn_amount() {
    let mut deps = mock_dependencies(&[]);

    CONFIG
        .save(deps.as_mut().storage, &get_default_config(1000, 10, 6000))
        .unwrap();
    mock_state_query(&mut deps);
    let withdrawn_batch = &UnbondBatch {
        total_dasset_amount_to_withdraw: Uint128::from(1001u128),
        expected_native_asset_amount: Uint128::from(1001u128),
        total_unbond_items: 1,
        status: UnbondBatchStatus::Withdrawn,
        expected_release_time: 9000,
        slashing_effect: None,
        unbonded_amount: None,
        withdrawn_amount: None,
        status_timestamps: get_default_unbond_batch_status_timestamps(),
    };

    let unbonding_batch = &UnbondBatch {
        total_dasset_amount_to_withdraw: Uint128::from(2002u128),
        expected_native_asset_amount: Uint128::from(2002u128),
        total_unbond_items: 1,
        status: UnbondBatchStatus::Unbonding,
        expected_release_time: 9000,
        slashing_effect: None,
        unbonded_amount: None,
        withdrawn_amount: None,
        status_timestamps: get_default_unbond_batch_status_timestamps(),
    };

    unbond_batches_map()
        .save(deps.as_mut().storage, 1, withdrawn_batch)
        .unwrap();

    unbond_batches_map()
        .save(deps.as_mut().storage, 0, unbonding_batch)
        .unwrap();

    let withdrawn_res = execute(
        deps.as_mut(),
        mock_env().clone(),
        mock_info("withdrawal_manager_contract", &[]),
        ExecuteMsg::UpdateWithdrawnAmount {
            batch_id: 1,
            withdrawn_amount: Uint128::from(1001u128),
        },
    );
    assert!(withdrawn_res.is_ok());

    let new_withdrawn_amount = unbond_batches_map()
        .load(deps.as_mut().storage, 1)
        .unwrap()
        .withdrawn_amount;
    assert_eq!(new_withdrawn_amount, Some(Uint128::from(1001u128)));

    let unbonding_err = execute(
        deps.as_mut(),
        mock_env().clone(),
        mock_info("withdrawal_manager_contract", &[]),
        ExecuteMsg::UpdateWithdrawnAmount {
            batch_id: 0,
            withdrawn_amount: Uint128::from(2002u128),
        },
    )
    .unwrap_err();
    assert_eq!(unbonding_err, ContractError::BatchNotWithdrawn {});
}

#[test]
fn test_add_remove_bond_provider() {
    let mut deps = mock_dependencies(&[]);
    mock_state_query(&mut deps);
    let deps_mut = deps.as_mut();
    cw_ownable::initialize_owner(deps_mut.storage, deps_mut.api, Some("admin")).unwrap();

    let bond_providers =
        crate::contract::query(deps.as_ref(), mock_env(), QueryMsg::BondProviders {}).unwrap();

    assert_eq!(
        bond_providers,
        to_json_binary::<Vec<(Addr, bool)>>(&vec![]).unwrap()
    );

<<<<<<< HEAD
    deps.querier.add_wasm_query_response("bond_provider", |_| {
        cosmwasm_std::ContractResult::Ok(to_json_binary(&true).unwrap())
    });
=======
    deps.querier
        .add_wasm_query_response("bond_provider", |_| to_json_binary(&true).into());
>>>>>>> d38347e8

    let res = execute(
        deps.as_mut(),
        mock_env(),
        mock_info("admin", &[]),
        ExecuteMsg::AddBondProvider {
            bond_provider_address: "bond_provider".to_string(),
        },
    );
    assert_eq!(
        res,
        Ok(Response::new().add_event(
            Event::new("crates.io:drop-staking__drop-core-execute-add_bond_provider")
                .add_attributes(vec![("bond_provider_address", "bond_provider")])
        ))
    );

    let bond_providers =
        crate::contract::query(deps.as_ref(), mock_env(), QueryMsg::BondProviders {}).unwrap();

    assert_eq!(
        bond_providers,
        to_json_binary(&vec![Addr::unchecked("bond_provider")]).unwrap()
    );

    let res = execute(
        deps.as_mut(),
        mock_env(),
        mock_info("admin", &[]),
        ExecuteMsg::RemoveBondProvider {
            bond_provider_address: "bond_provider".to_string(),
        },
    );
    assert_eq!(
        res,
        Ok(Response::new().add_event(
            Event::new("crates.io:drop-staking__drop-core-execute-remove_bond_provider")
                .add_attributes(vec![("bond_provider_address", "bond_provider")])
        ))
    );

    let bond_providers =
        crate::contract::query(deps.as_ref(), mock_env(), QueryMsg::BondProviders {}).unwrap();

    assert_eq!(
        bond_providers,
        to_json_binary::<Vec<(Addr, bool)>>(&vec![]).unwrap()
    );
}

#[test]
fn test_execute_tick_idle_process_bondig_provider() {
    let mut deps = mock_dependencies(&[]);
    mock_state_query(&mut deps);
    BOND_PROVIDERS.init(deps.as_mut().storage).unwrap();

    deps.querier
        .add_wasm_query_response("lsm_provider_address", |_| {
            cosmwasm_std::ContractResult::Ok(to_json_binary(&true).unwrap())
        });

    deps.querier
        .add_wasm_query_response("puppeteer_contract", |_| {
            cosmwasm_std::ContractResult::Ok(
                to_json_binary(&BalancesResponse {
                    balances: Balances { coins: vec![] },
                    remote_height: 10u64,
                    local_height: 10u64,
                    timestamp: Timestamp::from_seconds(90001),
                })
                .unwrap(),
            )
        });
    deps.querier
        .add_wasm_query_response("puppeteer_contract", |_| {
            cosmwasm_std::ContractResult::Ok(
                to_json_binary(&DelegationsResponse {
                    delegations: Delegations {
                        delegations: vec![],
                    },
                    remote_height: 10u64,
                    local_height: 10u64,
                    timestamp: Timestamp::from_seconds(90001),
                })
                .unwrap(),
            )
        });

    BOND_PROVIDERS
        .add(
            deps.as_mut().storage,
            Addr::unchecked("lsm_provider_address"),
        )
        .unwrap();

    CONFIG
        .save(deps.as_mut().storage, &get_default_config(1000, 10, 6000))
        .unwrap();
    LAST_ICA_CHANGE_HEIGHT
        .save(deps.as_mut().storage, &0)
        .unwrap();
    LD_DENOM
        .save(deps.as_mut().storage, &"ld_denom".into())
        .unwrap();
    FSM.set_initial_state(deps.as_mut().storage, ContractState::Idle)
        .unwrap();
    LAST_IDLE_CALL.save(deps.as_mut().storage, &0).unwrap();

    PAUSE
        .save(deps.as_mut().storage, &Pause::default())
        .unwrap();
    let mut env = mock_env();
    env.block.time = Timestamp::from_seconds(100);
    let res = execute(
        deps.as_mut(),
        env,
        mock_info("admin", &[]),
        ExecuteMsg::Tick {},
    )
    .unwrap();
    assert_eq!(
        res,
        Response::new()
            .add_event(
                Event::new("crates.io:drop-staking__drop-core-execute-tick_idle").add_attributes(
                    vec![
                        ("action", "tick_idle"),
                        ("knot", "000"),
                        ("knot", "002"),
                        ("knot", "003"),
                        ("knot", "036"),
                        ("used_bond_provider", "lsm_provider_address"),
                    ]
                )
            )
            .add_message(CosmosMsg::Wasm(WasmMsg::Execute {
                contract_addr: "lsm_provider_address".to_string(),
                msg: to_json_binary(
                    &drop_staking_base::msg::bond_provider::ExecuteMsg::ProcessOnIdle {}
                )
                .unwrap(),
                funds: vec![],
            }))
    );
}

#[test]
fn test_tick_idle_claim_wo_unbond() {
    let mut deps = mock_dependencies(&[]);
    mock_state_query(&mut deps);
    deps.querier
        .add_wasm_query_response("puppeteer_contract", |_| {
            cosmwasm_std::ContractResult::Ok(
                to_json_binary(&BalancesResponse {
                    balances: Balances { coins: vec![] },
                    remote_height: 10u64,
                    local_height: 10u64,
                    timestamp: Timestamp::from_seconds(90001),
                })
                .unwrap(),
            )
        });
    deps.querier
        .add_wasm_query_response("puppeteer_contract", |_| {
            cosmwasm_std::ContractResult::Ok(
                to_json_binary(&DelegationsResponse {
                    delegations: Delegations {
                        delegations: vec![],
                    },
                    remote_height: 10u64,
                    local_height: 10u64,
                    timestamp: Timestamp::from_seconds(90001),
                })
                .unwrap(),
            )
        });

    deps.querier
        .add_wasm_query_response("puppeteer_contract", |_| {
            cosmwasm_std::ContractResult::Ok(
                to_json_binary(&BalancesResponse {
                    balances: Balances {
                        coins: vec![Coin {
                            denom: "remote_denom".to_string(),
                            amount: Uint128::new(200),
                        }],
                    },
                    remote_height: 10u64,
                    local_height: 10u64,
                    timestamp: Timestamp::from_seconds(20),
                })
                .unwrap(),
            )
        });
    deps.querier
        .add_wasm_query_response("validators_set_contract", |_| {
            cosmwasm_std::ContractResult::Ok(
                to_json_binary(&vec![
                    drop_staking_base::state::validatorset::ValidatorInfo {
                        valoper_address: "valoper_address".to_string(),
                        weight: 1,
                        on_top: Uint128::zero(),
                        last_processed_remote_height: None,
                        last_processed_local_height: None,
                        last_validated_height: None,
                        last_commission_in_range: None,
                        uptime: Decimal::one(),
                        tombstone: false,
                        jailed_number: None,
                        init_proposal: None,
                        total_passed_proposals: 0,
                        total_voted_proposals: 0,
                    },
                ])
                .unwrap(),
            )
        });
    deps.querier
        .add_wasm_query_response("puppeteer_contract", |_| {
            cosmwasm_std::ContractResult::Ok(
                to_json_binary(&DelegationsResponse {
                    delegations: Delegations {
                        delegations: vec![DropDelegation {
                            delegator: Addr::unchecked("ica_address"),
                            validator: "valoper_address".to_string(),
                            amount: Coin {
                                denom: "remote_denom".to_string(),
                                amount: Uint128::new(100_000),
                            },
                            share_ratio: Decimal256::one(),
                        }],
                    },
                    remote_height: 10u64,
                    local_height: 12344u64,
                    timestamp: Timestamp::from_seconds(0),
                })
                .unwrap(),
            )
        });
    let config = get_default_config(1000, 100, 6000);
    CONFIG.save(deps.as_mut().storage, &config).unwrap();
    LD_DENOM
        .save(deps.as_mut().storage, &"ld_denom".into())
        .unwrap();
    FSM.set_initial_state(deps.as_mut().storage, ContractState::Idle)
        .unwrap();
    LAST_IDLE_CALL.save(deps.as_mut().storage, &0).unwrap();
    LAST_ICA_CHANGE_HEIGHT
        .save(deps.as_mut().storage, &0)
        .unwrap();
    UNBOND_BATCH_ID.save(deps.as_mut().storage, &0).unwrap();
    unbond_batches_map()
        .save(
            deps.as_mut().storage,
            0,
            &UnbondBatch {
                total_dasset_amount_to_withdraw: Uint128::from(1000u128),
                expected_native_asset_amount: Uint128::from(1000u128),
                total_unbond_items: 1,
                status: UnbondBatchStatus::Unbonding,
                expected_release_time: 9000,
                slashing_effect: None,
                unbonded_amount: None,
                withdrawn_amount: None,
                status_timestamps: get_default_unbond_batch_status_timestamps(),
            },
        )
        .unwrap();
    PAUSE
        .save(deps.as_mut().storage, &Pause::default())
        .unwrap();
    let mut env = mock_env();
    env.block.time = Timestamp::from_seconds(10000);
    let res = execute(
        deps.as_mut(),
        env,
        mock_info("admin", &[Coin::new(1000, "untrn")]),
        ExecuteMsg::Tick {},
    )
    .unwrap();
    assert_eq!(
        res,
        Response::new()
            .add_event(
                Event::new("crates.io:drop-staking__drop-core-execute-tick_idle").add_attributes(
                    vec![
                        ("action", "tick_idle"),
                        ("knot", "000"),
                        ("knot", "002"),
                        ("knot", "003"),
                        ("knot", "004"),
                        ("knot", "005"),
                        ("knot", "007"),
                        ("knot", "009"),
                        ("knot", "010"),
                        ("validators_to_claim", "valoper_address"),
                        ("knot", "011"),
                        ("knot", "012"),
                        ("state", "claiming"),
                    ]
                )
            )
            .add_submessage(SubMsg::new(CosmosMsg::Wasm(WasmMsg::Execute {
                contract_addr: "puppeteer_contract".to_string(),
                msg: to_json_binary(&drop_staking_base::msg::puppeteer::ExecuteMsg::ClaimRewardsAndOptionalyTransfer {
                    validators: vec!["valoper_address".to_string()], 
                    transfer: None,
                    reply_to: "cosmos2contract".to_string() 
                }).unwrap(),
                funds: vec![Coin::new(1000, "untrn")],
            })))
    );
}

#[test]
fn test_tick_idle_claim_with_unbond_transfer() {
    let mut deps = mock_dependencies(&[]);
    mock_state_query(&mut deps);
    deps.querier
        .add_wasm_query_response("puppeteer_contract", |_| {
            cosmwasm_std::ContractResult::Ok(
                to_json_binary(&BalancesResponse {
                    balances: Balances { coins: vec![] },
                    remote_height: 10u64,
                    local_height: 10u64,
                    timestamp: Timestamp::from_seconds(90001),
                })
                .unwrap(),
            )
        });
    deps.querier
        .add_wasm_query_response("puppeteer_contract", |_| {
            cosmwasm_std::ContractResult::Ok(
                to_json_binary(&DelegationsResponse {
                    delegations: Delegations {
                        delegations: vec![],
                    },
                    remote_height: 10u64,
                    local_height: 10u64,
                    timestamp: Timestamp::from_seconds(90001),
                })
                .unwrap(),
            )
        });

    deps.querier
        .add_wasm_query_response("puppeteer_contract", |_| {
            cosmwasm_std::ContractResult::Ok(
                to_json_binary(&BalancesResponse {
                    balances: Balances {
                        coins: vec![Coin {
                            denom: "remote_denom".to_string(),
                            amount: Uint128::new(200),
                        }],
                    },
                    remote_height: 10u64,
                    local_height: 10u64,
                    timestamp: Timestamp::from_seconds(90001),
                })
                .unwrap(),
            )
        });
    deps.querier
        .add_wasm_query_response("validators_set_contract", |_| {
            cosmwasm_std::ContractResult::Ok(
                to_json_binary(&vec![
                    drop_staking_base::state::validatorset::ValidatorInfo {
                        valoper_address: "valoper_address".to_string(),
                        weight: 1,
                        on_top: Uint128::zero(),
                        last_processed_remote_height: None,
                        last_processed_local_height: None,
                        last_validated_height: None,
                        last_commission_in_range: None,
                        uptime: Decimal::one(),
                        tombstone: false,
                        jailed_number: None,
                        init_proposal: None,
                        total_passed_proposals: 0,
                        total_voted_proposals: 0,
                    },
                ])
                .unwrap(),
            )
        });
    deps.querier
        .add_wasm_query_response("puppeteer_contract", |_| {
            cosmwasm_std::ContractResult::Ok(
                to_json_binary(&DelegationsResponse {
                    delegations: Delegations {
                        delegations: vec![DropDelegation {
                            delegator: Addr::unchecked("ica_address"),
                            validator: "valoper_address".to_string(),
                            amount: Coin {
                                denom: "remote_denom".to_string(),
                                amount: Uint128::new(100_000),
                            },
                            share_ratio: Decimal256::one(),
                        }],
                    },
                    remote_height: 12344u64,
                    local_height: 12344u64,
                    timestamp: Timestamp::from_seconds(90001),
                })
                .unwrap(),
            )
        });
    CONFIG
        .save(deps.as_mut().storage, &get_default_config(1000, 100, 6000))
        .unwrap();
    LD_DENOM
        .save(deps.as_mut().storage, &"ld_denom".into())
        .unwrap();
    FSM.set_initial_state(deps.as_mut().storage, ContractState::Idle)
        .unwrap();
    LAST_IDLE_CALL.save(deps.as_mut().storage, &0).unwrap();
    LAST_ICA_CHANGE_HEIGHT
        .save(deps.as_mut().storage, &0)
        .unwrap();

    UNBOND_BATCH_ID.save(deps.as_mut().storage, &0).unwrap();
    unbond_batches_map()
        .save(
            deps.as_mut().storage,
            0,
            &UnbondBatch {
                total_dasset_amount_to_withdraw: Uint128::from(1000u128),
                expected_native_asset_amount: Uint128::from(1000u128),
                total_unbond_items: 1,
                status: UnbondBatchStatus::Unbonding,
                expected_release_time: 90000,
                slashing_effect: None,
                unbonded_amount: None,
                withdrawn_amount: None,
                status_timestamps: get_default_unbond_batch_status_timestamps(),
            },
        )
        .unwrap();
    PAUSE
        .save(deps.as_mut().storage, &Pause::default())
        .unwrap();
    let mut env = mock_env();
    env.block.time = Timestamp::from_seconds(100000);
    let res = execute(
        deps.as_mut(),
        env,
        mock_info("admin", &[Coin::new(1000, "untrn")]),
        ExecuteMsg::Tick {},
    )
    .unwrap();
    assert_eq!(
        res,
        Response::new()
        .add_event(Event::new("crates.io:drop-staking__drop-core-execute-tick_idle").add_attributes(vec![
            ("action", "tick_idle" ),
            ("knot", "000"),
            ("knot", "002"),
            ("knot", "003"),
            ("knot", "004"),
            ("knot", "005"),
            ("knot", "007"),
            ("knot", "008"),
            ("knot", "009"),
            ("knot", "010"),
            ("validators_to_claim",  "valoper_address"), 
            ("knot", "011"),
            ("knot", "012"),
            ("state",  "claiming"),
        ]))
        .add_submessage(SubMsg::new(CosmosMsg::Wasm(WasmMsg::Execute {
            contract_addr: "puppeteer_contract".to_string(), 
            msg: to_json_binary(&drop_staking_base::msg::puppeteer::ExecuteMsg::ClaimRewardsAndOptionalyTransfer {
                validators: vec!["valoper_address".to_string()], 
                transfer: Some(drop_puppeteer_base::msg::TransferReadyBatchesMsg{ batch_ids: vec![0u128], emergency: false, amount: Uint128::from(200u128), recipient: "pump_address".to_string() }), 
                reply_to: "cosmos2contract".to_string()                 
            }).unwrap(), funds: vec![Coin::new(1000, "untrn")] })))
    );
}

#[test]
fn test_tick_no_puppeteer_response() {
    let mut deps = mock_dependencies(&[]);
    mock_state_query(&mut deps);
    CONFIG
        .save(deps.as_mut().storage, &get_default_config(1000, 100, 600))
        .unwrap();
    FSM.set_initial_state(deps.as_mut().storage, ContractState::Idle)
        .unwrap();
    FSM.go_to(deps.as_mut().storage, ContractState::Claiming)
        .unwrap();
    LAST_ICA_CHANGE_HEIGHT
        .save(deps.as_mut().storage, &0)
        .unwrap();
    PAUSE
        .save(deps.as_mut().storage, &Pause::default())
        .unwrap();
    deps.querier
        .add_wasm_query_response("puppeteer_contract", |_| {
            cosmwasm_std::ContractResult::Ok(
                to_json_binary(&BalancesResponse {
                    balances: Balances { coins: vec![] },
                    remote_height: 10u64,
                    local_height: 10u64,
                    timestamp: Timestamp::from_seconds(90001),
                })
                .unwrap(),
            )
        });
    deps.querier
        .add_wasm_query_response("puppeteer_contract", |_| {
            cosmwasm_std::ContractResult::Ok(
                to_json_binary(&DelegationsResponse {
                    delegations: Delegations {
                        delegations: vec![],
                    },
                    remote_height: 10u64,
                    local_height: 10u64,
                    timestamp: Timestamp::from_seconds(90001),
                })
                .unwrap(),
            )
        });
    let res = execute(
        deps.as_mut(),
        mock_env(),
        mock_info("admin", &[Coin::new(1000, "untrn")]),
        ExecuteMsg::Tick {},
    );
    assert!(res.is_err());
    assert_eq!(res, Err(ContractError::PuppeteerResponseIsNotReceived {}));
}

#[test]
fn test_tick_claiming_error_wo_transfer() {
    // no unbonded batch, no pending transfer for stake, some balance in ICA to stake
    let mut deps = mock_dependencies(&[]);
    mock_state_query(&mut deps);
    deps.querier
        .add_wasm_query_response("puppeteer_contract", |_| {
            cosmwasm_std::ContractResult::Ok(
                to_json_binary(&BalancesResponse {
                    balances: Balances { coins: vec![] },
                    remote_height: 10u64,
                    local_height: 10u64,
                    timestamp: Timestamp::from_seconds(90001),
                })
                .unwrap(),
            )
        });
    deps.querier
        .add_wasm_query_response("puppeteer_contract", |_| {
            cosmwasm_std::ContractResult::Ok(
                to_json_binary(&DelegationsResponse {
                    delegations: Delegations {
                        delegations: vec![],
                    },
                    remote_height: 10u64,
                    local_height: 10u64,
                    timestamp: Timestamp::from_seconds(90001),
                })
                .unwrap(),
            )
        });
    deps.querier
        .add_wasm_query_response("puppeteer_contract", |_| {
            cosmwasm_std::ContractResult::Ok(
                to_json_binary(&BalancesResponse {
                    balances: Balances {
                        coins: vec![Coin {
                            denom: "remote_denom".to_string(),
                            amount: Uint128::new(200),
                        }],
                    },
                    remote_height: 10u64,
                    local_height: 10u64,
                    timestamp: Timestamp::from_seconds(90001),
                })
                .unwrap(),
            )
        });
    deps.querier
        .add_wasm_query_response("staker_contract", |_| {
            cosmwasm_std::ContractResult::Ok(to_json_binary(&Uint128::zero()).unwrap())
        });
    deps.querier
        .add_wasm_query_response("strategy_contract", |msg| {
            let q: StrategyQueryMsg = from_json(msg).unwrap();
            match q {
                StrategyQueryMsg::CalcDeposit { deposit } => cosmwasm_std::ContractResult::Ok(
                    to_json_binary(&vec![("valoper_address".to_string(), deposit)]).unwrap(),
                ),
                _ => unimplemented!(),
            }
        });
    CONFIG
        .save(deps.as_mut().storage, &get_default_config(1000, 100, 600))
        .unwrap();
    FSM.set_initial_state(deps.as_mut().storage, ContractState::Idle)
        .unwrap();
    FSM.go_to(deps.as_mut().storage, ContractState::Claiming)
        .unwrap();
    LAST_PUPPETEER_RESPONSE
        .save(
            deps.as_mut().storage,
            &drop_puppeteer_base::peripheral_hook::ResponseHookMsg::Error(
                drop_puppeteer_base::peripheral_hook::ResponseHookErrorMsg {
                    details: "Some error".to_string(),
                    transaction:
                        drop_puppeteer_base::peripheral_hook::Transaction::ClaimRewardsAndOptionalyTransfer {
                            interchain_account_id: "ica".to_string(),
                            validators: vec!["valoper_address".to_string()],
                            denom: "remote_denom".to_string(),
                            transfer: None,
                        },
                },
            ),
        )
        .unwrap();
    LAST_ICA_CHANGE_HEIGHT
        .save(deps.as_mut().storage, &0)
        .unwrap();
    PAUSE
        .save(deps.as_mut().storage, &Pause::default())
        .unwrap();
    let res = execute(
        deps.as_mut(),
        mock_env(),
        mock_info("admin", &[Coin::new(1000, "untrn")]),
        ExecuteMsg::Tick {},
    )
    .unwrap();
    assert_eq!(
        res,
        Response::new().add_event(
            Event::new("crates.io:drop-staking__drop-core-execute-tick_claiming").add_attributes(
                vec![
                    ("action", "tick_claiming"),
                    ("knot", "012"),
                    ("error_on_claiming", "ResponseHookErrorMsg { transaction: ClaimRewardsAndOptionalyTransfer { interchain_account_id: \"ica\", validators: [\"valoper_address\"], denom: \"remote_denom\", transfer: None }, details: \"Some error\" }"),
                    ("knot", "050"),
                    ("knot", "000"),
                ]
            )
        )
    );
}

#[test]
fn test_tick_claiming_error_with_transfer() {
    // no unbonded batch, no pending transfer for stake, some balance in ICA to stake
    let mut deps = mock_dependencies(&[]);
    mock_state_query(&mut deps);
    deps.querier
        .add_wasm_query_response("puppeteer_contract", |_| {
            cosmwasm_std::ContractResult::Ok(
                to_json_binary(&BalancesResponse {
                    balances: Balances { coins: vec![] },
                    remote_height: 10u64,
                    local_height: 10u64,
                    timestamp: Timestamp::from_seconds(90001),
                })
                .unwrap(),
            )
        });
    deps.querier
        .add_wasm_query_response("puppeteer_contract", |_| {
            cosmwasm_std::ContractResult::Ok(
                to_json_binary(&DelegationsResponse {
                    delegations: Delegations {
                        delegations: vec![],
                    },
                    remote_height: 10u64,
                    local_height: 10u64,
                    timestamp: Timestamp::from_seconds(90001),
                })
                .unwrap(),
            )
        });
    deps.querier
        .add_wasm_query_response("puppeteer_contract", |_| {
            cosmwasm_std::ContractResult::Ok(
                to_json_binary(&(
                    Balances {
                        coins: vec![Coin {
                            denom: "remote_denom".to_string(),
                            amount: Uint128::new(200),
                        }],
                    },
                    10u64,
                    Timestamp::from_seconds(90001),
                ))
                .unwrap(),
            )
        });
    deps.querier
        .add_wasm_query_response("staker_contract", |_| {
            cosmwasm_std::ContractResult::Ok(to_json_binary(&Uint128::zero()).unwrap())
        });
    deps.querier
        .add_wasm_query_response("strategy_contract", |msg| {
            let q: StrategyQueryMsg = from_json(msg).unwrap();
            match q {
                StrategyQueryMsg::CalcDeposit { deposit } => cosmwasm_std::ContractResult::Ok(
                    to_json_binary(&vec![("valoper_address".to_string(), deposit)]).unwrap(),
                ),
                _ => unimplemented!(),
            }
        });
    CONFIG
        .save(deps.as_mut().storage, &get_default_config(1000, 100, 600))
        .unwrap();
    FSM.set_initial_state(deps.as_mut().storage, ContractState::Idle)
        .unwrap();
    FSM.go_to(deps.as_mut().storage, ContractState::Claiming)
        .unwrap();
    unbond_batches_map()
        .save(
            deps.as_mut().storage,
            0,
            &UnbondBatch {
                total_dasset_amount_to_withdraw: Uint128::from(1000u128),
                expected_native_asset_amount: Uint128::from(1000u128),
                total_unbond_items: 1,
                status: UnbondBatchStatus::Withdrawing,
                expected_release_time: 0,
                slashing_effect: None,
                unbonded_amount: None,
                withdrawn_amount: None,
                status_timestamps: UnbondBatchStatusTimestamps {
                    new: 0,
                    unbond_requested: None,
                    unbond_failed: None,
                    unbonding: None,
                    withdrawing: None,
                    withdrawn: None,
                    withdrawing_emergency: None,
                    withdrawn_emergency: None,
                },
            },
        )
        .unwrap();
    LAST_PUPPETEER_RESPONSE
        .save(
            deps.as_mut().storage,
            &drop_puppeteer_base::peripheral_hook::ResponseHookMsg::Error(
                drop_puppeteer_base::peripheral_hook::ResponseHookErrorMsg {
                    details: "Some error".to_string(),
                    transaction:
                        drop_puppeteer_base::peripheral_hook::Transaction::ClaimRewardsAndOptionalyTransfer {
                            interchain_account_id: "ica".to_string(),
                            validators: vec!["valoper_address".to_string()],
                            denom: "remote_denom".to_string(),
                            transfer: Some(TransferReadyBatchesMsg {
                                batch_ids: vec![0u128],
                                emergency: false,
                                amount: Uint128::new(123123u128),
                                recipient: "recipient".to_string(),
                            }),
                        },
                },
            ),
        )
        .unwrap();
    LAST_ICA_CHANGE_HEIGHT
        .save(deps.as_mut().storage, &0)
        .unwrap();
    PAUSE
        .save(deps.as_mut().storage, &Pause::default())
        .unwrap();
    let res = execute(
        deps.as_mut(),
        mock_env(),
        mock_info("admin", &[Coin::new(1000, "untrn")]),
        ExecuteMsg::Tick {},
    )
    .unwrap();
    assert_eq!(
        res,
        Response::new().add_event(
            Event::new("crates.io:drop-staking__drop-core-execute-tick_claiming").add_attributes(
                vec![
                    ("action", "tick_claiming"),
                    ("knot", "012"),
                    ("error_on_claiming", "ResponseHookErrorMsg { transaction: ClaimRewardsAndOptionalyTransfer { interchain_account_id: \"ica\", validators: [\"valoper_address\"], denom: \"remote_denom\", transfer: Some(TransferReadyBatchesMsg { batch_ids: [0], emergency: false, amount: Uint128(123123), recipient: \"recipient\" }) }, details: \"Some error\" }"),
                    ("knot", "050"),
                    ("knot", "000"),
                ]
            )
        )
    );
    let unbond_batch = unbond_batches_map().load(deps.as_mut().storage, 0).unwrap();
    assert_eq!(unbond_batch.status, UnbondBatchStatus::Unbonding);
}

#[test]
fn test_tick_claiming_wo_transfer_unbonding() {
    // no unbonded batch, no pending transfer for stake, no balance on ICA, but we have unbond batch to switch
    let mut deps = mock_dependencies(&[]);
    mock_state_query(&mut deps);
    deps.querier
        .add_wasm_query_response("puppeteer_contract", |_| {
            cosmwasm_std::ContractResult::Ok(
                to_json_binary(&BalancesResponse {
                    balances: Balances { coins: vec![] },
                    remote_height: 10u64,
                    local_height: 10u64,
                    timestamp: Timestamp::from_seconds(90001),
                })
                .unwrap(),
            )
        });
    deps.querier
        .add_wasm_query_response("puppeteer_contract", |_| {
            cosmwasm_std::ContractResult::Ok(
                to_json_binary(&DelegationsResponse {
                    delegations: Delegations {
                        delegations: vec![],
                    },
                    remote_height: 10u64,
                    local_height: 10u64,
                    timestamp: Timestamp::from_seconds(90001),
                })
                .unwrap(),
            )
        });
    deps.querier
        .add_wasm_query_response("puppeteer_contract", |_| {
            cosmwasm_std::ContractResult::Ok(
                to_json_binary(&BalancesResponse {
                    balances: Balances {
                        coins: vec![Coin {
                            denom: "remote_denom".to_string(),
                            amount: Uint128::zero(),
                        }],
                    },
                    remote_height: 10u64,
                    local_height: 10u64,
                    timestamp: Timestamp::from_seconds(90001),
                })
                .unwrap(),
            )
        });
    deps.querier
        .add_wasm_query_response("staker_contract", |_| {
            cosmwasm_std::ContractResult::Ok(to_json_binary(&Uint128::zero()).unwrap())
        });
    deps.querier
        .add_wasm_query_response("puppeteer_contract", |_| {
            cosmwasm_std::ContractResult::Ok(
                to_json_binary(&BalancesResponse {
                    balances: Balances {
                        coins: vec![Coin {
                            denom: "remote_denom".to_string(),
                            amount: Uint128::zero(),
                        }],
                    },
                    remote_height: 10u64,
                    local_height: 10u64,
                    timestamp: Timestamp::from_seconds(90001),
                })
                .unwrap(),
            )
        });
    deps.querier
        .add_wasm_query_response("strategy_contract", |msg| {
            let q: StrategyQueryMsg = from_json(msg).unwrap();
            match q {
                StrategyQueryMsg::CalcWithdraw { withdraw } => cosmwasm_std::ContractResult::Ok(
                    to_json_binary(&vec![("valoper_address".to_string(), withdraw)]).unwrap(),
                ),
                _ => unimplemented!(),
            }
        });
    CONFIG
        .save(deps.as_mut().storage, &get_default_config(1000, 100, 600))
        .unwrap();
    FSM.set_initial_state(deps.as_mut().storage, ContractState::Idle)
        .unwrap();
    FSM.go_to(deps.as_mut().storage, ContractState::Claiming)
        .unwrap();
    LAST_PUPPETEER_RESPONSE
        .save(
            deps.as_mut().storage,
            &drop_puppeteer_base::peripheral_hook::ResponseHookMsg::Success(
                drop_puppeteer_base::peripheral_hook::ResponseHookSuccessMsg {
                    local_height: 9u64,
                    remote_height: 9u64,
                    transaction:
                        drop_puppeteer_base::peripheral_hook::Transaction::ClaimRewardsAndOptionalyTransfer {
                            interchain_account_id: "ica".to_string(),
                            validators: vec!["valoper_address".to_string()],
                            denom: "remote_denom".to_string(),
                            transfer: None,
                        },
                },
            ),
        )
        .unwrap();
    LAST_ICA_CHANGE_HEIGHT
        .save(deps.as_mut().storage, &9u64)
        .unwrap();

    UNBOND_BATCH_ID.save(deps.as_mut().storage, &0u128).unwrap();
    unbond_batches_map()
        .save(
            deps.as_mut().storage,
            0,
            &UnbondBatch {
                total_dasset_amount_to_withdraw: Uint128::from(1000u128),
                expected_native_asset_amount: Uint128::from(1000u128),
                total_unbond_items: 1,
                status: UnbondBatchStatus::New,
                expected_release_time: 0,
                slashing_effect: None,
                unbonded_amount: None,
                withdrawn_amount: None,
                status_timestamps: UnbondBatchStatusTimestamps {
                    new: 0,
                    unbond_requested: None,
                    unbond_failed: None,
                    unbonding: None,
                    withdrawing: None,
                    withdrawn: None,
                    withdrawing_emergency: None,
                    withdrawn_emergency: None,
                },
            },
        )
        .unwrap();
    PAUSE
        .save(deps.as_mut().storage, &Pause::default())
        .unwrap();
    let mut env = mock_env();
    env.block.time = Timestamp::from_seconds(100000);
    let res = execute(
        deps.as_mut(),
        env,
        mock_info("admin", &[Coin::new(1000, "untrn")]),
        ExecuteMsg::Tick {},
    )
    .unwrap();
    assert_eq!(
        res,
        Response::new()
            .add_event(
                Event::new("crates.io:drop-staking__drop-core-execute-tick_claiming")
                    .add_attributes(vec![
                        ("action", "tick_claiming"),
                        ("knot", "012"),
                        ("knot", "047"),
                        ("knot", "013"),
                        ("knot", "015"),
                        ("knot", "024"),
                        ("knot", "026"),
                        ("knot", "027"),
                        ("exchange_rate", "1"),
                        ("knot", "045"),
                        ("knot", "049"),
                        ("knot", "046"),
                        ("knot", "028"),
                        ("knot", "029"),
                        ("state", "unbonding")
                    ])
            )
            .add_submessage(SubMsg::new(CosmosMsg::Wasm(WasmMsg::Execute {
                contract_addr: "puppeteer_contract".to_string(),
                msg: to_json_binary(&drop_staking_base::msg::puppeteer::ExecuteMsg::Undelegate {
                    items: vec![("valoper_address".to_string(), Uint128::from(1000u128))],
                    batch_id: 0u128,
                    reply_to: "cosmos2contract".to_string()
                })
                .unwrap(),
                funds: vec![Coin::new(1000u128, "untrn")],
            })))
    );
    let new_batch_id = UNBOND_BATCH_ID.load(deps.as_mut().storage).unwrap();
    assert_eq!(new_batch_id, 1u128);
    let new_batch = unbond_batches_map().load(deps.as_mut().storage, 1).unwrap();
    assert_eq!(new_batch.status, UnbondBatchStatus::New);
    let old_batch = unbond_batches_map().load(deps.as_mut().storage, 0).unwrap();
    assert_eq!(old_batch.status, UnbondBatchStatus::UnbondRequested);
}

#[test]
fn test_tick_claiming_wo_idle() {
    // no unbonded batch, no pending transfer for stake, no balance on ICA,
    // and no unbond batch to switch, so we go to idle
    let mut deps = mock_dependencies(&[]);
    mock_state_query(&mut deps);
    LAST_ICA_CHANGE_HEIGHT
        .save(deps.as_mut().storage, &0)
        .unwrap();
    deps.querier
        .add_wasm_query_response("puppeteer_contract", |_| {
            cosmwasm_std::ContractResult::Ok(
                to_json_binary(&BalancesResponse {
                    balances: Balances { coins: vec![] },
                    remote_height: 10u64,
                    local_height: 10u64,
                    timestamp: Timestamp::from_seconds(90001),
                })
                .unwrap(),
            )
        });
    deps.querier
        .add_wasm_query_response("puppeteer_contract", |_| {
            cosmwasm_std::ContractResult::Ok(
                to_json_binary(&DelegationsResponse {
                    delegations: Delegations {
                        delegations: vec![],
                    },
                    remote_height: 10u64,
                    local_height: 10u64,
                    timestamp: Timestamp::from_seconds(90001),
                })
                .unwrap(),
            )
        });
    deps.querier
        .add_wasm_query_response("puppeteer_contract", |_| {
            cosmwasm_std::ContractResult::Ok(
                to_json_binary(&BalancesResponse {
                    balances: Balances {
                        coins: vec![Coin {
                            denom: "remote_denom".to_string(),
                            amount: Uint128::zero(),
                        }],
                    },
                    remote_height: 10u64,
                    local_height: 10u64,
                    timestamp: Timestamp::from_seconds(90001),
                })
                .unwrap(),
            )
        });
    deps.querier
        .add_wasm_query_response("staker_contract", |_| {
            cosmwasm_std::ContractResult::Ok(to_json_binary(&Uint128::zero()).unwrap())
        });
    deps.querier
        .add_wasm_query_response("strategy_contract", |msg| {
            let q: StrategyQueryMsg = from_json(msg).unwrap();
            match q {
                StrategyQueryMsg::CalcWithdraw { withdraw } => cosmwasm_std::ContractResult::Ok(
                    to_json_binary(&vec![("valoper_address".to_string(), withdraw)]).unwrap(),
                ),
                _ => unimplemented!(),
            }
        });
    CONFIG
        .save(deps.as_mut().storage, &get_default_config(1000, 100, 60000))
        .unwrap();
    FSM.set_initial_state(deps.as_mut().storage, ContractState::Idle)
        .unwrap();
    FSM.go_to(deps.as_mut().storage, ContractState::Claiming)
        .unwrap();
    LAST_PUPPETEER_RESPONSE
        .save(
            deps.as_mut().storage,
            &drop_puppeteer_base::peripheral_hook::ResponseHookMsg::Success(
                drop_puppeteer_base::peripheral_hook::ResponseHookSuccessMsg {
                    local_height: 9u64,
                    remote_height: 9u64,
                    transaction:
                        drop_puppeteer_base::peripheral_hook::Transaction::ClaimRewardsAndOptionalyTransfer {
                            interchain_account_id: "ica".to_string(),
                            validators: vec!["valoper_address".to_string()],
                            denom: "remote_denom".to_string(),
                            transfer: None,
                        },
                },
            ),
        )
        .unwrap();
    LAST_ICA_CHANGE_HEIGHT
        .save(deps.as_mut().storage, &9u64)
        .unwrap();

    UNBOND_BATCH_ID.save(deps.as_mut().storage, &0u128).unwrap();
    unbond_batches_map()
        .save(
            deps.as_mut().storage,
            0,
            &UnbondBatch {
                total_dasset_amount_to_withdraw: Uint128::from(1000u128),
                expected_native_asset_amount: Uint128::from(1000u128),
                total_unbond_items: 1,
                status: UnbondBatchStatus::New,
                expected_release_time: 0,
                slashing_effect: None,
                unbonded_amount: None,
                withdrawn_amount: None,
                status_timestamps: UnbondBatchStatusTimestamps {
                    new: 0,
                    unbond_requested: None,
                    unbond_failed: None,
                    unbonding: None,
                    withdrawing: None,
                    withdrawn: None,
                    withdrawing_emergency: None,
                    withdrawn_emergency: None,
                },
            },
        )
        .unwrap();
    PAUSE
        .save(deps.as_mut().storage, &Pause::default())
        .unwrap();
    let mut env = mock_env();
    env.block.time = Timestamp::from_seconds(1000);

    let res = execute(
        deps.as_mut(),
        env,
        mock_info("admin", &[Coin::new(1000, "untrn")]),
        ExecuteMsg::Tick {},
    )
    .unwrap();
    assert_eq!(
        res,
        Response::new().add_event(
            Event::new("crates.io:drop-staking__drop-core-execute-tick_claiming").add_attributes(
                vec![
                    ("action", "tick_claiming"),
                    ("knot", "012"),
                    ("knot", "047"),
                    ("knot", "013"),
                    ("knot", "015"),
                    ("knot", "024"),
                    ("knot", "026"),
                    ("knot", "027"),
                    ("knot", "000"),
                    ("state", "idle")
                ]
            )
        )
    );
}

#[test]
fn test_execute_tick_guard_balance_outdated() {
    let mut deps = mock_dependencies(&[]);
    mock_state_query(&mut deps);
    CONFIG
        .save(deps.as_mut().storage, &get_default_config(1000, 100, 600))
        .unwrap();
    FSM.set_initial_state(deps.as_mut().storage, ContractState::Idle)
        .unwrap();
    LAST_ICA_CHANGE_HEIGHT
        .save(deps.as_mut().storage, &11)
        .unwrap();
    PAUSE
        .save(deps.as_mut().storage, &Pause::default())
        .unwrap();
    deps.querier
        .add_wasm_query_response("puppeteer_contract", |_| {
            cosmwasm_std::ContractResult::Ok(
                to_json_binary(&BalancesResponse {
                    balances: Balances { coins: vec![] },
                    remote_height: 10u64,
                    local_height: 10u64,
                    timestamp: Timestamp::from_seconds(90001),
                })
                .unwrap(),
            )
        });
    let res = execute(
        deps.as_mut(),
        mock_env(),
        mock_info("admin", &[Coin::new(1000, "untrn")]),
        ExecuteMsg::Tick {},
    );
    assert!(res.is_err());
    assert_eq!(
        res,
        Err(ContractError::PuppeteerBalanceOutdated {
            ica_height: 11u64,
            control_height: 10u64
        })
    );
}

#[test]
fn test_execute_tick_guard_delegations_outdated() {
    let mut deps = mock_dependencies(&[]);
    mock_state_query(&mut deps);
    CONFIG
        .save(deps.as_mut().storage, &get_default_config(1000, 100, 600))
        .unwrap();
    FSM.set_initial_state(deps.as_mut().storage, ContractState::Idle)
        .unwrap();
    LAST_ICA_CHANGE_HEIGHT
        .save(deps.as_mut().storage, &11)
        .unwrap();
    PAUSE
        .save(deps.as_mut().storage, &Pause::default())
        .unwrap();
    deps.querier
        .add_wasm_query_response("puppeteer_contract", |_| {
            cosmwasm_std::ContractResult::Ok(
                to_json_binary(&BalancesResponse {
                    balances: Balances { coins: vec![] },
                    remote_height: 12u64,
                    local_height: 12u64,
                    timestamp: Timestamp::from_seconds(90001),
                })
                .unwrap(),
            )
        });
    deps.querier
        .add_wasm_query_response("puppeteer_contract", |_| {
            cosmwasm_std::ContractResult::Ok(
                to_json_binary(&DelegationsResponse {
                    delegations: Delegations {
                        delegations: vec![],
                    },
                    remote_height: 10u64,
                    local_height: 10u64,
                    timestamp: Timestamp::from_seconds(90001),
                })
                .unwrap(),
            )
        });
    let res = execute(
        deps.as_mut(),
        mock_env(),
        mock_info("admin", &[Coin::new(1000, "untrn")]),
        ExecuteMsg::Tick {},
    );
    assert!(res.is_err());
    assert_eq!(
        res,
        Err(ContractError::PuppeteerDelegationsOutdated {
            ica_height: 11u64,
            control_height: 10u64
        })
    );
}

#[test]
fn test_execute_tick_staking_no_puppeteer_response() {
    let mut deps = mock_dependencies(&[]);
    mock_state_query(&mut deps);
    CONFIG
        .save(deps.as_mut().storage, &get_default_config(1000, 100, 600))
        .unwrap();
    FSM.set_initial_state(deps.as_mut().storage, ContractState::Unbonding)
        .unwrap();
    LAST_ICA_CHANGE_HEIGHT
        .save(deps.as_mut().storage, &0)
        .unwrap();
    PAUSE
        .save(deps.as_mut().storage, &Pause::default())
        .unwrap();
    deps.querier
        .add_wasm_query_response("puppeteer_contract", |_| {
            cosmwasm_std::ContractResult::Ok(
                to_json_binary(&BalancesResponse {
                    balances: Balances { coins: vec![] },
                    remote_height: 10u64,
                    local_height: 10u64,
                    timestamp: Timestamp::from_seconds(90001),
                })
                .unwrap(),
            )
        });
    deps.querier
        .add_wasm_query_response("puppeteer_contract", |_| {
            cosmwasm_std::ContractResult::Ok(
                to_json_binary(&DelegationsResponse {
                    delegations: Delegations {
                        delegations: vec![],
                    },
                    remote_height: 10u64,
                    local_height: 10u64,
                    timestamp: Timestamp::from_seconds(90001),
                })
                .unwrap(),
            )
        });
    let res = execute(
        deps.as_mut(),
        mock_env(),
        mock_info("admin", &[Coin::new(1000, "untrn")]),
        ExecuteMsg::Tick {},
    );
    assert!(res.is_err());
    assert_eq!(res, Err(ContractError::PuppeteerResponseIsNotReceived {}));
}

#[test]
fn test_execute_tick_unbonding_no_puppeteer_response() {
    let mut deps = mock_dependencies(&[]);
    mock_state_query(&mut deps);
    CONFIG
        .save(deps.as_mut().storage, &get_default_config(1000, 100, 600))
        .unwrap();

    LAST_ICA_CHANGE_HEIGHT
        .save(deps.as_mut().storage, &0)
        .unwrap();
    PAUSE
        .save(deps.as_mut().storage, &Pause::default())
        .unwrap();
    deps.querier
        .add_wasm_query_response("puppeteer_contract", |_| {
            cosmwasm_std::ContractResult::Ok(
                to_json_binary(&BalancesResponse {
                    balances: Balances { coins: vec![] },
                    remote_height: 10u64,
                    local_height: 10u64,
                    timestamp: Timestamp::from_seconds(90001),
                })
                .unwrap(),
            )
        });
    deps.querier
        .add_wasm_query_response("puppeteer_contract", |_| {
            cosmwasm_std::ContractResult::Ok(
                to_json_binary(&DelegationsResponse {
                    delegations: Delegations {
                        delegations: vec![],
                    },
                    remote_height: 10u64,
                    local_height: 10u64,
                    timestamp: Timestamp::from_seconds(90001),
                })
                .unwrap(),
            )
        });
    FSM.set_initial_state(deps.as_mut().storage, ContractState::Unbonding)
        .unwrap();
    let res = execute(
        deps.as_mut(),
        mock_env(),
        mock_info("admin", &[Coin::new(1000, "untrn")]),
        ExecuteMsg::Tick {},
    );
    assert!(res.is_err());
    assert_eq!(res, Err(ContractError::PuppeteerResponseIsNotReceived {}));
}

#[test]
fn test_bond_wo_receiver() {
    let mut deps = mock_dependencies(&[]);
    mock_state_query(&mut deps);
    BOND_PROVIDERS.init(deps.as_mut().storage).unwrap();

    deps.querier
        .add_wasm_query_response("native_provider_address", |_| {
            cosmwasm_std::ContractResult::Ok(to_json_binary(&true).unwrap())
        });
    deps.querier
        .add_wasm_query_response("native_provider_address", |_| {
            cosmwasm_std::ContractResult::Ok(to_json_binary(&Uint128::from(1000u128)).unwrap())
        });

    BOND_PROVIDERS
        .add(
            deps.as_mut().storage,
            Addr::unchecked("native_provider_address"),
        )
        .unwrap();

    let mut env = mock_env();
    env.block.time = Timestamp::from_seconds(1000);
    FSM.set_initial_state(deps.as_mut().storage, ContractState::Idle)
        .unwrap();

    CONFIG
        .save(deps.as_mut().storage, &get_default_config(1000, 100, 600))
        .unwrap();
    LD_DENOM
        .save(deps.as_mut().storage, &"ld_denom".into())
        .unwrap();
    PAUSE
        .save(deps.as_mut().storage, &Pause::default())
        .unwrap();
    BOND_HOOKS.save(deps.as_mut().storage, &vec![]).unwrap();
    let res = execute(
        deps.as_mut(),
        env,
        mock_info("some", &[Coin::new(1000, "base_denom")]),
        ExecuteMsg::Bond {
            receiver: None,
            r#ref: None,
        },
    )
    .unwrap();
    assert_eq!(
        res,
        Response::new()
            .add_event(
                Event::new("crates.io:drop-staking__drop-core-execute-bond")
                    .add_attribute("action", "bond")
                    .add_attribute("exchange_rate", "1")
                    .add_attribute("used_bond_provider", "native_provider_address")
                    .add_attribute("issue_amount", "1000")
                    .add_attribute("receiver", "some")
            )
            .add_message(CosmosMsg::Wasm(WasmMsg::Execute {
                contract_addr: "native_provider_address".to_string(),
                msg: to_json_binary(&drop_staking_base::msg::bond_provider::ExecuteMsg::Bond {})
                    .unwrap(),
                funds: vec![Coin::new(1000, "base_denom")],
            }))
            .add_message(CosmosMsg::Wasm(WasmMsg::Execute {
                contract_addr: "token_contract".to_string(),
                msg: to_json_binary(&drop_staking_base::msg::token::ExecuteMsg::Mint {
                    amount: Uint128::from(1000u128),
                    receiver: "some".to_string()
                })
                .unwrap(),
                funds: vec![],
            }))
    );
}

#[test]
fn test_bond_with_receiver() {
    let mut deps = mock_dependencies(&[]);
    mock_state_query(&mut deps);
    BOND_PROVIDERS.init(deps.as_mut().storage).unwrap();

    deps.querier
        .add_wasm_query_response("native_provider_address", |_| {
            cosmwasm_std::ContractResult::Ok(to_json_binary(&true).unwrap())
        });
    deps.querier
        .add_wasm_query_response("native_provider_address", |_| {
            cosmwasm_std::ContractResult::Ok(to_json_binary(&Uint128::from(1000u128)).unwrap())
        });

    let mut env = mock_env();
    env.block.time = Timestamp::from_seconds(1000);
    FSM.set_initial_state(deps.as_mut().storage, ContractState::Idle)
        .unwrap();

    BOND_PROVIDERS
        .add(
            deps.as_mut().storage,
            Addr::unchecked("native_provider_address"),
        )
        .unwrap();
    CONFIG
        .save(deps.as_mut().storage, &get_default_config(1000, 100, 600))
        .unwrap();
    LD_DENOM
        .save(deps.as_mut().storage, &"ld_denom".into())
        .unwrap();
    PAUSE
        .save(deps.as_mut().storage, &Pause::default())
        .unwrap();
    BOND_HOOKS.save(deps.as_mut().storage, &vec![]).unwrap();
    let res = execute(
        deps.as_mut(),
        env,
        mock_info("some", &[Coin::new(1000, "base_denom")]),
        ExecuteMsg::Bond {
            receiver: Some("receiver".to_string()),
            r#ref: Some("ref".to_string()),
        },
    )
    .unwrap();
    assert_eq!(
        res,
        Response::new()
            .add_event(
                Event::new("crates.io:drop-staking__drop-core-execute-bond")
                    .add_attribute("action", "bond")
                    .add_attribute("exchange_rate", "1")
                    .add_attribute("used_bond_provider", "native_provider_address")
                    .add_attribute("issue_amount", "1000")
                    .add_attribute("receiver", "receiver")
                    .add_attribute("ref", "ref")
            )
            .add_message(CosmosMsg::Wasm(WasmMsg::Execute {
                contract_addr: "native_provider_address".to_string(),
                msg: to_json_binary(&drop_staking_base::msg::bond_provider::ExecuteMsg::Bond {})
                    .unwrap(),
                funds: vec![Coin::new(1000, "base_denom")],
            }))
            .add_message(CosmosMsg::Wasm(WasmMsg::Execute {
                contract_addr: "token_contract".to_string(),
                msg: to_json_binary(&drop_staking_base::msg::token::ExecuteMsg::Mint {
                    amount: Uint128::from(1000u128),
                    receiver: "receiver".to_string()
                })
                .unwrap(),
                funds: vec![],
            }))
    );
}

#[test]
fn check_failed_batch_query_deserialization() {
    let mut deps = mock_dependencies(&[]);
    let env = mock_env();
    {
        let result_none = from_json::<FailedBatchResponse>(
            query(
                deps.as_ref(),
                env.clone(),
                drop_staking_base::msg::core::QueryMsg::FailedBatch {},
            )
            .unwrap(),
        )
        .unwrap();
        assert_eq!(result_none, FailedBatchResponse { response: None });
    }
    {
        FAILED_BATCH_ID.save(&mut deps.storage, &123).unwrap();
        let result_some = from_json::<FailedBatchResponse>(
            query(
                deps.as_ref(),
                env,
                drop_staking_base::msg::core::QueryMsg::FailedBatch {},
            )
            .unwrap(),
        )
        .unwrap();
        assert_eq!(
            result_some,
            FailedBatchResponse {
                response: Some(123)
            }
        );
    }
}

#[test]
fn test_bond_lsm_share_increase_exchange_rate() {
    let mut deps = mock_dependencies(&[Coin {
        denom: "ld_denom".to_string(),
        amount: Uint128::new(1001),
    }]);
    mock_state_query(&mut deps);
    BOND_PROVIDERS.init(deps.as_mut().storage).unwrap();

    deps.querier
        .add_wasm_query_response("puppeteer_contract", |_| {
            cosmwasm_std::ContractResult::Ok(
                to_json_binary(&DelegationsResponse {
                    delegations: Delegations {
                        delegations: vec![DropDelegation {
                            delegator: Addr::unchecked("delegator"),
                            validator: "valoper1".to_string(),
                            amount: Coin::new(1000, "remote_denom".to_string()),
                            share_ratio: Decimal256::one(),
                        }],
                    },
                    remote_height: 10u64,
                    local_height: 10u64,
                    timestamp: Timestamp::from_seconds(90001),
                })
                .unwrap(),
            )
        });
    deps.querier
        .add_wasm_query_response("puppeteer_contract", |_| {
            cosmwasm_std::ContractResult::Ok(
                to_json_binary(&DelegationsResponse {
                    delegations: Delegations {
                        delegations: vec![DropDelegation {
                            delegator: Addr::unchecked("delegator"),
                            validator: "valoper1".to_string(),
                            amount: Coin::new(1000, "remote_denom".to_string()),
                            share_ratio: Decimal256::one(),
                        }],
                    },
                    remote_height: 10u64,
                    local_height: 10u64,
                    timestamp: Timestamp::from_seconds(90001),
                })
                .unwrap(),
            )
        });
    deps.querier
        .add_wasm_query_response("native_provider_address", |_| {
            cosmwasm_std::ContractResult::Ok(to_json_binary(&Uint128::from(100u128)).unwrap())
        });
    deps.querier
        .add_wasm_query_response("native_provider_address", |_| {
            cosmwasm_std::ContractResult::Ok(to_json_binary(&true).unwrap())
        });
    deps.querier
        .add_wasm_query_response("native_provider_address", |_| {
            cosmwasm_std::ContractResult::Ok(to_json_binary(&Uint128::from(100500u128)).unwrap())
        });

    BOND_PROVIDERS
        .add(
            deps.as_mut().storage,
            Addr::unchecked("native_provider_address"),
        )
        .unwrap();

    let mut env = mock_env();
    env.block.time = Timestamp::from_seconds(1000);
    FSM.set_initial_state(deps.as_mut().storage, ContractState::Idle)
        .unwrap();

    CONFIG
        .save(deps.as_mut().storage, &get_default_config(1000, 100, 600))
        .unwrap();
    LD_DENOM
        .save(deps.as_mut().storage, &"ld_denom".into())
        .unwrap();
    BOND_HOOKS.save(deps.as_mut().storage, &vec![]).unwrap();
    UNBOND_BATCH_ID.save(&mut deps.storage, &0).unwrap();
    PAUSE
        .save(deps.as_mut().storage, &Pause::default())
        .unwrap();
    unbond_batches_map()
        .save(
            &mut deps.storage,
            0,
            &UnbondBatch {
                total_dasset_amount_to_withdraw: Uint128::zero(),
                expected_native_asset_amount: Uint128::zero(),
                total_unbond_items: 0,
                status: UnbondBatchStatus::New,
                expected_release_time: 0,
                slashing_effect: None,
                unbonded_amount: None,
                withdrawn_amount: None,
                status_timestamps: get_default_unbond_batch_status_timestamps(),
            },
        )
        .unwrap();
    let res = execute(
        deps.as_mut(),
        env,
        mock_info("some", &[Coin::new(100500, "lsm_share")]),
        ExecuteMsg::Bond {
            receiver: None,
            r#ref: None,
        },
    )
    .unwrap();
    let issue_amount = res.events[0]
        .attributes
        .iter()
        .find(|attribute| attribute.key == "issue_amount")
        .unwrap()
        .value
        .parse::<u64>()
        .unwrap();
    assert_eq!(issue_amount, 100500);
}

#[test]
fn test_unbond() {
    let mut deps = mock_dependencies(&[]);
    let mut env = mock_env();
    deps.querier
        .add_wasm_query_response("factory_contract", |_| {
<<<<<<< HEAD
            cosmwasm_std::ContractResult::Ok(
                to_json_binary(&HashMap::from([
                    ("token_contract", "token_contract"),
                    ("withdrawal_voucher_contract", "withdrawal_voucher_contract"),
                ]))
                .unwrap(),
            )
=======
            to_json_binary(&HashMap::from([
                ("token_contract", "token_contract"),
                ("withdrawal_voucher_contract", "withdrawal_voucher_contract"),
            ]))
            .into()
>>>>>>> d38347e8
        });
    env.block.time = Timestamp::from_seconds(1000);
    FSM.set_initial_state(deps.as_mut().storage, ContractState::Idle)
        .unwrap();

    UNBOND_BATCH_ID.save(deps.as_mut().storage, &0u128).unwrap();
    unbond_batches_map()
        .save(
            deps.as_mut().storage,
            0,
            &UnbondBatch {
                total_dasset_amount_to_withdraw: Uint128::from(0u128),
                expected_native_asset_amount: Uint128::from(0u128),
                total_unbond_items: 0,
                status: UnbondBatchStatus::New,
                expected_release_time: 0,
                slashing_effect: None,
                unbonded_amount: None,
                withdrawn_amount: None,
                status_timestamps: get_default_unbond_batch_status_timestamps(),
            },
        )
        .unwrap();
    CONFIG
        .save(deps.as_mut().storage, &get_default_config(1000, 100, 600))
        .unwrap();
    LD_DENOM
        .save(deps.as_mut().storage, &"ld_denom".into())
        .unwrap();
    PAUSE
        .save(deps.as_mut().storage, &Pause::default())
        .unwrap();
    let res = execute(
        deps.as_mut(),
        env,
        mock_info("some_sender", &[Coin::new(1000, "ld_denom")]),
        ExecuteMsg::Unbond {},
    )
    .unwrap();
    let unbond_batch = unbond_batches_map().load(deps.as_ref().storage, 0).unwrap();
    let extension = Some(drop_staking_base::state::withdrawal_voucher::Metadata {
        description: Some("Withdrawal voucher".into()),
        name: "LDV voucher".to_string(),
        batch_id: "0".to_string(),
        amount: Uint128::from(1000u128),
        attributes: Some(vec![
            drop_staking_base::state::withdrawal_voucher::Trait {
                display_type: None,
                trait_type: "unbond_batch_id".to_string(),
                value: "0".to_string(),
            },
            drop_staking_base::state::withdrawal_voucher::Trait {
                display_type: None,
                trait_type: "received_amount".to_string(),
                value: "1000".to_string(),
            },
        ]),
    });
    assert_eq!(
        res,
        Response::new()
            .add_submessage(SubMsg::new(CosmosMsg::Wasm(WasmMsg::Execute {
                contract_addr: "withdrawal_voucher_contract".to_string(),
                msg: to_json_binary(
                    &drop_staking_base::msg::withdrawal_voucher::ExecuteMsg::Mint {
                        token_id: "0_some_sender_1".to_string(),
                        owner: "some_sender".to_string(),
                        token_uri: None,
                        extension,
                    }
                )
                .unwrap(),
                funds: vec![],
            })))
            .add_submessage(SubMsg::new(CosmosMsg::Wasm(WasmMsg::Execute {
                contract_addr: "token_contract".to_string(),
                msg: to_json_binary(&drop_staking_base::msg::token::ExecuteMsg::Burn {}).unwrap(),
                funds: vec![Coin::new(1000u128, "ld_denom")],
            })))
            .add_event(
                Event::new("crates.io:drop-staking__drop-core-execute-unbond")
                    .add_attribute("action", "unbond")
            )
    );
    assert_eq!(
        unbond_batch,
        UnbondBatch {
            total_dasset_amount_to_withdraw: Uint128::from(1000u128),
            expected_native_asset_amount: Uint128::zero(),
            total_unbond_items: 1,
            status: UnbondBatchStatus::New,
            expected_release_time: 0,
            slashing_effect: None,
            unbonded_amount: None,
            withdrawn_amount: None,
            status_timestamps: get_default_unbond_batch_status_timestamps(),
        }
    );
}

#[test]
fn test_migrate_wrong_contract() {
    let mut deps = mock_dependencies(&[]);

    let deps_mut = deps.as_mut();

    cw2::set_contract_version(deps_mut.storage, "wrong_contract_name", "0.0.1").unwrap();

    let res = crate::contract::migrate(
        deps.as_mut(),
        mock_env(),
        drop_staking_base::msg::core::MigrateMsg {},
    )
    .unwrap_err();
    assert_eq!(
        res,
        ContractError::MigrationError {
            storage_contract_name: "wrong_contract_name".to_string(),
            contract_name: crate::contract::CONTRACT_NAME.to_string()
        }
    )
}

mod process_emergency_batch {
    use super::*;

    fn setup(
        status: UnbondBatchStatus,
    ) -> OwnedDeps<MockStorage, MockApi, WasmMockQuerier, NeutronQuery> {
        let mut deps = mock_dependencies(&[]);
        {
            let deps_as_mut = deps.as_mut();
            cw_ownable::initialize_owner(deps_as_mut.storage, deps_as_mut.api, Some("owner"))
                .unwrap();
        }
        {
            unbond_batches_map()
                .save(
                    deps.as_mut().storage,
                    2,
                    &UnbondBatch {
                        total_dasset_amount_to_withdraw: Uint128::new(100),
                        expected_native_asset_amount: Uint128::new(100),
                        expected_release_time: 200,
                        total_unbond_items: 0,
                        status,
                        slashing_effect: None,
                        unbonded_amount: None,
                        withdrawn_amount: None,
                        status_timestamps: get_default_unbond_batch_status_timestamps(),
                    },
                )
                .unwrap();
        }
        deps
    }

    #[test]
    fn unauthorized() {
        let mut deps = setup(UnbondBatchStatus::WithdrawnEmergency);
        let err = execute(
            deps.as_mut(),
            mock_env(),
            mock_info("stranger", &[]),
            ExecuteMsg::ProcessEmergencyBatch {
                batch_id: 2,
                unbonded_amount: Uint128::new(100),
            },
        )
        .unwrap_err();
        assert_eq!(
            err,
            ContractError::OwnershipError(cw_ownable::OwnershipError::NotOwner)
        );
    }

    #[test]
    fn not_in_withdrawn_emergency_state() {
        let mut deps = setup(UnbondBatchStatus::WithdrawingEmergency);
        let err = execute(
            deps.as_mut(),
            mock_env(),
            mock_info("owner", &[]),
            ExecuteMsg::ProcessEmergencyBatch {
                batch_id: 2,
                unbonded_amount: Uint128::new(100),
            },
        )
        .unwrap_err();
        assert_eq!(err, ContractError::BatchNotWithdrawnEmergency {});
    }

    #[test]
    fn unbonded_amount_is_zero() {
        let mut deps = setup(UnbondBatchStatus::WithdrawnEmergency);
        let err = execute(
            deps.as_mut(),
            mock_env(),
            mock_info("owner", &[]),
            ExecuteMsg::ProcessEmergencyBatch {
                batch_id: 2,
                unbonded_amount: Uint128::new(0),
            },
        )
        .unwrap_err();
        assert_eq!(err, ContractError::UnbondedAmountZero {});
    }

    #[test]
    fn unbonded_amount_too_high() {
        let mut deps = setup(UnbondBatchStatus::WithdrawnEmergency);
        let err = execute(
            deps.as_mut(),
            mock_env(),
            mock_info("owner", &[]),
            ExecuteMsg::ProcessEmergencyBatch {
                batch_id: 2,
                unbonded_amount: Uint128::new(200),
            },
        )
        .unwrap_err();
        assert_eq!(err, ContractError::UnbondedAmountTooHigh {});
    }

    #[test]
    fn no_slashing() {
        let mut deps = setup(UnbondBatchStatus::WithdrawnEmergency);
        let shared_mock_env = mock_env();
        execute(
            deps.as_mut(),
            shared_mock_env.clone(),
            mock_info("owner", &[]),
            ExecuteMsg::ProcessEmergencyBatch {
                batch_id: 2,
                unbonded_amount: Uint128::new(100),
            },
        )
        .unwrap();

        let batch = unbond_batches_map().load(deps.as_mut().storage, 2).unwrap();
        assert_eq!(
            batch,
            UnbondBatch {
                total_dasset_amount_to_withdraw: Uint128::new(100),
                expected_native_asset_amount: Uint128::new(100),
                expected_release_time: 200,
                total_unbond_items: 0,
                status: UnbondBatchStatus::Withdrawn,
                slashing_effect: Some(Decimal::one()),
                unbonded_amount: Some(Uint128::new(100)),
                withdrawn_amount: None,
                status_timestamps: UnbondBatchStatusTimestamps {
                    new: 0,
                    unbond_requested: None,
                    unbond_failed: None,
                    unbonding: None,
                    withdrawing: None,
                    withdrawn: Some(shared_mock_env.block.time.seconds()),
                    withdrawing_emergency: None,
                    withdrawn_emergency: None,
                },
            }
        );
    }

    #[test]
    fn some_slashing() {
        let mut deps = setup(UnbondBatchStatus::WithdrawnEmergency);
        let shared_mock_env = mock_env();
        execute(
            deps.as_mut(),
            shared_mock_env.clone(),
            mock_info("owner", &[]),
            ExecuteMsg::ProcessEmergencyBatch {
                batch_id: 2,
                unbonded_amount: Uint128::new(70),
            },
        )
        .unwrap();

        let batch = unbond_batches_map().load(deps.as_mut().storage, 2).unwrap();
        assert_eq!(
            batch,
            UnbondBatch {
                total_dasset_amount_to_withdraw: Uint128::new(100),
                expected_native_asset_amount: Uint128::new(100),
                expected_release_time: 200,
                total_unbond_items: 0,
                status: UnbondBatchStatus::Withdrawn,
                slashing_effect: Some(Decimal::from_ratio(70u128, 100u128)),
                unbonded_amount: Some(Uint128::new(70)),
                withdrawn_amount: None,
                status_timestamps: UnbondBatchStatusTimestamps {
                    new: 0,
                    unbond_requested: None,
                    unbond_failed: None,
                    unbonding: None,
                    withdrawing: None,
                    withdrawn: Some(shared_mock_env.block.time.seconds()),
                    withdrawing_emergency: None,
                    withdrawn_emergency: None,
                },
            }
        );
    }
}

<<<<<<< HEAD
=======
mod check_denom {
    use crate::contract::check_denom::DenomType;

    use super::*;

    #[test]
    fn base_denom() {
        let deps = mock_dependencies(&[]);
        let denom_type = crate::contract::check_denom::check_denom(
            &deps.as_ref(),
            "base_denom",
            &get_default_config(0, 0, 0),
        )
        .unwrap();
        assert_eq!(denom_type, DenomType::Base);
    }

    #[test]
    fn invalid_port() {
        let mut deps = mock_dependencies(&[]);
        mock_state_query(&mut deps);
        deps.querier.add_stargate_query_response(
            "/ibc.applications.transfer.v1.Query/DenomTrace",
            |_| {
                cosmwasm_std::ContractResult::Ok(
                    to_json_binary(&QueryDenomTraceResponse {
                        denom_trace: DenomTrace {
                            base_denom: "valoper12345/1".to_string(),
                            path: "icahost/transfer_channel".to_string(),
                        },
                    })
                    .unwrap(),
                )
            },
        );
        let err = crate::contract::check_denom::check_denom(
            &deps.as_ref(),
            "ibc/12345678",
            &get_default_config(0, 0, 0),
        )
        .unwrap_err();
        assert_eq!(err, ContractError::InvalidDenom {});
    }

    #[test]
    fn invalid_channel() {
        let mut deps = mock_dependencies(&[]);
        mock_state_query(&mut deps);
        deps.querier.add_stargate_query_response(
            "/ibc.applications.transfer.v1.Query/DenomTrace",
            |_| {
                cosmwasm_std::ContractResult::Ok(
                    to_json_binary(&QueryDenomTraceResponse {
                        denom_trace: DenomTrace {
                            base_denom: "valoper12345/1".to_string(),
                            path: "transfer/unknown_channel".to_string(),
                        },
                    })
                    .unwrap(),
                )
            },
        );
        let err = crate::contract::check_denom::check_denom(
            &deps.as_ref(),
            "ibc/12345678",
            &get_default_config(0, 0, 0),
        )
        .unwrap_err();
        assert_eq!(err, ContractError::InvalidDenom {});
    }

    #[test]
    fn invalid_port_and_channel() {
        let mut deps = mock_dependencies(&[]);
        mock_state_query(&mut deps);
        deps.querier.add_stargate_query_response(
            "/ibc.applications.transfer.v1.Query/DenomTrace",
            |_| {
                cosmwasm_std::ContractResult::Ok(
                    to_json_binary(&QueryDenomTraceResponse {
                        denom_trace: DenomTrace {
                            base_denom: "valoper12345/1".to_string(),
                            path: "icahost/unknown_channel".to_string(),
                        },
                    })
                    .unwrap(),
                )
            },
        );
        let err = crate::contract::check_denom::check_denom(
            &deps.as_ref(),
            "ibc/12345678",
            &get_default_config(0, 0, 0),
        )
        .unwrap_err();
        assert_eq!(err, ContractError::InvalidDenom {});
    }

    #[test]
    fn not_an_lsm_share() {
        let mut deps = mock_dependencies(&[]);
        mock_state_query(&mut deps);
        deps.querier.add_stargate_query_response(
            "/ibc.applications.transfer.v1.Query/DenomTrace",
            |_| {
                cosmwasm_std::ContractResult::Ok(
                    to_json_binary(&QueryDenomTraceResponse {
                        denom_trace: DenomTrace {
                            base_denom: "unknown_denom".to_string(),
                            path: "transfer/transfer_channel".to_string(),
                        },
                    })
                    .unwrap(),
                )
            },
        );
        let err = crate::contract::check_denom::check_denom(
            &deps.as_ref(),
            "ibc/12345678",
            &get_default_config(0, 0, 0),
        )
        .unwrap_err();
        assert_eq!(err, ContractError::InvalidDenom {});
    }

    #[test]
    fn unknown_validator() {
        let mut deps = mock_dependencies(&[]);
        mock_state_query(&mut deps);
        deps.querier.add_stargate_query_response(
            "/ibc.applications.transfer.v1.Query/DenomTrace",
            |_| {
                cosmwasm_std::ContractResult::Ok(
                    to_json_binary(&QueryDenomTraceResponse {
                        denom_trace: DenomTrace {
                            base_denom: "valoper98765/1".to_string(),
                            path: "transfer/transfer_channel".to_string(),
                        },
                    })
                    .unwrap(),
                )
            },
        );
        let query_called = std::rc::Rc::new(std::cell::RefCell::new(false));
        let query_called_cb = std::rc::Rc::clone(&query_called);
        deps.querier
            .add_wasm_query_response("validators_set_contract", move |request| {
                let request =
                    from_json::<drop_staking_base::msg::validatorset::QueryMsg>(request).unwrap();
                if let drop_staking_base::msg::validatorset::QueryMsg::Validator { valoper } =
                    request
                {
                    assert_eq!(valoper, "valoper98765");
                    query_called_cb.replace(true);
                    cosmwasm_std::ContractResult::Ok(
                        to_json_binary(&drop_staking_base::msg::validatorset::ValidatorResponse {
                            validator: None,
                        })
                        .unwrap(),
                    )
                } else {
                    unimplemented!()
                }
            });
        let err = crate::contract::check_denom::check_denom(
            &deps.as_ref(),
            "ibc/12345678",
            &get_default_config(0, 0, 0),
        )
        .unwrap_err();
        assert_eq!(err, ContractError::InvalidDenom {});
        assert!(*query_called.borrow());
    }

    #[test]
    fn invalid_validator_index() {
        let mut deps = mock_dependencies(&[]);
        mock_state_query(&mut deps);
        deps.querier.add_stargate_query_response(
            "/ibc.applications.transfer.v1.Query/DenomTrace",
            |_| {
                cosmwasm_std::ContractResult::Ok(
                    to_json_binary(&QueryDenomTraceResponse {
                        denom_trace: DenomTrace {
                            base_denom: "valoper12345/1/2".to_string(),
                            path: "transfer/transfer_channel".to_string(),
                        },
                    })
                    .unwrap(),
                )
            },
        );
        let err = crate::contract::check_denom::check_denom(
            &deps.as_ref(),
            "ibc/12345678",
            &get_default_config(0, 0, 0),
        )
        .unwrap_err();
        assert_eq!(err, ContractError::InvalidDenom {});
    }

    #[test]
    fn known_validator() {
        let mut deps = mock_dependencies(&[]);
        mock_state_query(&mut deps);
        deps.querier.add_stargate_query_response(
            "/ibc.applications.transfer.v1.Query/DenomTrace",
            |_| {
                cosmwasm_std::ContractResult::Ok(
                    to_json_binary(&QueryDenomTraceResponse {
                        denom_trace: DenomTrace {
                            base_denom: "valoper12345/1".to_string(),
                            path: "transfer/transfer_channel".to_string(),
                        },
                    })
                    .unwrap(),
                )
            },
        );
        deps.querier
            .add_wasm_query_response("validators_set_contract", |request| {
                let request =
                    from_json::<drop_staking_base::msg::validatorset::QueryMsg>(request).unwrap();
                if let drop_staking_base::msg::validatorset::QueryMsg::Validator { valoper } =
                    request
                {
                    assert_eq!(valoper, "valoper12345");
                    cosmwasm_std::ContractResult::Ok(
                        to_json_binary(&drop_staking_base::msg::validatorset::ValidatorResponse {
                            validator: Some(
                                drop_staking_base::state::validatorset::ValidatorInfo {
                                    valoper_address: "valoper12345".to_string(),
                                    weight: 1u64,
                                    on_top: Uint128::zero(),
                                    last_processed_remote_height: None,
                                    last_processed_local_height: None,
                                    last_validated_height: None,
                                    last_commission_in_range: None,
                                    uptime: Decimal::one(),
                                    tombstone: false,
                                    jailed_number: None,
                                    init_proposal: None,
                                    total_passed_proposals: 0u64,
                                    total_voted_proposals: 0u64,
                                },
                            ),
                        })
                        .unwrap(),
                    )
                } else {
                    unimplemented!()
                }
            });
        let denom_type = crate::contract::check_denom::check_denom(
            &deps.as_ref(),
            "ibc/12345678",
            &get_default_config(0, 0, 0),
        )
        .unwrap();
        assert_eq!(
            denom_type,
            DenomType::LsmShare("valoper12345/1".to_string(), "valoper12345".to_string())
        );
    }
}

>>>>>>> d38347e8
mod bond_hooks {
    use super::*;
    use cosmwasm_std::ReplyOn;
    use drop_helpers::testing::mock_state_query;
    use drop_staking_base::msg::core::{BondCallback, BondHook};
    use neutron_sdk::bindings::msg::NeutronMsg;

    #[test]
    fn set_bond_hooks_unauthorized() {
        let mut deps = mock_dependencies(&[]);

        {
            let deps_mut = deps.as_mut();
            cw_ownable::initialize_owner(deps_mut.storage, deps_mut.api, Some("owner")).unwrap();
        }

        let error = execute(
            deps.as_mut(),
            mock_env(),
            mock_info("stranger", &[]),
            ExecuteMsg::SetBondHooks { hooks: vec![] },
        )
        .unwrap_err();

        assert_eq!(
            error,
            ContractError::OwnershipError(cw_ownable::OwnershipError::NotOwner)
        );
    }

    #[test]
    fn set_bond_hooks() {
        let mut deps = mock_dependencies(&[]);

        {
            let deps_mut = deps.as_mut();
            cw_ownable::initialize_owner(deps_mut.storage, deps_mut.api, Some("owner")).unwrap();
        }

        let response = execute(
            deps.as_mut(),
            mock_env(),
            mock_info("owner", &[]),
            ExecuteMsg::SetBondHooks {
                hooks: vec![String::from("val_ref")],
            },
        )
        .unwrap();

        assert_eq!(
            BOND_HOOKS.load(deps.as_ref().storage).unwrap(),
            vec![Addr::unchecked("val_ref")]
        );

        assert_eq!(
            response,
            Response::new().add_event(
                Event::new("crates.io:drop-staking__drop-core-execute-set-bond-hooks")
                    .add_attribute("contract", "val_ref")
            )
        );
    }

    #[test]
    fn set_bond_hooks_override() {
        let mut deps = mock_dependencies(&[]);

        {
            let deps_mut = deps.as_mut();
            cw_ownable::initialize_owner(deps_mut.storage, deps_mut.api, Some("owner")).unwrap();
        }

        BOND_HOOKS
            .save(deps.as_mut().storage, &vec![Addr::unchecked("val_ref")])
            .unwrap();

        let response = execute(
            deps.as_mut(),
            mock_env(),
            mock_info("owner", &[]),
            ExecuteMsg::SetBondHooks {
                hooks: vec![String::from("validator_set")],
            },
        )
        .unwrap();

        assert_eq!(
            BOND_HOOKS.load(deps.as_ref().storage).unwrap(),
            vec![Addr::unchecked("validator_set")]
        );

        assert_eq!(
            response,
            Response::new().add_event(
                Event::new("crates.io:drop-staking__drop-core-execute-set-bond-hooks")
                    .add_attribute("contract", "validator_set")
            )
        );
    }

    #[test]
    fn set_bond_hooks_clear() {
        let mut deps = mock_dependencies(&[]);

        {
            let deps_mut = deps.as_mut();
            cw_ownable::initialize_owner(deps_mut.storage, deps_mut.api, Some("owner")).unwrap();
        }

        BOND_HOOKS
            .save(deps.as_mut().storage, &vec![Addr::unchecked("val_ref")])
            .unwrap();

        let response = execute(
            deps.as_mut(),
            mock_env(),
            mock_info("owner", &[]),
            ExecuteMsg::SetBondHooks { hooks: vec![] },
        )
        .unwrap();

        assert_eq!(
            BOND_HOOKS.load(deps.as_ref().storage).unwrap(),
            Vec::<Addr>::new()
        );

        assert_eq!(
            response,
            Response::new().add_event(Event::new(
                "crates.io:drop-staking__drop-core-execute-set-bond-hooks"
            ))
        );
    }

    #[test]
    fn query_bond_hooks() {
        let mut deps = mock_dependencies(&[]);

        BOND_HOOKS
            .save(deps.as_mut().storage, &vec![Addr::unchecked("val_ref")])
            .unwrap();

        assert_eq!(
            from_json::<Vec<String>>(
                &query(deps.as_ref(), mock_env(), QueryMsg::BondHooks {}).unwrap()
            )
            .unwrap(),
            vec![String::from("val_ref")]
        );
    }

    #[test]
    fn execute_bond_with_active_bond_hook_no_ref() {
        let mut deps = mock_dependencies(&[]);
        mock_state_query(&mut deps);
        BOND_PROVIDERS.init(deps.as_mut().storage).unwrap();

        deps.querier
            .add_wasm_query_response("native_provider_address", |_| {
                cosmwasm_std::ContractResult::Ok(to_json_binary(&true).unwrap())
            });

        deps.querier
            .add_wasm_query_response("native_provider_address", |_| {
                cosmwasm_std::ContractResult::Ok(to_json_binary(&Uint128::from(1000u128)).unwrap())
            });

        FSM.set_initial_state(deps.as_mut().storage, ContractState::Idle)
            .unwrap();
        BOND_PROVIDERS
            .add(
                deps.as_mut().storage,
                Addr::unchecked("native_provider_address"),
            )
            .unwrap();
        CONFIG
            .save(deps.as_mut().storage, &get_default_config(1000, 100, 600))
            .unwrap();
        LD_DENOM
            .save(deps.as_mut().storage, &"ld_denom".into())
            .unwrap();
        BOND_HOOKS
            .save(deps.as_mut().storage, &vec![Addr::unchecked("val_ref")])
            .unwrap();
        PAUSE
            .save(deps.as_mut().storage, &Pause::default())
            .unwrap();

        let response = execute(
            deps.as_mut(),
            mock_env(),
            mock_info("user", &[Coin::new(1000, "base_denom")]),
            ExecuteMsg::Bond {
                receiver: None,
                r#ref: None,
            },
        )
        .unwrap();

        let bond_hook_messages = &response.messages[2..];
        assert_eq!(bond_hook_messages.len(), 1);
        assert_eq!(
            bond_hook_messages,
            vec![SubMsg {
                id: 0,
                gas_limit: None,
                reply_on: ReplyOn::Never,
                msg: CosmosMsg::Wasm(WasmMsg::Execute {
                    contract_addr: String::from("val_ref"),
                    funds: vec![],
                    msg: to_json_binary(&BondCallback::BondCallback(BondHook {
                        amount: Uint128::new(1000),
                        dasset_minted: Uint128::new(1000),
                        sender: Addr::unchecked("user"),
                        denom: String::from("base_denom"),
                        r#ref: None,
                    }))
                    .unwrap(),
                })
            }]
        );
    }

    #[test]
    fn execute_bond_with_active_bond_hook() {
        let mut deps = mock_dependencies(&[]);
        mock_state_query(&mut deps);
        BOND_PROVIDERS.init(deps.as_mut().storage).unwrap();

        deps.querier
            .add_wasm_query_response("native_provider_address", |_| {
                cosmwasm_std::ContractResult::Ok(to_json_binary(&true).unwrap())
            });

        deps.querier
            .add_wasm_query_response("native_provider_address", |_| {
                cosmwasm_std::ContractResult::Ok(to_json_binary(&Uint128::from(1000u128)).unwrap())
            });

        FSM.set_initial_state(deps.as_mut().storage, ContractState::Idle)
            .unwrap();

        BOND_PROVIDERS
            .add(
                deps.as_mut().storage,
                Addr::unchecked("native_provider_address"),
            )
            .unwrap();
        CONFIG
            .save(deps.as_mut().storage, &get_default_config(1000, 100, 600))
            .unwrap();
        LD_DENOM
            .save(deps.as_mut().storage, &"ld_denom".into())
            .unwrap();
        BOND_HOOKS
            .save(deps.as_mut().storage, &vec![Addr::unchecked("val_ref")])
            .unwrap();
        PAUSE
            .save(deps.as_mut().storage, &Pause::default())
            .unwrap();

        let response = execute(
            deps.as_mut(),
            mock_env(),
            mock_info("user", &[Coin::new(1000, "base_denom")]),
            ExecuteMsg::Bond {
                receiver: None,
                r#ref: Some(String::from("valoper")),
            },
        )
        .unwrap();

        let bond_hook_messages = &response.messages[2..];
        assert_eq!(bond_hook_messages.len(), 1);
        assert_eq!(
            bond_hook_messages,
            vec![SubMsg {
                id: 0,
                gas_limit: None,
                reply_on: ReplyOn::Never,
                msg: CosmosMsg::Wasm(WasmMsg::Execute {
                    contract_addr: String::from("val_ref"),
                    funds: vec![],
                    msg: to_json_binary(&BondCallback::BondCallback(BondHook {
                        amount: Uint128::new(1000),
                        dasset_minted: Uint128::new(1000),
                        sender: Addr::unchecked("user"),
                        denom: String::from("base_denom"),
                        r#ref: Some(String::from("valoper")),
                    }))
                    .unwrap(),
                })
            }]
        );
    }

    #[test]
    fn execute_bond_with_active_bond_hooks() {
        let mut deps = mock_dependencies(&[]);
        BOND_PROVIDERS.init(deps.as_mut().storage).unwrap();

        deps.querier
            .add_wasm_query_response("native_provider_address", |_| {
                cosmwasm_std::ContractResult::Ok(to_json_binary(&true).unwrap())
            });
        mock_state_query(&mut deps);
        deps.querier
            .add_wasm_query_response("native_provider_address", |_| {
                cosmwasm_std::ContractResult::Ok(to_json_binary(&Uint128::from(1000u128)).unwrap())
            });

        let hooks = ["val_ref", "validator_set", "logger", "indexer"];

        FSM.set_initial_state(deps.as_mut().storage, ContractState::Idle)
            .unwrap();

        BOND_PROVIDERS
            .add(
                deps.as_mut().storage,
                Addr::unchecked("native_provider_address"),
            )
            .unwrap();
        CONFIG
            .save(deps.as_mut().storage, &get_default_config(1000, 100, 600))
            .unwrap();
        LD_DENOM
            .save(deps.as_mut().storage, &"ld_denom".into())
            .unwrap();
        BOND_HOOKS
            .save(
                deps.as_mut().storage,
                &hooks.iter().map(|hook| Addr::unchecked(*hook)).collect(),
            )
            .unwrap();
        PAUSE
            .save(deps.as_mut().storage, &Pause::default())
            .unwrap();

        let response = execute(
            deps.as_mut(),
            mock_env(),
            mock_info("user", &[Coin::new(1000, "base_denom")]),
            ExecuteMsg::Bond {
                receiver: None,
                r#ref: Some(String::from("valoper")),
            },
        )
        .unwrap();

        let bond_hook_messages = &response.messages[2..];
        assert_eq!(bond_hook_messages.len(), 4);
        assert_eq!(
            bond_hook_messages,
            hooks
                .iter()
                .map(|hook| SubMsg {
                    id: 0,
                    gas_limit: None,
                    reply_on: ReplyOn::Never,
                    msg: CosmosMsg::<NeutronMsg>::Wasm(WasmMsg::Execute {
                        contract_addr: String::from(*hook),
                        funds: vec![],
                        msg: to_json_binary(&BondCallback::BondCallback(BondHook {
                            amount: Uint128::new(1000),
                            dasset_minted: Uint128::new(1000),
                            sender: Addr::unchecked("user"),
                            denom: String::from("base_denom"),
                            r#ref: Some(String::from("valoper")),
                        }))
                        .unwrap(),
                    })
                })
                .collect::<Vec<_>>()
        );
    }
}

mod pause {
    use drop_helpers::pause::Interval;

    use super::*;

    #[test]
    fn pause_bond() {
        let mut deps = mock_dependencies(&[]);

        for pause in [
            Pause {
                bond: Interval {
                    from: 1000,
                    to: 10000000,
                },
                unbond: Interval { from: 0, to: 0 },
                tick: Interval { from: 0, to: 0 },
            },
            Pause {
                bond: Interval {
                    from: 1000,
                    to: 10000000,
                },
                unbond: Interval {
                    from: 1000,
                    to: 10000000,
                },
                tick: Interval { from: 0, to: 0 },
            },
            Pause {
                bond: Interval {
                    from: 1000,
                    to: 10000000,
                },
                unbond: Interval { from: 0, to: 0 },
                tick: Interval {
                    from: 1000,
                    to: 10000000,
                },
            },
            Pause {
                bond: Interval {
                    from: 1000,
                    to: 10000000,
                },
                unbond: Interval {
                    from: 1000,
                    to: 10000000,
                },
                tick: Interval {
                    from: 1000,
                    to: 10000000,
                },
            },
        ] {
            PAUSE.save(deps.as_mut().storage, &pause).unwrap();
            let error = execute(
                deps.as_mut(),
                mock_env(),
                mock_info("someone", &[]),
                ExecuteMsg::Bond {
                    receiver: None,
                    r#ref: None,
                },
            )
            .unwrap_err();
            assert_eq!(error, ContractError::PauseError(PauseError::Paused {}));
        }
    }

    #[test]
    fn pause_unbond() {
        let mut deps = mock_dependencies(&[]);

        for pause in [
            Pause {
                bond: Interval { from: 0, to: 0 },
                unbond: Interval {
                    from: 1000,
                    to: 10000000,
                },
                tick: Interval { from: 0, to: 0 },
            },
            Pause {
                bond: Interval {
                    from: 1000,
                    to: 10000000,
                },
                unbond: Interval {
                    from: 1000,
                    to: 10000000,
                },
                tick: Interval { from: 0, to: 0 },
            },
            Pause {
                bond: Interval { from: 0, to: 0 },
                unbond: Interval {
                    from: 1000,
                    to: 10000000,
                },
                tick: Interval {
                    from: 1000,
                    to: 10000000,
                },
            },
            Pause {
                bond: Interval {
                    from: 1000,
                    to: 10000000,
                },
                unbond: Interval {
                    from: 1000,
                    to: 10000000,
                },
                tick: Interval {
                    from: 1000,
                    to: 10000000,
                },
            },
        ] {
            PAUSE.save(deps.as_mut().storage, &pause).unwrap();
            let error = execute(
                deps.as_mut(),
                mock_env(),
                mock_info("someone", &[]),
                ExecuteMsg::Unbond {},
            )
            .unwrap_err();
            assert_eq!(error, ContractError::PauseError(PauseError::Paused {}));
        }
    }

    #[test]
    fn pause_tick() {
        let mut deps = mock_dependencies(&[]);

        for pause in [
            Pause {
                bond: Interval { from: 0, to: 0 },
                unbond: Interval { from: 0, to: 0 },
                tick: Interval {
                    from: 1000,
                    to: 10000000,
                },
            },
            Pause {
                bond: Interval { from: 0, to: 0 },
                unbond: Interval { from: 0, to: 0 },
                tick: Interval {
                    from: 1000,
                    to: 10000000,
                },
            },
            Pause {
                bond: Interval { from: 0, to: 0 },
                unbond: Interval { from: 0, to: 0 },
                tick: Interval {
                    from: 1000,
                    to: 10000000,
                },
            },
            Pause {
                bond: Interval {
                    from: 1000,
                    to: 10000000,
                },
                unbond: Interval {
                    from: 1000,
                    to: 10000000,
                },
                tick: Interval {
                    from: 1000,
                    to: 10000000,
                },
            },
        ] {
            PAUSE.save(deps.as_mut().storage, &pause).unwrap();
            let error = execute(
                deps.as_mut(),
                mock_env(),
                mock_info("someone", &[]),
                ExecuteMsg::Tick {},
            )
            .unwrap_err();
            assert_eq!(error, ContractError::PauseError(PauseError::Paused {}));
        }
    }
}<|MERGE_RESOLUTION|>--- conflicted
+++ resolved
@@ -67,7 +67,6 @@
 fn test_update_config() {
     let mut deps = mock_dependencies(&[]);
     deps.querier.add_wasm_query_response("token_contract", |_| {
-<<<<<<< HEAD
         cosmwasm_std::ContractResult::Ok(
             to_json_binary(&drop_staking_base::msg::token::ConfigResponse {
                 factory_contract: "factory_contract".to_string(),
@@ -75,13 +74,6 @@
             })
             .unwrap(),
         )
-=======
-        to_json_binary(&drop_staking_base::msg::token::ConfigResponse {
-            factory_contract: "factory_contract".to_string(),
-            denom: "ld_denom".to_string(),
-        })
-        .into()
->>>>>>> d38347e8
     });
     deps.querier
         .add_wasm_query_response("old_token_contract", |_| {
@@ -196,13 +188,9 @@
     cw_ownable::initialize_owner(deps_mut.storage, deps_mut.api, Some("owner")).unwrap();
 
     deps.querier
-<<<<<<< HEAD
         .add_wasm_query_response("bond_provider_address", |_| {
             cosmwasm_std::ContractResult::Ok(to_json_binary(&false).unwrap())
         });
-=======
-        .add_wasm_query_response("bond_provider_address", |_| to_json_binary(&false).into());
->>>>>>> d38347e8
 
     let error = execute(
         deps.as_mut(),
@@ -328,14 +316,9 @@
         to_json_binary::<Vec<(Addr, bool)>>(&vec![]).unwrap()
     );
 
-<<<<<<< HEAD
     deps.querier.add_wasm_query_response("bond_provider", |_| {
         cosmwasm_std::ContractResult::Ok(to_json_binary(&true).unwrap())
     });
-=======
-    deps.querier
-        .add_wasm_query_response("bond_provider", |_| to_json_binary(&true).into());
->>>>>>> d38347e8
 
     let res = execute(
         deps.as_mut(),
@@ -1993,7 +1976,6 @@
     let mut env = mock_env();
     deps.querier
         .add_wasm_query_response("factory_contract", |_| {
-<<<<<<< HEAD
             cosmwasm_std::ContractResult::Ok(
                 to_json_binary(&HashMap::from([
                     ("token_contract", "token_contract"),
@@ -2001,13 +1983,6 @@
                 ]))
                 .unwrap(),
             )
-=======
-            to_json_binary(&HashMap::from([
-                ("token_contract", "token_contract"),
-                ("withdrawal_voucher_contract", "withdrawal_voucher_contract"),
-            ]))
-            .into()
->>>>>>> d38347e8
         });
     env.block.time = Timestamp::from_seconds(1000);
     FSM.set_initial_state(deps.as_mut().storage, ContractState::Idle)
@@ -2315,275 +2290,6 @@
     }
 }
 
-<<<<<<< HEAD
-=======
-mod check_denom {
-    use crate::contract::check_denom::DenomType;
-
-    use super::*;
-
-    #[test]
-    fn base_denom() {
-        let deps = mock_dependencies(&[]);
-        let denom_type = crate::contract::check_denom::check_denom(
-            &deps.as_ref(),
-            "base_denom",
-            &get_default_config(0, 0, 0),
-        )
-        .unwrap();
-        assert_eq!(denom_type, DenomType::Base);
-    }
-
-    #[test]
-    fn invalid_port() {
-        let mut deps = mock_dependencies(&[]);
-        mock_state_query(&mut deps);
-        deps.querier.add_stargate_query_response(
-            "/ibc.applications.transfer.v1.Query/DenomTrace",
-            |_| {
-                cosmwasm_std::ContractResult::Ok(
-                    to_json_binary(&QueryDenomTraceResponse {
-                        denom_trace: DenomTrace {
-                            base_denom: "valoper12345/1".to_string(),
-                            path: "icahost/transfer_channel".to_string(),
-                        },
-                    })
-                    .unwrap(),
-                )
-            },
-        );
-        let err = crate::contract::check_denom::check_denom(
-            &deps.as_ref(),
-            "ibc/12345678",
-            &get_default_config(0, 0, 0),
-        )
-        .unwrap_err();
-        assert_eq!(err, ContractError::InvalidDenom {});
-    }
-
-    #[test]
-    fn invalid_channel() {
-        let mut deps = mock_dependencies(&[]);
-        mock_state_query(&mut deps);
-        deps.querier.add_stargate_query_response(
-            "/ibc.applications.transfer.v1.Query/DenomTrace",
-            |_| {
-                cosmwasm_std::ContractResult::Ok(
-                    to_json_binary(&QueryDenomTraceResponse {
-                        denom_trace: DenomTrace {
-                            base_denom: "valoper12345/1".to_string(),
-                            path: "transfer/unknown_channel".to_string(),
-                        },
-                    })
-                    .unwrap(),
-                )
-            },
-        );
-        let err = crate::contract::check_denom::check_denom(
-            &deps.as_ref(),
-            "ibc/12345678",
-            &get_default_config(0, 0, 0),
-        )
-        .unwrap_err();
-        assert_eq!(err, ContractError::InvalidDenom {});
-    }
-
-    #[test]
-    fn invalid_port_and_channel() {
-        let mut deps = mock_dependencies(&[]);
-        mock_state_query(&mut deps);
-        deps.querier.add_stargate_query_response(
-            "/ibc.applications.transfer.v1.Query/DenomTrace",
-            |_| {
-                cosmwasm_std::ContractResult::Ok(
-                    to_json_binary(&QueryDenomTraceResponse {
-                        denom_trace: DenomTrace {
-                            base_denom: "valoper12345/1".to_string(),
-                            path: "icahost/unknown_channel".to_string(),
-                        },
-                    })
-                    .unwrap(),
-                )
-            },
-        );
-        let err = crate::contract::check_denom::check_denom(
-            &deps.as_ref(),
-            "ibc/12345678",
-            &get_default_config(0, 0, 0),
-        )
-        .unwrap_err();
-        assert_eq!(err, ContractError::InvalidDenom {});
-    }
-
-    #[test]
-    fn not_an_lsm_share() {
-        let mut deps = mock_dependencies(&[]);
-        mock_state_query(&mut deps);
-        deps.querier.add_stargate_query_response(
-            "/ibc.applications.transfer.v1.Query/DenomTrace",
-            |_| {
-                cosmwasm_std::ContractResult::Ok(
-                    to_json_binary(&QueryDenomTraceResponse {
-                        denom_trace: DenomTrace {
-                            base_denom: "unknown_denom".to_string(),
-                            path: "transfer/transfer_channel".to_string(),
-                        },
-                    })
-                    .unwrap(),
-                )
-            },
-        );
-        let err = crate::contract::check_denom::check_denom(
-            &deps.as_ref(),
-            "ibc/12345678",
-            &get_default_config(0, 0, 0),
-        )
-        .unwrap_err();
-        assert_eq!(err, ContractError::InvalidDenom {});
-    }
-
-    #[test]
-    fn unknown_validator() {
-        let mut deps = mock_dependencies(&[]);
-        mock_state_query(&mut deps);
-        deps.querier.add_stargate_query_response(
-            "/ibc.applications.transfer.v1.Query/DenomTrace",
-            |_| {
-                cosmwasm_std::ContractResult::Ok(
-                    to_json_binary(&QueryDenomTraceResponse {
-                        denom_trace: DenomTrace {
-                            base_denom: "valoper98765/1".to_string(),
-                            path: "transfer/transfer_channel".to_string(),
-                        },
-                    })
-                    .unwrap(),
-                )
-            },
-        );
-        let query_called = std::rc::Rc::new(std::cell::RefCell::new(false));
-        let query_called_cb = std::rc::Rc::clone(&query_called);
-        deps.querier
-            .add_wasm_query_response("validators_set_contract", move |request| {
-                let request =
-                    from_json::<drop_staking_base::msg::validatorset::QueryMsg>(request).unwrap();
-                if let drop_staking_base::msg::validatorset::QueryMsg::Validator { valoper } =
-                    request
-                {
-                    assert_eq!(valoper, "valoper98765");
-                    query_called_cb.replace(true);
-                    cosmwasm_std::ContractResult::Ok(
-                        to_json_binary(&drop_staking_base::msg::validatorset::ValidatorResponse {
-                            validator: None,
-                        })
-                        .unwrap(),
-                    )
-                } else {
-                    unimplemented!()
-                }
-            });
-        let err = crate::contract::check_denom::check_denom(
-            &deps.as_ref(),
-            "ibc/12345678",
-            &get_default_config(0, 0, 0),
-        )
-        .unwrap_err();
-        assert_eq!(err, ContractError::InvalidDenom {});
-        assert!(*query_called.borrow());
-    }
-
-    #[test]
-    fn invalid_validator_index() {
-        let mut deps = mock_dependencies(&[]);
-        mock_state_query(&mut deps);
-        deps.querier.add_stargate_query_response(
-            "/ibc.applications.transfer.v1.Query/DenomTrace",
-            |_| {
-                cosmwasm_std::ContractResult::Ok(
-                    to_json_binary(&QueryDenomTraceResponse {
-                        denom_trace: DenomTrace {
-                            base_denom: "valoper12345/1/2".to_string(),
-                            path: "transfer/transfer_channel".to_string(),
-                        },
-                    })
-                    .unwrap(),
-                )
-            },
-        );
-        let err = crate::contract::check_denom::check_denom(
-            &deps.as_ref(),
-            "ibc/12345678",
-            &get_default_config(0, 0, 0),
-        )
-        .unwrap_err();
-        assert_eq!(err, ContractError::InvalidDenom {});
-    }
-
-    #[test]
-    fn known_validator() {
-        let mut deps = mock_dependencies(&[]);
-        mock_state_query(&mut deps);
-        deps.querier.add_stargate_query_response(
-            "/ibc.applications.transfer.v1.Query/DenomTrace",
-            |_| {
-                cosmwasm_std::ContractResult::Ok(
-                    to_json_binary(&QueryDenomTraceResponse {
-                        denom_trace: DenomTrace {
-                            base_denom: "valoper12345/1".to_string(),
-                            path: "transfer/transfer_channel".to_string(),
-                        },
-                    })
-                    .unwrap(),
-                )
-            },
-        );
-        deps.querier
-            .add_wasm_query_response("validators_set_contract", |request| {
-                let request =
-                    from_json::<drop_staking_base::msg::validatorset::QueryMsg>(request).unwrap();
-                if let drop_staking_base::msg::validatorset::QueryMsg::Validator { valoper } =
-                    request
-                {
-                    assert_eq!(valoper, "valoper12345");
-                    cosmwasm_std::ContractResult::Ok(
-                        to_json_binary(&drop_staking_base::msg::validatorset::ValidatorResponse {
-                            validator: Some(
-                                drop_staking_base::state::validatorset::ValidatorInfo {
-                                    valoper_address: "valoper12345".to_string(),
-                                    weight: 1u64,
-                                    on_top: Uint128::zero(),
-                                    last_processed_remote_height: None,
-                                    last_processed_local_height: None,
-                                    last_validated_height: None,
-                                    last_commission_in_range: None,
-                                    uptime: Decimal::one(),
-                                    tombstone: false,
-                                    jailed_number: None,
-                                    init_proposal: None,
-                                    total_passed_proposals: 0u64,
-                                    total_voted_proposals: 0u64,
-                                },
-                            ),
-                        })
-                        .unwrap(),
-                    )
-                } else {
-                    unimplemented!()
-                }
-            });
-        let denom_type = crate::contract::check_denom::check_denom(
-            &deps.as_ref(),
-            "ibc/12345678",
-            &get_default_config(0, 0, 0),
-        )
-        .unwrap();
-        assert_eq!(
-            denom_type,
-            DenomType::LsmShare("valoper12345/1".to_string(), "valoper12345".to_string())
-        );
-    }
-}
-
->>>>>>> d38347e8
 mod bond_hooks {
     use super::*;
     use cosmwasm_std::ReplyOn;
