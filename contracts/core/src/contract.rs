use cosmwasm_std::{
    attr, ensure, ensure_eq, ensure_ne, to_json_binary, Addr, Attribute, BankQuery, Binary, Coin,
    CosmosMsg, CustomQuery, Decimal, Deps, DepsMut, Env, MessageInfo, Order, QueryRequest,
    Response, StdError, StdResult, Uint128, Uint64, WasmMsg,
};
<<<<<<< HEAD
use cw_storage_plus::{Bound, Item};
use drop_helpers::answer::response;
=======
use cw_storage_plus::Bound;
use drop_helpers::{answer::response, is_paused};
>>>>>>> d38347e8
use drop_puppeteer_base::{msg::TransferReadyBatchesMsg, peripheral_hook::IBCTransferReason};
use drop_staking_base::{
    error::core::{ContractError, ContractResult},
    msg::{
        core::{
            BondCallback, BondHook, ExecuteMsg, FailedBatchResponse, InstantiateMsg,
            LastPuppeteerResponse, MigrateMsg, QueryMsg,
        },
        token::{
            ConfigResponse as TokenConfigResponse, ExecuteMsg as TokenExecuteMsg,
            QueryMsg as TokenQueryMsg,
        },
        withdrawal_voucher::ExecuteMsg as VoucherExecuteMsg,
    },
    state::{
        core::{
            unbond_batches_map, Config, ConfigOptional, ContractState, Pause, UnbondBatch,
            UnbondBatchStatus, UnbondBatchStatusTimestamps, UnbondBatchesResponse, BOND_HOOKS,
            BOND_PROVIDERS, CONFIG, EXCHANGE_RATE, FAILED_BATCH_ID, FSM, LAST_ICA_CHANGE_HEIGHT,
            LAST_IDLE_CALL, LAST_PUPPETEER_RESPONSE, LD_DENOM, MAX_BOND_PROVIDERS, PAUSE,
            UNBOND_BATCH_ID,
        },
        validatorset::ValidatorInfo,
        withdrawal_voucher::{Metadata, Trait},
    },
};
use neutron_sdk::bindings::{msg::NeutronMsg, query::NeutronQuery};

pub type MessageWithFeeResponse<T> = (CosmosMsg<T>, Option<CosmosMsg<T>>);

pub const CONTRACT_NAME: &str = concat!("crates.io:drop-staking__", env!("CARGO_PKG_NAME"));
const CONTRACT_VERSION: &str = env!("CARGO_PKG_VERSION");
pub const UNBOND_BATCHES_PAGINATION_DEFAULT_LIMIT: Uint64 = Uint64::new(100u64);
#[cfg_attr(not(feature = "library"), cosmwasm_std::entry_point)]
pub fn instantiate(
    deps: DepsMut<NeutronQuery>,
    env: Env,
    _info: MessageInfo,
    msg: InstantiateMsg,
) -> ContractResult<Response<NeutronMsg>> {
    cw2::set_contract_version(deps.storage, CONTRACT_NAME, CONTRACT_VERSION)?;
    let attrs: Vec<Attribute> = vec![
        attr("factory_contract", &msg.factory_contract),
        attr("base_denom", &msg.base_denom),
        attr("owner", &msg.owner),
    ];
    cw_ownable::initialize_owner(deps.storage, deps.api, Some(&msg.owner))?;
    let config = msg.into_config(deps.as_ref().into_empty())?;
    let addrs = drop_helpers::get_contracts!(deps, config.factory_contract, token_contract);
    CONFIG.save(deps.storage, &config)?;
    LD_DENOM.save(
        deps.storage,
        &deps
            .querier
            .query_wasm_smart::<TokenConfigResponse>(
                &addrs.token_contract,
                &TokenQueryMsg::Config {},
            )?
            .denom,
    )?;
    //an empty unbonding batch added as it's ready to be used on unbond action
    UNBOND_BATCH_ID.save(deps.storage, &0)?;
    unbond_batches_map().save(deps.storage, 0, &new_unbond(env.block.time.seconds()))?;
    FSM.set_initial_state(deps.storage, ContractState::Idle)?;
    LAST_IDLE_CALL.save(deps.storage, &0)?;
    LAST_ICA_CHANGE_HEIGHT.save(deps.storage, &0)?;
    BOND_HOOKS.save(deps.storage, &vec![])?;
    BOND_PROVIDERS.init(deps.storage)?;
    PAUSE.save(deps.storage, &Pause::default())?;
    Ok(response("instantiate", CONTRACT_NAME, attrs))
}

#[cfg_attr(not(feature = "library"), cosmwasm_std::entry_point)]
pub fn query(deps: Deps<NeutronQuery>, _env: Env, msg: QueryMsg) -> ContractResult<Binary> {
    Ok(match msg {
        QueryMsg::Config {} => to_json_binary(&CONFIG.load(deps.storage)?)?,
        QueryMsg::Ownership {} => to_json_binary(&cw_ownable::get_ownership(deps.storage)?)?,
        QueryMsg::TotalBonded {} => {
            let config = CONFIG.load(deps.storage)?;
            to_json_binary(&query_total_bonded(deps, &config)?)?
        }
        QueryMsg::ExchangeRate {} => {
            let config = CONFIG.load(deps.storage)?;
            to_json_binary(&query_exchange_rate(deps, &config)?)?
        }
        QueryMsg::CurrentUnbondBatch {} => query_current_unbond_batch(deps)?,
        QueryMsg::UnbondBatch { batch_id } => query_unbond_batch(deps, batch_id)?,
        QueryMsg::UnbondBatches { limit, page_key } => query_unbond_batches(deps, limit, page_key)?,
        QueryMsg::ContractState {} => to_json_binary(&FSM.get_current_state(deps.storage)?)?,
        QueryMsg::LastPuppeteerResponse {} => to_json_binary(&LastPuppeteerResponse {
            response: LAST_PUPPETEER_RESPONSE.may_load(deps.storage)?,
        })?,
        QueryMsg::TotalAsyncTokens {} => to_json_binary(&query_total_async_tokens(deps)?)?,
        QueryMsg::FailedBatch {} => to_json_binary(&FailedBatchResponse {
            response: FAILED_BATCH_ID.may_load(deps.storage)?,
        })?,
        QueryMsg::Pause {} => to_json_binary(&PAUSE.load(deps.storage)?)?,
        QueryMsg::BondHooks {} => to_json_binary(
            &BOND_HOOKS
                .load(deps.storage)?
                .into_iter()
                .map(|addr| addr.into_string())
                .collect::<Vec<String>>(),
        )?,
        QueryMsg::BondProviders {} => to_json_binary(&query_bond_providers(deps)?)?,
    })
}

fn query_total_bonded(deps: Deps<NeutronQuery>, config: &Config) -> ContractResult<Uint128> {
    let addrs = drop_helpers::get_contracts!(deps, config.factory_contract, puppeteer_contract);
    let delegations_response = deps
        .querier
        .query_wasm_smart::<drop_staking_base::msg::puppeteer::DelegationsResponse>(
        &addrs.puppeteer_contract,
        &drop_puppeteer_base::msg::QueryMsg::Extension {
            msg: drop_staking_base::msg::puppeteer::QueryExtMsg::Delegations {},
        },
    )?;

    Ok(delegations_response
        .delegations
        .delegations
        .iter()
        .map(|d| d.amount.amount)
        .sum())
}

fn query_total_async_tokens(deps: Deps<NeutronQuery>) -> ContractResult<Uint128> {
    let mut total_async_tokens = Uint128::zero();
    let bond_providers = BOND_PROVIDERS.get_all_providers(deps.storage)?;
    for provider in bond_providers {
        let async_tokens_amount: Uint128 = deps.querier.query_wasm_smart(
            provider.to_string(),
            &drop_staking_base::msg::bond_provider::QueryMsg::AsyncTokensAmount {},
        )?;

        total_async_tokens += async_tokens_amount;
    }

    Ok(total_async_tokens)
}

fn query_bond_providers(deps: Deps<NeutronQuery>) -> ContractResult<Vec<Addr>> {
    Ok(BOND_PROVIDERS.get_all_providers(deps.storage)?)
}

fn query_exchange_rate(deps: Deps<NeutronQuery>, config: &Config) -> ContractResult<Decimal> {
    let fsm_state = FSM.get_current_state(deps.storage)?;
    let addrs = drop_helpers::get_contracts!(deps, config.factory_contract, puppeteer_contract);
    if fsm_state != ContractState::Idle {
        return Ok(EXCHANGE_RATE
            .load(deps.storage)
            .unwrap_or((Decimal::one(), 0))
            .0);
    }
    let ld_total_supply: cosmwasm_std::SupplyResponse =
        deps.querier.query(&QueryRequest::Bank(BankQuery::Supply {
            denom: LD_DENOM.load(deps.storage)?,
        }))?;

    let mut exchange_rate_denominator = ld_total_supply.amount.amount;
    if exchange_rate_denominator.is_zero() {
        return Ok(Decimal::one());
    }

    let delegations_response = deps
        .querier
        .query_wasm_smart::<drop_staking_base::msg::puppeteer::DelegationsResponse>(
        &addrs.puppeteer_contract,
        &drop_puppeteer_base::msg::QueryMsg::Extension {
            msg: drop_staking_base::msg::puppeteer::QueryExtMsg::Delegations {},
        },
    )?;

    let delegations_amount: Uint128 = delegations_response
        .delegations
        .delegations
        .iter()
        .map(|d| d.amount.amount)
        .sum();
    let mut batch_id = UNBOND_BATCH_ID.load(deps.storage)?;
    let mut unprocessed_dasset_to_unbond = Uint128::zero();
    let batch = unbond_batches_map().load(deps.storage, batch_id)?;
    if batch.status == UnbondBatchStatus::New {
        unprocessed_dasset_to_unbond += batch.total_dasset_amount_to_withdraw;
    }
    if batch_id > 0 {
        batch_id -= 1;
        let batch = unbond_batches_map().load(deps.storage, batch_id)?;
        if batch.status == UnbondBatchStatus::UnbondRequested {
            unprocessed_dasset_to_unbond += batch.total_dasset_amount_to_withdraw;
        }
    }
    let failed_batch_id = FAILED_BATCH_ID.may_load(deps.storage)?;
    if let Some(failed_batch_id) = failed_batch_id {
        let failed_batch = unbond_batches_map().load(deps.storage, failed_batch_id)?;
        unprocessed_dasset_to_unbond += failed_batch.total_dasset_amount_to_withdraw;
    }
    exchange_rate_denominator += unprocessed_dasset_to_unbond;

    let total_async_tokens_amount = query_total_async_tokens(deps)?;

    // arithmetic operations order is important here as we don't want to overflow
    let exchange_rate_numerator = delegations_amount + total_async_tokens_amount;
    if exchange_rate_numerator.is_zero() {
        return Ok(Decimal::one());
    }
    let exchange_rate = Decimal::from_ratio(exchange_rate_numerator, exchange_rate_denominator);
    Ok(exchange_rate)
}

fn cache_exchange_rate(
    deps: DepsMut<NeutronQuery>,
    env: Env,
    config: &Config,
) -> ContractResult<()> {
    let exchange_rate = query_exchange_rate(deps.as_ref(), config)?;
    EXCHANGE_RATE.save(deps.storage, &(exchange_rate, env.block.height))?;
    Ok(())
}

fn query_current_unbond_batch(deps: Deps<NeutronQuery>) -> StdResult<Binary> {
    to_json_binary(&UNBOND_BATCH_ID.load(deps.storage)?)
}

fn query_unbond_batch(deps: Deps<NeutronQuery>, batch_id: Uint128) -> StdResult<Binary> {
    to_json_binary(&unbond_batches_map().load(deps.storage, batch_id.u128())?)
}

fn query_unbond_batches(
    deps: Deps<NeutronQuery>,
    limit: Option<Uint64>,
    page_key: Option<Uint128>,
) -> ContractResult<Binary> {
    let limit = limit.unwrap_or(UNBOND_BATCHES_PAGINATION_DEFAULT_LIMIT);

    let page_key = page_key.map(|key| key.u128()).map(Bound::inclusive);
    let mut iter = unbond_batches_map().range(deps.storage, page_key, None, Order::Ascending);

    let usize_limit = if limit <= Uint64::MAX {
        limit.u64() as usize
    } else {
        return Err(ContractError::QueryUnbondBatchesLimitExceeded {});
    };

    let mut unbond_batches = vec![];
    for i in (&mut iter).take(usize_limit) {
        let (_, unbond_batch) = i?;
        unbond_batches.push(unbond_batch);
    }

    let next_page_key = iter
        .next()
        .transpose()?
        .map(|(batch_id, _)| Uint128::from(batch_id));

    Ok(to_json_binary(&UnbondBatchesResponse {
        unbond_batches,
        next_page_key,
    })?)
}

#[cfg_attr(not(feature = "library"), cosmwasm_std::entry_point)]
pub fn execute(
    deps: DepsMut<NeutronQuery>,
    env: Env,
    info: MessageInfo,
    msg: ExecuteMsg,
) -> ContractResult<Response<NeutronMsg>> {
    match msg {
        ExecuteMsg::Bond { receiver, r#ref } => execute_bond(deps, info, env, receiver, r#ref),
        ExecuteMsg::Unbond {} => execute_unbond(deps, info, env),
        ExecuteMsg::Tick {} => execute_tick(deps, env, info),
        ExecuteMsg::UpdateConfig { new_config } => execute_update_config(deps, info, *new_config),
        ExecuteMsg::UpdateOwnership(action) => {
            cw_ownable::update_ownership(deps.into_empty(), &env.block, &info.sender, action)?;
            Ok(response::<(&str, &str), _>(
                "execute-update-ownership",
                CONTRACT_NAME,
                [],
            ))
        }
        ExecuteMsg::ProcessEmergencyBatch {
            batch_id,
            unbonded_amount,
        } => execute_process_emergency_batch(deps, info, env, batch_id, unbonded_amount),
        ExecuteMsg::UpdateWithdrawnAmount {
            batch_id,
            withdrawn_amount,
        } => execute_update_withdrawn_amount(deps, env, info, batch_id, withdrawn_amount),
        ExecuteMsg::PeripheralHook(msg) => execute_puppeteer_hook(deps, env, info, *msg),
        ExecuteMsg::SetPause(pause) => execute_set_pause(deps, info, pause),
        ExecuteMsg::SetBondHooks { hooks } => execute_set_bond_hooks(deps, info, hooks),
        ExecuteMsg::AddBondProvider {
            bond_provider_address,
        } => execute_add_bond_provider(deps, info, bond_provider_address),
        ExecuteMsg::RemoveBondProvider {
            bond_provider_address,
        } => execute_remove_bond_provider(deps, info, bond_provider_address),
    }
}

fn execute_set_bond_hooks(
    deps: DepsMut<NeutronQuery>,
    info: MessageInfo,
    hooks: Vec<String>,
) -> ContractResult<Response<NeutronMsg>> {
    cw_ownable::assert_owner(deps.storage, &info.sender)?;

    let hooks_validated = hooks
        .iter()
        .map(|addr| deps.api.addr_validate(addr))
        .collect::<StdResult<Vec<Addr>>>()?;
    BOND_HOOKS.save(deps.storage, &hooks_validated)?;

    let attributes = hooks
        .into_iter()
        .map(|addr| attr("contract", addr))
        .collect::<Vec<Attribute>>();

    Ok(response(
        "execute-set-bond-hooks",
        CONTRACT_NAME,
        attributes,
    ))
}

fn execute_add_bond_provider(
    deps: DepsMut<NeutronQuery>,
    info: MessageInfo,
    bond_provider_address: String,
) -> ContractResult<Response<NeutronMsg>> {
    cw_ownable::assert_owner(deps.storage, &info.sender)?;

    if BOND_PROVIDERS.get_all_providers(deps.storage)?.len() as u64 >= MAX_BOND_PROVIDERS {
        return Err(ContractError::MaxBondProvidersReached {});
    }

    let bond_provider_address = deps.api.addr_validate(&bond_provider_address)?;

    BOND_PROVIDERS.add(deps.storage, bond_provider_address.clone())?;

    Ok(response(
        "execute-add_bond_provider",
        CONTRACT_NAME,
        vec![attr("bond_provider_address", bond_provider_address)],
    ))
}

fn execute_remove_bond_provider(
    deps: DepsMut<NeutronQuery>,
    info: MessageInfo,
    bond_provider_address: String,
) -> ContractResult<Response<NeutronMsg>> {
    cw_ownable::assert_owner(deps.storage, &info.sender)?;

    let bond_provider_address = deps.api.addr_validate(&bond_provider_address)?;
    let bond_provider_can_be_removed_response: bool = deps
        .querier
        .query_wasm_smart(
            bond_provider_address.clone(),
            &drop_staking_base::msg::bond_provider::QueryMsg::CanBeRemoved {},
        )
        .unwrap();
    if !bond_provider_can_be_removed_response {
        return Err(ContractError::BondProviderBalanceNotEmpty {});
    }

    BOND_PROVIDERS.remove(deps.storage, bond_provider_address.clone())?;

    Ok(response(
        "execute-remove_bond_provider",
        CONTRACT_NAME,
        vec![attr("bond_provider_address", bond_provider_address)],
    ))
}

fn execute_set_pause(
    deps: DepsMut<NeutronQuery>,
    info: MessageInfo,
    pause: Pause,
) -> ContractResult<Response<NeutronMsg>> {
    cw_ownable::assert_owner(deps.storage, &info.sender)?;

    pause.bond.validate()?;
    pause.unbond.validate()?;
    pause.tick.validate()?;

    PAUSE.save(deps.storage, &pause)?;

    let attrs = vec![
        ("bond", pause.bond.to_string()),
        ("unbond", pause.unbond.to_string()),
        ("tick", pause.tick.to_string()),
    ];

    Ok(response("execute-set-pause", CONTRACT_NAME, attrs))
}

fn execute_process_emergency_batch(
    deps: DepsMut<NeutronQuery>,
    info: MessageInfo,
    env: Env,
    batch_id: u128,
    unbonded_amount: Uint128,
) -> ContractResult<Response<NeutronMsg>> {
    cw_ownable::assert_owner(deps.storage, &info.sender)?;
    ensure_ne!(
        unbonded_amount,
        Uint128::zero(),
        ContractError::UnbondedAmountZero {}
    );

    let mut batch = unbond_batches_map().load(deps.storage, batch_id)?;
    ensure_eq!(
        batch.status,
        UnbondBatchStatus::WithdrawnEmergency,
        ContractError::BatchNotWithdrawnEmergency {}
    );
    ensure!(
        batch.expected_native_asset_amount >= unbonded_amount,
        ContractError::UnbondedAmountTooHigh {}
    );

    let slashing_effect = Decimal::from_ratio(unbonded_amount, batch.expected_native_asset_amount);
    batch.status = UnbondBatchStatus::Withdrawn;
    batch.unbonded_amount = Some(unbonded_amount);
    batch.slashing_effect = Some(slashing_effect);
    batch.status_timestamps.withdrawn = Some(env.block.time.seconds());
    unbond_batches_map().save(deps.storage, batch_id, &batch)?;

    Ok(response(
        "execute-process_emergency_batch",
        CONTRACT_NAME,
        vec![
            attr("action", "process_emergency_batch"),
            attr("batch_id", batch_id.to_string()),
            attr("unbonded_amount", unbonded_amount),
            attr("slashing_effect", slashing_effect.to_string()),
        ],
    ))
}

fn execute_update_withdrawn_amount(
    deps: DepsMut<NeutronQuery>,
    _env: Env,
    info: MessageInfo,
    batch_id: u128,
    withdrawn_amount: Uint128,
) -> ContractResult<Response<NeutronMsg>> {
    let config = CONFIG.load(deps.storage)?;
    let addrs =
        drop_helpers::get_contracts!(deps, config.factory_contract, withdrawal_manager_contract);
    if info.sender != addrs.withdrawal_manager_contract {
        return Err(ContractError::Unauthorized {});
    }

    let mut batch = unbond_batches_map().load(deps.storage, batch_id)?;
    ensure_eq!(
        batch.status,
        UnbondBatchStatus::Withdrawn,
        ContractError::BatchNotWithdrawn {}
    );
    batch.withdrawn_amount = Some(batch.withdrawn_amount.unwrap_or_default() + withdrawn_amount);
    unbond_batches_map().save(deps.storage, batch_id, &batch)?;

    Ok(response(
        "execute-update_withdrawn_amount",
        CONTRACT_NAME,
        vec![attr("action", "update_withdrawn_amount")],
    ))
}

fn execute_puppeteer_hook(
    deps: DepsMut<NeutronQuery>,
    _env: Env,
    info: MessageInfo,
    msg: drop_puppeteer_base::peripheral_hook::ResponseHookMsg,
) -> ContractResult<Response<NeutronMsg>> {
    let config = CONFIG.load(deps.storage)?;
    let addrs = drop_helpers::get_contracts!(deps, config.factory_contract, puppeteer_contract);
    let allowed_senders: Vec<_> = vec![deps.api.addr_validate(&addrs.puppeteer_contract)?]
        .into_iter()
        .chain(BOND_PROVIDERS.get_all_providers(deps.as_ref().storage)?)
        .collect();

    ensure!(
        allowed_senders.contains(&info.sender),
        ContractError::Unauthorized {}
    );

    match msg.clone() {
        drop_puppeteer_base::peripheral_hook::ResponseHookMsg::Success(success_msg) => {
            LAST_ICA_CHANGE_HEIGHT.save(deps.storage, &success_msg.remote_height)?;
        }
        drop_puppeteer_base::peripheral_hook::ResponseHookMsg::Error(err_msg) => {
            match err_msg.transaction {
                drop_puppeteer_base::peripheral_hook::Transaction::Transfer { .. } // this one is for transfering non-native rewards
                | drop_puppeteer_base::peripheral_hook::Transaction::RedeemShares { .. }
                | drop_puppeteer_base::peripheral_hook::Transaction::ClaimRewardsAndOptionalyTransfer { .. } => { // this goes to idle and then ruled in tick_idle
                // IBC transfer for LSM shares and pending stake
                FSM.go_to(deps.storage, ContractState::Idle)?
            }
            drop_puppeteer_base::peripheral_hook::Transaction::IBCTransfer { reason, .. } => {
                if reason == IBCTransferReason::LSMShare {
                    FSM.go_to(deps.storage, ContractState::Idle)?;
                }
            }
                _ => {}
            }
        }
    }

    LAST_PUPPETEER_RESPONSE.save(deps.storage, &msg)?;

    Ok(response(
        "execute-puppeteer_hook",
        CONTRACT_NAME,
        vec![attr("action", "puppeteer_hook")],
    ))
}

fn execute_tick(
    mut deps: DepsMut<NeutronQuery>,
    env: Env,
    info: MessageInfo,
) -> ContractResult<Response<NeutronMsg>> {
    if is_paused!(PAUSE, deps, env, tick) {
        return Err(drop_helpers::pause::PauseError::Paused {}.into());
    }

    let current_state = FSM.get_current_state(deps.storage)?;
    let config = CONFIG.load(deps.storage)?;
    let addrs = drop_helpers::get_contracts!(deps, config.factory_contract, puppeteer_contract);

    check_latest_icq_responses(deps.as_ref(), addrs.puppeteer_contract)?;

    match current_state {
        ContractState::Idle => execute_tick_idle(deps.branch(), env, info, &config),
        //
        ContractState::Peripheral => execute_tick_peripheral(deps.branch(), env, info, &config),
        //
        ContractState::Claiming => execute_tick_claiming(deps.branch(), env, info, &config),
        ContractState::Unbonding => execute_tick_unbonding(deps.branch(), env, info, &config),
    }
}

fn execute_tick_idle(
    mut deps: DepsMut<NeutronQuery>,
    env: Env,
    info: MessageInfo,
    config: &Config,
) -> ContractResult<Response<NeutronMsg>> {
    let mut attrs = vec![attr("action", "tick_idle"), attr("knot", "000")];
    let last_idle_call = LAST_IDLE_CALL.load(deps.storage)?;
    let mut messages = vec![];
    cache_exchange_rate(deps.branch(), env.clone(), config)?;
    let addrs = drop_helpers::get_contracts!(
        deps,
        config.factory_contract,
        puppeteer_contract,
        validators_set_contract
    );
    attrs.push(attr("knot", "002"));
    attrs.push(attr("knot", "003"));
    if env.block.time.seconds() - last_idle_call < config.idle_min_interval {
        let provider = BOND_PROVIDERS.next(deps.storage)?;

        let can_process_on_idle = deps.querier.query_wasm_smart::<bool>(
            provider.to_string(),
            &drop_staking_base::msg::bond_provider::QueryMsg::CanProcessOnIdle {},
        );

        if can_process_on_idle.unwrap_or(false) {
            attrs.push(attr("knot", "036")); // provider can process on idle
            attrs.push(attr("used_bond_provider", provider.to_string()));
            let msg = CosmosMsg::Wasm(WasmMsg::Execute {
                contract_addr: provider.to_string(),
                msg: to_json_binary(
                    &drop_staking_base::msg::bond_provider::ExecuteMsg::ProcessOnIdle {},
                )?,
                funds: info.funds.clone(),
            });

            messages.push(msg);

            FSM.go_to(deps.storage, ContractState::Peripheral)?;
        }
    } else {
        LAST_IDLE_CALL.save(deps.storage, &env.block.time.seconds())?;
        attrs.push(attr("knot", "004"));
        let unbonding_batches = unbond_batches_map()
            .idx
            .status
            .prefix(UnbondBatchStatus::Unbonding as u8)
            .range(deps.storage, None, None, Order::Ascending)
            .collect::<StdResult<Vec<_>>>()?;
        attrs.push(attr("knot", "005"));
        ensure!(
            !is_unbonding_time_close(
                &unbonding_batches,
                env.block.time.seconds(),
                config.unbonding_safe_period
            ),
            ContractError::UnbondingTimeIsClose {}
        );

        let pump_ica_address = config
            .pump_ica_address
            .clone()
            .ok_or(ContractError::PumpIcaAddressIsNotSet {})?;
        let (ica_balance, _remote_height, ica_balance_local_time) = get_ica_balance_by_denom(
            deps.as_ref(),
            &addrs.puppeteer_contract,
            &config.remote_denom,
            true,
        )?;

        let unbonded_batches = if !unbonding_batches.is_empty() {
            unbonding_batches
                .into_iter()
                .filter(|(_id, batch)| {
                    batch.expected_release_time <= env.block.time.seconds()
                        && batch.expected_release_time < ica_balance_local_time
                })
                .collect::<Vec<_>>()
        } else {
            vec![]
        };

        attrs.push(attr("knot", "007"));
        let transfer: Option<TransferReadyBatchesMsg> = match unbonded_batches.len() {
            0 => None, // we have nothing to do
            1 => {
                let (id, mut unbonding_batch) = unbonded_batches
                    .into_iter()
                    // `.next().unwrap()` is safe to call since in this match arm
                    // `unbonding_batches` always has only 1 item
                    .next()
                    .unwrap();

                let (unbonded_amount, slashing_effect) =
                    if ica_balance < unbonding_batch.expected_native_asset_amount {
                        (
                            ica_balance,
                            Decimal::from_ratio(
                                ica_balance,
                                unbonding_batch.expected_native_asset_amount,
                            ),
                        )
                    } else {
                        (unbonding_batch.expected_native_asset_amount, Decimal::one())
                    };
                unbonding_batch.unbonded_amount = Some(unbonded_amount);
                unbonding_batch.slashing_effect = Some(slashing_effect);
                unbonding_batch.status = UnbondBatchStatus::Withdrawing;
                unbonding_batch.status_timestamps.withdrawing = Some(env.block.time.seconds());
                unbond_batches_map().save(deps.storage, id, &unbonding_batch)?;
                attrs.push(attr("knot", "008"));
                Some(TransferReadyBatchesMsg {
                    batch_ids: vec![id],
                    emergency: false,
                    amount: unbonded_amount,
                    recipient: pump_ica_address,
                })
            }
            _ => {
                let total_native_asset_expected_amount: Uint128 = unbonded_batches
                    .iter()
                    .map(|(_id, batch)| batch.expected_native_asset_amount)
                    .sum();
                let (emergency, recipient, amount) =
                    if ica_balance < total_native_asset_expected_amount {
                        (
                            true,
                            config
                                .emergency_address
                                .clone()
                                .ok_or(ContractError::EmergencyAddressIsNotSet {})?,
                            ica_balance,
                        )
                    } else {
                        (false, pump_ica_address, total_native_asset_expected_amount)
                    };
                let mut batch_ids = vec![];
                for (id, mut batch) in unbonded_batches {
                    batch_ids.push(id);
                    if emergency {
                        batch.unbonded_amount = None;
                        batch.slashing_effect = None;
                        batch.status = UnbondBatchStatus::WithdrawingEmergency;
                        batch.status_timestamps.withdrawing_emergency =
                            Some(env.block.time.seconds());
                    } else {
                        batch.unbonded_amount = Some(batch.expected_native_asset_amount);
                        batch.slashing_effect = Some(Decimal::one());
                        batch.status = UnbondBatchStatus::Withdrawing;
                        batch.status_timestamps.withdrawing = Some(env.block.time.seconds());
                    }
                    unbond_batches_map().save(deps.storage, id, &batch)?;
                }
                attrs.push(attr("knot", "048"));
                Some(TransferReadyBatchesMsg {
                    batch_ids,
                    emergency,
                    amount,
                    recipient,
                })
            }
        };

        let validators: Vec<ValidatorInfo> = deps.querier.query_wasm_smart(
            addrs.validators_set_contract.to_string(),
            &drop_staking_base::msg::validatorset::QueryMsg::Validators {},
        )?;

        let delegations_response = deps
            .querier
            .query_wasm_smart::<drop_staking_base::msg::puppeteer::DelegationsResponse>(
            addrs.puppeteer_contract.to_string(),
            &drop_puppeteer_base::msg::QueryMsg::Extension {
                msg: drop_staking_base::msg::puppeteer::QueryExtMsg::Delegations {},
            },
        )?;

        attrs.push(attr("knot", "009"));
        ensure!(
            (env.block.height - delegations_response.local_height) <= config.icq_update_delay,
            ContractError::PuppeteerDelegationsOutdated {
                ica_height: env.block.height,
                control_height: delegations_response.local_height
            }
        );

        let validators_map = validators
            .iter()
            .map(|v| (v.valoper_address.clone(), v))
            .collect::<std::collections::HashMap<_, _>>();
        let validators_to_claim = delegations_response
            .delegations
            .delegations
            .iter()
            .filter(|d| validators_map.get(&d.validator).map_or(false, |_| true))
            .map(|d| d.validator.clone())
            .collect::<Vec<_>>();

        attrs.push(attr("knot", "010"));
        if !validators_to_claim.is_empty() {
            attrs.push(attr("validators_to_claim", validators_to_claim.join(",")));
            messages.push(CosmosMsg::Wasm(WasmMsg::Execute {
                contract_addr: addrs.puppeteer_contract.to_string(),
                msg: to_json_binary(
                    &drop_staking_base::msg::puppeteer::ExecuteMsg::ClaimRewardsAndOptionalyTransfer {
                        validators: validators_to_claim,
                        transfer,
                        reply_to: env.contract.address.to_string(),
                    },
                )?,
                funds: info.funds,
            }));
            attrs.push(attr("knot", "011"));
            FSM.go_to(deps.storage, ContractState::Claiming)?;
            attrs.push(attr("knot", "012"));
            attrs.push(attr("state", "claiming"));
        }
    }

    Ok(response("execute-tick_idle", CONTRACT_NAME, attrs).add_messages(messages))
}

fn execute_tick_peripheral(
    deps: DepsMut<NeutronQuery>,
    _env: Env,
    _info: MessageInfo,
    config: &Config,
) -> ContractResult<Response<NeutronMsg>> {
    let mut attrs = vec![attr("action", "tick_peripheral")];
    let res = get_received_puppeteer_response(deps.as_ref())?;
    let addrs = drop_helpers::get_contracts!(deps, config.factory_contract, puppeteer_contract);
    if let drop_puppeteer_base::peripheral_hook::ResponseHookMsg::Success(msg) = res {
        match msg.transaction {
            drop_puppeteer_base::peripheral_hook::Transaction::RedeemShares { .. } => {
                attrs.push(attr("knot", "037"))
            }
            drop_puppeteer_base::peripheral_hook::Transaction::IBCTransfer { .. } => {
                attrs.push(attr("knot", "038"));
            }
            drop_puppeteer_base::peripheral_hook::Transaction::Stake { .. } => {
                attrs.push(attr("knot", "039"));
            }
            _ => {}
        }

        let balances_response: drop_staking_base::msg::puppeteer::BalancesResponse =
            deps.querier.query_wasm_smart(
                addrs.puppeteer_contract.to_string(),
                &drop_puppeteer_base::msg::QueryMsg::Extension {
                    msg: drop_staking_base::msg::puppeteer::QueryExtMsg::Balances {},
                },
            )?;
        if msg.remote_height > balances_response.remote_height {
            return Err(ContractError::PuppeteerBalanceOutdated {
                ica_height: msg.remote_height,
                control_height: balances_response.remote_height,
            });
        }
    }
    LAST_PUPPETEER_RESPONSE.remove(deps.storage);

    FSM.go_to(deps.storage, ContractState::Idle)?;
    attrs.push(attr("knot", "000"));
    attrs.push(attr("state", "idle"));

    Ok(response("execute-tick_peripheral", CONTRACT_NAME, attrs))
}

fn execute_tick_claiming(
    mut deps: DepsMut<NeutronQuery>,
    env: Env,
    info: MessageInfo,
    config: &Config,
) -> ContractResult<Response<NeutronMsg>> {
    let mut attrs = vec![attr("action", "tick_claiming")];
    attrs.push(attr("knot", "012"));
    let response_msg = get_received_puppeteer_response(deps.as_ref())?;
    LAST_PUPPETEER_RESPONSE.remove(deps.storage);
    let mut messages = vec![];
    match response_msg {
        drop_puppeteer_base::peripheral_hook::ResponseHookMsg::Success(success_msg) => {
            attrs.push(attr("knot", "047"));
            match success_msg.transaction {
                drop_puppeteer_base::peripheral_hook::Transaction::ClaimRewardsAndOptionalyTransfer {
                    transfer,
                    ..
                } => {
                    attrs.push(attr("knot", "013"));
                    if let Some(transfer) = transfer {
                        for id in transfer.batch_ids {
                            let mut batch = unbond_batches_map().load(deps.storage, id)?;
                            attrs.push(attr("batch_id", id.to_string()));
                            if transfer.emergency {
                                batch.status = UnbondBatchStatus::WithdrawnEmergency;
                                batch.status_timestamps.withdrawing_emergency =
                                    Some(env.block.time.seconds());
                                attrs.push(attr("unbond_batch_status", "withdrawn_emergency"));
                            } else {
                                batch.status = UnbondBatchStatus::Withdrawn;
                                batch.status_timestamps.withdrawn = Some(env.block.time.seconds());
                                attrs.push(attr("unbond_batch_status", "withdrawn"));
                            }
                            attrs.push(attr("knot", "014"));
                            unbond_batches_map().save(deps.storage, id, &batch)?;
                        }
                    }
                }
                _ => return Err(ContractError::InvalidTransaction {}),
            }
        }
        drop_puppeteer_base::peripheral_hook::ResponseHookMsg::Error(err) => {
            attrs.push(attr("error_on_claiming", format!("{:?}", err)));
            match err.transaction {
                drop_puppeteer_base::peripheral_hook::Transaction::ClaimRewardsAndOptionalyTransfer {
                    transfer,
                    ..
                } => {
                    FSM.go_to(deps.storage, ContractState::Idle)?;
                    attrs.push(attr("knot", "050"));
                    attrs.push(attr("knot", "000"));
                    // revert batch status if there was a transfer of unbonded batches
                    if let Some(transfer) = transfer {
                        for id in transfer.batch_ids {
                            let mut batch = unbond_batches_map().load(deps.storage, id)?;
                            batch.status = UnbondBatchStatus::Unbonding;
                            unbond_batches_map().save(deps.storage, id, &batch)?;
                        }
                    }
                    return Ok(response("execute-tick_claiming", CONTRACT_NAME, attrs));
                }
                _ => return Err(ContractError::InvalidTransaction {}),
            }
        }
    }
    attrs.push(attr("knot", "015"));
    if let Some(unbond_message) = get_unbonding_msg(deps.branch(), &env, config, &info, &mut attrs)?
    {
        messages.push(unbond_message);
        attrs.push(attr("knot", "028"));
        FSM.go_to(deps.storage, ContractState::Unbonding)?;
        attrs.push(attr("knot", "029"));
        attrs.push(attr("state", "unbonding"));
    } else {
        FSM.go_to(deps.storage, ContractState::Idle)?;
        attrs.push(attr("knot", "000"));
        attrs.push(attr("state", "idle"));
    }

    Ok(response("execute-tick_claiming", CONTRACT_NAME, attrs).add_messages(messages))
}

fn execute_tick_unbonding(
    deps: DepsMut<NeutronQuery>,
    env: Env,
    _info: MessageInfo,
    config: &Config,
) -> ContractResult<Response<NeutronMsg>> {
    let mut attrs = vec![attr("action", "tick_unbonding"), attr("knot", "029")];
    let res = get_received_puppeteer_response(deps.as_ref())?;
    match res {
        drop_puppeteer_base::peripheral_hook::ResponseHookMsg::Success(response) => {
            match response.transaction {
                drop_puppeteer_base::peripheral_hook::Transaction::Undelegate {
                    batch_id, ..
                } => {
                    LAST_PUPPETEER_RESPONSE.remove(deps.storage);
                    attrs.push(attr("batch_id", batch_id.to_string()));
                    let mut unbond = unbond_batches_map().load(deps.storage, batch_id)?;
                    unbond.status = UnbondBatchStatus::Unbonding;
                    unbond.status_timestamps.unbonding = Some(env.block.time.seconds());
                    unbond.expected_release_time =
                        env.block.time.seconds() + config.unbonding_period;
                    unbond_batches_map().save(deps.storage, batch_id, &unbond)?;
                    FAILED_BATCH_ID.remove(deps.storage);
                    attrs.push(attr("knot", "030"));
                    attrs.push(attr("unbonding", "success"));
                }
                _ => return Err(ContractError::InvalidTransaction {}),
            }
        }
        drop_puppeteer_base::peripheral_hook::ResponseHookMsg::Error(response) => match response
            .transaction
        {
            drop_puppeteer_base::peripheral_hook::Transaction::Undelegate { batch_id, .. } => {
                LAST_PUPPETEER_RESPONSE.remove(deps.storage);
                attrs.push(attr("batch_id", batch_id.to_string()));
                let mut unbond = unbond_batches_map().load(deps.storage, batch_id)?;
                unbond.status = UnbondBatchStatus::UnbondFailed;
                unbond.status_timestamps.unbond_failed = Some(env.block.time.seconds());
                unbond_batches_map().save(deps.storage, batch_id, &unbond)?;
                FAILED_BATCH_ID.save(deps.storage, &batch_id)?;
                attrs.push(attr("unbonding", "failed"));
                attrs.push(attr("knot", "031"));
            }
            _ => return Err(ContractError::InvalidTransaction {}),
        },
    }
    FSM.go_to(deps.storage, ContractState::Idle)?;
    attrs.push(attr("knot", "000"));
    attrs.push(attr("state", "idle"));
    Ok(response("execute-tick_unbonding", CONTRACT_NAME, attrs))
}

fn execute_bond(
    deps: DepsMut<NeutronQuery>,
    info: MessageInfo,
    env: Env,
    receiver: Option<String>,
    r#ref: Option<String>,
) -> ContractResult<Response<NeutronMsg>> {
    if is_paused!(PAUSE, deps, env, bond) {
        return Err(drop_helpers::pause::PauseError::Paused {}.into());
    }

    let config = CONFIG.load(deps.storage)?;
    let bonded_coin = cw_utils::one_coin(&info)?;
    let addrs = drop_helpers::get_contracts!(deps, config.factory_contract, token_contract);
    let Coin { amount, denom } = bonded_coin.clone();
    let mut msgs = vec![];
    let mut attrs = vec![attr("action", "bond")];
    let exchange_rate = query_exchange_rate(deps.as_ref(), &config)?;
    attrs.push(attr("exchange_rate", exchange_rate.to_string()));

    let bond_providers = BOND_PROVIDERS.get_all_providers(deps.as_ref().storage)?;
    let mut bonded = false;
    for provider in bond_providers {
        let can_bond = deps.querier.query_wasm_smart::<bool>(
            provider.to_string(),
            &drop_staking_base::msg::bond_provider::QueryMsg::CanBond {
                denom: denom.clone(),
            },
        );
        if can_bond.unwrap_or(false) {
            attrs.push(attr("used_bond_provider", provider.to_string()));
            let issue_amount: Uint128 = deps.querier.query_wasm_smart(
                provider.to_string(),
                &drop_staking_base::msg::bond_provider::QueryMsg::TokensAmount {
                    coin: Coin::new(amount.u128(), denom.clone()),
                    exchange_rate,
                },
            )?;
            attrs.push(attr("issue_amount", issue_amount.to_string()));

            let msg = CosmosMsg::Wasm(WasmMsg::Execute {
                contract_addr: provider.to_string(),
                msg: to_json_binary(&drop_staking_base::msg::bond_provider::ExecuteMsg::Bond {})?,
                funds: vec![Coin::new(amount.u128(), denom.clone())],
            });

            msgs.push(msg);

            let receiver = receiver.clone().map_or(
                Ok::<String, ContractError>(info.sender.to_string()),
                |a| {
                    deps.api.addr_validate(&a)?;
                    Ok(a)
                },
            )?;
            attrs.push(attr("receiver", receiver.clone()));
            if let Some(r#ref) = r#ref.clone() {
                if !r#ref.is_empty() {
                    attrs.push(attr("ref", r#ref));
                }
            }
            msgs.push(CosmosMsg::Wasm(WasmMsg::Execute {
                contract_addr: addrs.token_contract.to_string(),
                msg: to_json_binary(&TokenExecuteMsg::Mint {
                    amount: issue_amount,
                    receiver,
                })?,
                funds: vec![],
            }));

            let bond_hooks = BOND_HOOKS.load(deps.storage)?;
            if !bond_hooks.is_empty() {
                let hook_msg = BondHook {
                    amount: bonded_coin.amount,
                    denom: bonded_coin.denom,
                    sender: info.sender,
                    dasset_minted: issue_amount,
                    r#ref,
                };
                for hook in bond_hooks {
                    let msg = WasmMsg::Execute {
                        contract_addr: hook.into_string(),
                        msg: to_json_binary(&BondCallback::BondCallback(hook_msg.clone()))?,
                        funds: vec![],
                    };
                    msgs.push(msg.into());
                }
            }

            bonded = true;
            break;
        }
    }

    ensure!(
        bonded,
        ContractError::BondProviderError {
            message: "No sufficient bond provider found".into()
        }
    );

    Ok(response("execute-bond", CONTRACT_NAME, attrs).add_messages(msgs))
}

fn execute_update_config(
    deps: DepsMut<NeutronQuery>,
    info: MessageInfo,
    new_config: ConfigOptional,
) -> ContractResult<Response<NeutronMsg>> {
    let mut config = CONFIG.load(deps.storage)?;
    cw_ownable::assert_owner(deps.storage, &info.sender)?;
    let mut attrs = vec![attr("action", "update_config")];
    if let Some(factory_contract) = new_config.factory_contract {
        config.factory_contract = deps.api.addr_validate(&factory_contract)?;
        attrs.push(attr("factory_contract", factory_contract));
    }
    if let Some(pump_ica_address) = new_config.pump_ica_address {
        attrs.push(attr("pump_address", &pump_ica_address));
        config.pump_ica_address = Some(pump_ica_address);
    }
    if let Some(remote_denom) = new_config.remote_denom {
        attrs.push(attr("remote_denom", &remote_denom));
        config.remote_denom = remote_denom;
    }
    if let Some(base_denom) = new_config.base_denom {
        attrs.push(attr("base_denom", &base_denom));
        config.base_denom = base_denom;
    }
    if let Some(idle_min_interval) = new_config.idle_min_interval {
        attrs.push(attr("idle_min_interval", idle_min_interval.to_string()));
        config.idle_min_interval = idle_min_interval;
    }
    if let Some(unbonding_period) = new_config.unbonding_period {
        attrs.push(attr("unbonding_period", unbonding_period.to_string()));
        config.unbonding_period = unbonding_period;
    }
    if let Some(unbonding_safe_period) = new_config.unbonding_safe_period {
        attrs.push(attr(
            "unbonding_safe_period",
            unbonding_safe_period.to_string(),
        ));
        config.unbonding_safe_period = unbonding_safe_period;
    }
    if let Some(unbond_batch_switch_time) = new_config.unbond_batch_switch_time {
        attrs.push(attr(
            "unbond_batch_switch_time",
            unbond_batch_switch_time.to_string(),
        ));
        config.unbond_batch_switch_time = unbond_batch_switch_time;
    }

    if let Some(emergency_address) = new_config.emergency_address {
        attrs.push(attr("emergency_address", &emergency_address));
        config.emergency_address = Some(emergency_address);
    }

    CONFIG.save(deps.storage, &config)?;

    Ok(response("execute-update_config", CONTRACT_NAME, attrs))
}

fn execute_unbond(
    deps: DepsMut<NeutronQuery>,
    info: MessageInfo,
    env: Env,
) -> ContractResult<Response<NeutronMsg>> {
    if is_paused!(PAUSE, deps, env, unbond) {
        return Err(drop_helpers::pause::PauseError::Paused {}.into());
    }

    let attrs = vec![attr("action", "unbond")];
    let unbond_batch_id = UNBOND_BATCH_ID.load(deps.storage)?;
    let config = CONFIG.load(deps.storage)?;
    let ld_denom = LD_DENOM.load(deps.storage)?;
    let dasset_amount = cw_utils::must_pay(&info, &ld_denom)?;
    let addrs = drop_helpers::get_contracts!(
        deps,
        config.factory_contract,
        withdrawal_voucher_contract,
        token_contract
    );
    let mut unbond_batch = unbond_batches_map().load(deps.storage, unbond_batch_id)?;
    unbond_batch.total_unbond_items += 1;
    unbond_batch.total_dasset_amount_to_withdraw += dasset_amount;
    unbond_batches_map().save(deps.storage, unbond_batch_id, &unbond_batch)?;

    let extension = Some(Metadata {
        description: Some("Withdrawal voucher".into()),
        name: "LDV voucher".to_string(),
        batch_id: unbond_batch_id.to_string(),
        amount: dasset_amount,
        attributes: Some(vec![
            Trait {
                display_type: None,
                trait_type: "unbond_batch_id".to_string(),
                value: unbond_batch_id.to_string(),
            },
            Trait {
                display_type: None,
                trait_type: "received_amount".to_string(),
                value: dasset_amount.to_string(),
            },
        ]),
    });

    let msgs = vec![
        CosmosMsg::Wasm(WasmMsg::Execute {
            contract_addr: addrs.withdrawal_voucher_contract,
            msg: to_json_binary(&VoucherExecuteMsg::Mint {
                owner: info.sender.to_string(),
                token_id: unbond_batch_id.to_string()
                    + "_"
                    + info.sender.to_string().as_str()
                    + "_"
                    + &unbond_batch.total_unbond_items.to_string(),
                token_uri: None,
                extension,
            })?,
            funds: vec![],
        }),
        CosmosMsg::Wasm(WasmMsg::Execute {
            contract_addr: addrs.token_contract,
            msg: to_json_binary(&TokenExecuteMsg::Burn {})?,
            funds: vec![Coin {
                denom: ld_denom,
                amount: dasset_amount,
            }],
        }),
    ];
    Ok(response("execute-unbond", CONTRACT_NAME, attrs).add_messages(msgs))
}

fn check_latest_icq_responses(
    deps: Deps<NeutronQuery>,
    puppeteer_contract: String,
) -> ContractResult<Response<NeutronMsg>> {
    let last_ica_balance_change_height = LAST_ICA_CHANGE_HEIGHT.load(deps.storage)?;

    let balances_response: drop_staking_base::msg::puppeteer::BalancesResponse =
        deps.querier.query_wasm_smart(
            puppeteer_contract.to_string(),
            &drop_puppeteer_base::msg::QueryMsg::Extension {
                msg: drop_staking_base::msg::puppeteer::QueryExtMsg::Balances {},
            },
        )?;

    ensure!(
        last_ica_balance_change_height <= balances_response.remote_height,
        ContractError::PuppeteerBalanceOutdated {
            ica_height: last_ica_balance_change_height,
            control_height: balances_response.remote_height
        }
    );

    let delegations_response: drop_staking_base::msg::puppeteer::DelegationsResponse =
        deps.querier.query_wasm_smart(
            puppeteer_contract,
            &drop_puppeteer_base::msg::QueryMsg::Extension {
                msg: drop_staking_base::msg::puppeteer::QueryExtMsg::Delegations {},
            },
        )?;

    ensure!(
        last_ica_balance_change_height <= delegations_response.remote_height,
        ContractError::PuppeteerDelegationsOutdated {
            ica_height: last_ica_balance_change_height,
            control_height: delegations_response.remote_height
        }
    );

    Ok(Response::new())
}

fn get_unbonding_msg<T>(
    deps: DepsMut<NeutronQuery>,
    env: &Env,
    config: &Config,
    info: &MessageInfo,
    attrs: &mut Vec<cosmwasm_std::Attribute>,
) -> ContractResult<Option<CosmosMsg<T>>> {
    let addrs = drop_helpers::get_contracts!(
        deps,
        config.factory_contract,
        strategy_contract,
        puppeteer_contract
    );
    let funds = info.funds.clone();
    attrs.push(attr("knot", "024"));
    let (batch_id, processing_failed_batch) = match FAILED_BATCH_ID.may_load(deps.storage)? {
        Some(batch_id) => (batch_id, true),
        None => (UNBOND_BATCH_ID.load(deps.storage)?, false),
    };
    let mut unbond = unbond_batches_map().load(deps.storage, batch_id)?;
    if processing_failed_batch {
        attrs.push(attr("knot", "025"));
    } else {
        attrs.push(attr("knot", "026"));
    }
    attrs.push(attr("knot", "027"));
    if (unbond.status_timestamps.new + config.unbond_batch_switch_time < env.block.time.seconds())
        && unbond.total_unbond_items != 0
        && !unbond.total_dasset_amount_to_withdraw.is_zero()
    {
        let current_exchange_rate = query_exchange_rate(deps.as_ref(), config)?;
        attrs.push(attr("exchange_rate", current_exchange_rate.to_string()));
        let expected_native_asset_amount =
            unbond.total_dasset_amount_to_withdraw * current_exchange_rate;

        let calc_withdraw_query_result: Result<Vec<(String, Uint128)>, StdError> =
            deps.querier.query_wasm_smart(
                addrs.strategy_contract,
                &drop_staking_base::msg::strategy::QueryMsg::CalcWithdraw {
                    withdraw: expected_native_asset_amount,
                },
            );

        if calc_withdraw_query_result.is_err() {
            return Ok(None);
        }

        let undelegations: Vec<(String, Uint128)> = calc_withdraw_query_result?;

        attrs.push(attr("knot", "045"));
        unbond.status = UnbondBatchStatus::UnbondRequested;
        unbond.status_timestamps.unbond_requested = Some(env.block.time.seconds());
        unbond.expected_native_asset_amount = expected_native_asset_amount;
        unbond_batches_map().save(deps.storage, batch_id, &unbond)?;

        attrs.push(attr("knot", "049"));
        if !processing_failed_batch {
            attrs.push(attr("knot", "046"));
            UNBOND_BATCH_ID.save(deps.storage, &(batch_id + 1))?;
            unbond_batches_map().save(
                deps.storage,
                batch_id + 1,
                &new_unbond(env.block.time.seconds()),
            )?;
        }
        Ok(Some(CosmosMsg::Wasm(WasmMsg::Execute {
            contract_addr: addrs.puppeteer_contract,
            msg: to_json_binary(&drop_staking_base::msg::puppeteer::ExecuteMsg::Undelegate {
                items: undelegations,
                batch_id,
                reply_to: env.contract.address.to_string(),
            })?,
            funds,
        })))
    } else {
        Ok(None)
    }
}

fn get_received_puppeteer_response(
    deps: Deps<NeutronQuery>,
) -> ContractResult<drop_puppeteer_base::peripheral_hook::ResponseHookMsg> {
    LAST_PUPPETEER_RESPONSE
        .load(deps.storage)
        .map_err(|_| ContractError::PuppeteerResponseIsNotReceived {})
}

fn is_unbonding_time_close(
    unbonding_batches: &[(u128, UnbondBatch)],
    now: u64,
    safe_period: u64,
) -> bool {
    for (_id, unbond_batch) in unbonding_batches {
        let expected = unbond_batch.expected_release_time;
        if (now < expected) && (now > expected - safe_period) {
            return true;
        }
    }
    false
}

fn get_ica_balance_by_denom<T: CustomQuery>(
    deps: Deps<T>,
    puppeteer_contract: &str,
    remote_denom: &str,
    can_be_zero: bool,
) -> ContractResult<(Uint128, u64, u64)> {
    let balances_response: drop_staking_base::msg::puppeteer::BalancesResponse =
        deps.querier.query_wasm_smart(
            puppeteer_contract.to_string(),
            &drop_puppeteer_base::msg::QueryMsg::Extension {
                msg: drop_staking_base::msg::puppeteer::QueryExtMsg::Balances {},
            },
        )?;

    let last_ica_balance_change_height = LAST_ICA_CHANGE_HEIGHT.load(deps.storage)?;
    ensure!(
        last_ica_balance_change_height <= balances_response.remote_height,
        ContractError::PuppeteerBalanceOutdated {
            ica_height: last_ica_balance_change_height,
            control_height: balances_response.remote_height
        }
    );

    let balance = balances_response.balances.coins.iter().find_map(|c| {
        if c.denom == remote_denom {
            Some(c.amount)
        } else {
            None
        }
    });

    Ok((
        match can_be_zero {
            true => balance.unwrap_or(Uint128::zero()),
            false => balance.ok_or(ContractError::ICABalanceZero {})?,
        },
        balances_response.remote_height,
        balances_response.timestamp.seconds(),
    ))
}

fn new_unbond(now: u64) -> UnbondBatch {
    UnbondBatch {
        total_dasset_amount_to_withdraw: Uint128::zero(),
        expected_native_asset_amount: Uint128::zero(),
        total_unbond_items: 0,
        status: UnbondBatchStatus::New,
        expected_release_time: 0,
        slashing_effect: None,
        unbonded_amount: None,
        withdrawn_amount: None,
        status_timestamps: UnbondBatchStatusTimestamps {
            new: now,
            unbond_requested: None,
            unbond_failed: None,
            unbonding: None,
            withdrawing: None,
            withdrawn: None,
            withdrawing_emergency: None,
            withdrawn_emergency: None,
        },
    }
}

#[cfg_attr(not(feature = "library"), cosmwasm_std::entry_point)]
pub fn migrate(
    deps: DepsMut<NeutronQuery>,
    _env: Env,
    _msg: MigrateMsg,
) -> ContractResult<Response<NeutronMsg>> {
    let contract_version_metadata = cw2::get_contract_version(deps.storage)?;
    let storage_contract_name = contract_version_metadata.contract.as_str();
    if storage_contract_name != CONTRACT_NAME {
        return Err(ContractError::MigrationError {
            storage_contract_name: storage_contract_name.to_string(),
            contract_name: CONTRACT_NAME.to_string(),
        });
    }

    let storage_version: semver::Version = contract_version_metadata.version.parse()?;
    let version: semver::Version = CONTRACT_VERSION.parse()?;

    if storage_version < version {
        cw2::set_contract_version(deps.storage, CONTRACT_NAME, CONTRACT_VERSION)?;
<<<<<<< HEAD

        let mut new_pause_state = Pause::default();
        if drop_helpers::pause::is_paused(deps.storage)? {
            drop_helpers::pause::unpause(deps.storage);
            new_pause_state.tick = true;
        }
        PAUSE.save(deps.storage, &new_pause_state)?;

        #[cosmwasm_schema::cw_serde]
        pub struct OldConfig {
            pub factory_contract: Addr,
            pub base_denom: String,
            pub remote_denom: String,
            pub idle_min_interval: u64,
            pub unbonding_period: u64,
            pub unbonding_safe_period: u64,
            pub unbond_batch_switch_time: u64,
            pub pump_ica_address: Option<String>,
            pub transfer_channel_id: String,
            pub emergency_address: Option<String>,
            pub icq_update_delay: u64,
        }

        let old_config = Item::<OldConfig>::new("config").load(deps.storage)?;
        let new_config = Config {
            factory_contract: old_config.factory_contract,
            remote_denom: old_config.remote_denom,
            base_denom: old_config.base_denom,
            emergency_address: old_config.emergency_address,
            pump_ica_address: old_config.pump_ica_address,
            idle_min_interval: old_config.idle_min_interval,
            unbonding_period: old_config.unbonding_period,
            icq_update_delay: old_config.icq_update_delay,
            unbond_batch_switch_time: old_config.unbond_batch_switch_time,
            unbonding_safe_period: old_config.unbonding_safe_period,
        };
        CONFIG.save(deps.storage, &new_config)?;

=======
        deps.storage.remove("pause".as_bytes());
        PAUSE.save(deps.storage, &Pause::default())?;
>>>>>>> d38347e8
        BOND_HOOKS.save(deps.storage, &vec![])?;
    }

    Ok(Response::new())
}<|MERGE_RESOLUTION|>--- conflicted
+++ resolved
@@ -3,13 +3,8 @@
     CosmosMsg, CustomQuery, Decimal, Deps, DepsMut, Env, MessageInfo, Order, QueryRequest,
     Response, StdError, StdResult, Uint128, Uint64, WasmMsg,
 };
-<<<<<<< HEAD
-use cw_storage_plus::{Bound, Item};
-use drop_helpers::answer::response;
-=======
 use cw_storage_plus::Bound;
 use drop_helpers::{answer::response, is_paused};
->>>>>>> d38347e8
 use drop_puppeteer_base::{msg::TransferReadyBatchesMsg, peripheral_hook::IBCTransferReason};
 use drop_staking_base::{
     error::core::{ContractError, ContractResult},
@@ -1419,7 +1414,6 @@
 
     if storage_version < version {
         cw2::set_contract_version(deps.storage, CONTRACT_NAME, CONTRACT_VERSION)?;
-<<<<<<< HEAD
 
         let mut new_pause_state = Pause::default();
         if drop_helpers::pause::is_paused(deps.storage)? {
@@ -1458,10 +1452,6 @@
         };
         CONFIG.save(deps.storage, &new_config)?;
 
-=======
-        deps.storage.remove("pause".as_bytes());
-        PAUSE.save(deps.storage, &Pause::default())?;
->>>>>>> d38347e8
         BOND_HOOKS.save(deps.storage, &vec![])?;
     }
 
