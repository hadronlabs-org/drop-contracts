--- conflicted
+++ resolved
@@ -122,10 +122,11 @@
 }
 
 fn query_total_bonded(deps: Deps<NeutronQuery>, config: &Config) -> ContractResult<Uint128> {
+    let addrs = drop_helpers::get_contracts!(deps, config.factory_contract, puppeteer_contract);
     let delegations_response = deps
         .querier
         .query_wasm_smart::<drop_staking_base::msg::puppeteer::DelegationsResponse>(
-        &config.puppeteer_contract,
+        &addrs.puppeteer_contract,
         &drop_puppeteer_base::msg::QueryMsg::Extension {
             msg: drop_staking_base::msg::puppeteer::QueryExtMsg::Delegations {},
         },
@@ -1152,16 +1153,12 @@
     let config = CONFIG.load(deps.storage)?;
     let ld_denom = LD_DENOM.load(deps.storage)?;
     let dasset_amount = cw_utils::must_pay(&info, &ld_denom)?;
-<<<<<<< HEAD
-=======
     let addrs = drop_helpers::get_contracts!(
         deps,
         config.factory_contract,
         withdrawal_voucher_contract,
         token_contract
     );
-    BONDED_AMOUNT.update(deps.storage, |total| StdResult::Ok(total - dasset_amount))?;
->>>>>>> 0c33d98f
     let mut unbond_batch = unbond_batches_map().load(deps.storage, unbond_batch_id)?;
     unbond_batch.total_unbond_items += 1;
     unbond_batch.total_dasset_amount_to_withdraw += dasset_amount;
