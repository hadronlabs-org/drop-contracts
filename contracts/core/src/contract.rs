use crate::error::{ContractError, ContractResult};
use cosmwasm_schema::cw_serde;
use cosmwasm_std::{
    attr, ensure, ensure_eq, ensure_ne, entry_point, to_json_binary, Addr, Attribute, BankQuery,
    Binary, Coin, CosmosMsg, CustomQuery, Decimal, Deps, DepsMut, Env, MessageInfo, Order,
    QueryRequest, Response, StdError, StdResult, Timestamp, Uint128, WasmMsg,
};
use cw2::set_contract_version;
use lido_helpers::answer::response;
use lido_puppeteer_base::msg::TransferReadyBatchMsg;
use lido_puppeteer_base::state::RedeemShareItem;
use lido_staking_base::state::core::{
    unbond_batches_map, Config, ConfigOptional, ContractState, FeeItem, NonNativeRewardsItem,
<<<<<<< HEAD
    UnbondBatch, UnbondBatchStatus, UnbondItem, COLLECTED_FEES, CONFIG, FAILED_BATCH_ID, FSM,
    LAST_ICA_BALANCE_CHANGE_HEIGHT, LAST_PUPPETEER_RESPONSE, LSM_SHARES_TO_REDEEM,
    NON_NATIVE_REWARDS_CONFIG, PENDING_LSM_SHARES, PENDING_TRANSFER, PRE_UNBONDING_BALANCE,
    TOTAL_LSM_SHARES, UNBOND_BATCH_ID,
=======
    UnbondBatch, UnbondBatchStatus, UnbondItem, BONDED_AMOUNT, COLLECTED_FEES, CONFIG,
    FAILED_BATCH_ID, FSM, LAST_ICA_BALANCE_CHANGE_HEIGHT, LAST_PUPPETEER_RESPONSE,
    NON_NATIVE_REWARDS_CONFIG, PENDING_TRANSFER, PRE_UNBONDING_BALANCE, TOTAL_LSM_SHARES,
    UNBOND_BATCH_ID,
>>>>>>> eab9a4f0
};
use lido_staking_base::state::validatorset::ValidatorInfo;
use lido_staking_base::state::withdrawal_voucher::{Metadata, Trait};
use lido_staking_base::{
    msg::{
        core::{ExecuteMsg, InstantiateMsg, QueryMsg},
        token::ExecuteMsg as TokenExecuteMsg,
        withdrawal_voucher::ExecuteMsg as VoucherExecuteMsg,
    },
    state::core::LAST_IDLE_CALL,
};
use neutron_sdk::bindings::{msg::NeutronMsg, query::NeutronQuery};
use prost::Message;
use std::vec;

pub type MessageWithFeeResponse<T> = (CosmosMsg<T>, Option<CosmosMsg<T>>);

const CONTRACT_NAME: &str = concat!("crates.io:lido-staking__", env!("CARGO_PKG_NAME"));
const CONTRACT_VERSION: &str = env!("CARGO_PKG_VERSION");

#[cfg_attr(not(feature = "library"), entry_point)]
pub fn instantiate(
    deps: DepsMut,
    env: Env,
    _info: MessageInfo,
    msg: InstantiateMsg,
) -> ContractResult<Response<NeutronMsg>> {
    set_contract_version(deps.storage, CONTRACT_NAME, CONTRACT_VERSION)?;
    let attrs: Vec<Attribute> = vec![
        attr("token_contract", &msg.token_contract),
        attr("puppeteer_contract", &msg.puppeteer_contract),
        attr("strategy_contract", &msg.strategy_contract),
        attr("base_denom", &msg.base_denom),
        attr("owner", &msg.owner),
    ];
    cw_ownable::initialize_owner(deps.storage, deps.api, Some(msg.owner.as_ref()))?;
    CONFIG.save(deps.storage, &msg.into())?;
    //an empty unbonding batch added as it's ready to be used on unbond action
    UNBOND_BATCH_ID.save(deps.storage, &0)?;
    unbond_batches_map().save(deps.storage, 0, &new_unbond(env.block.time.seconds()))?;
    FSM.set_initial_state(deps.storage, ContractState::Idle)?;
    LAST_IDLE_CALL.save(deps.storage, &0)?;
    LAST_ICA_BALANCE_CHANGE_HEIGHT.save(deps.storage, &0)?;
    TOTAL_LSM_SHARES.save(deps.storage, &0)?;
    BONDED_AMOUNT.save(deps.storage, &Uint128::zero())?;
    Ok(response("instantiate", CONTRACT_NAME, attrs))
}

#[cfg_attr(not(feature = "library"), entry_point)]
pub fn query(deps: Deps<NeutronQuery>, env: Env, msg: QueryMsg) -> ContractResult<Binary> {
    Ok(match msg {
        QueryMsg::Config {} => to_json_binary(&CONFIG.load(deps.storage)?)?,
<<<<<<< HEAD
        QueryMsg::Owner {} => to_json_binary(
            &cw_ownable::get_ownership(deps.storage)?
                .owner
                .unwrap_or(Addr::unchecked(""))
                .to_string(),
        )?,
        QueryMsg::PendingLSMShares {} => query_pending_lsm_shares(deps)?,
        QueryMsg::LSMSharesToRedeem {} => query_lsm_shares_to_redeem(deps)?,
=======
        QueryMsg::TotalBonded {} => to_json_binary(&BONDED_AMOUNT.load(deps.storage)?)?,
>>>>>>> eab9a4f0
        QueryMsg::ExchangeRate {} => to_json_binary(&query_exchange_rate(deps, env, None)?)?,
        QueryMsg::UnbondBatch { batch_id } => query_unbond_batch(deps, batch_id)?,
        QueryMsg::NonNativeRewardsReceivers {} => {
            to_json_binary(&NON_NATIVE_REWARDS_CONFIG.load(deps.storage)?)?
        }
        QueryMsg::ContractState {} => to_json_binary(&FSM.get_current_state(deps.storage)?)?,
        QueryMsg::LastPuppeteerResponse {} => {
            to_json_binary(&LAST_PUPPETEER_RESPONSE.load(deps.storage)?)?
        }
    })
}

fn query_pending_lsm_shares(deps: Deps<NeutronQuery>) -> ContractResult<Binary> {
    let shares: Vec<(String, (String, Uint128))> = PENDING_LSM_SHARES
        .range(deps.storage, None, None, cosmwasm_std::Order::Ascending)
        .collect::<StdResult<Vec<_>>>()?;
    to_json_binary(&shares).map_err(From::from)
}

fn query_lsm_shares_to_redeem(deps: Deps<NeutronQuery>) -> ContractResult<Binary> {
    let shares: Vec<(String, (String, Uint128))> = LSM_SHARES_TO_REDEEM
        .range(deps.storage, None, None, cosmwasm_std::Order::Ascending)
        .collect::<StdResult<Vec<_>>>()?;
    to_json_binary(&shares).map_err(From::from)
}

fn query_exchange_rate(
    deps: Deps<NeutronQuery>,
    env: Env,
    current_stake: Option<Uint128>,
) -> ContractResult<Decimal> {
    let config = CONFIG.load(deps.storage)?;
    let ld_denom = config.ld_denom.ok_or(ContractError::LDDenomIsNotSet {})?;
    let ld_total_supply: cosmwasm_std::SupplyResponse = deps
        .querier
        .query(&QueryRequest::Bank(BankQuery::Supply { denom: ld_denom }))?;
    let ld_total_amount = ld_total_supply.amount.amount;
    if ld_total_amount.is_zero() {
        return Ok(Decimal::one());
    }
    let delegations = deps
        .querier
        .query_wasm_smart::<lido_staking_base::msg::puppeteer::DelegationsResponse>(
            config.puppeteer_contract.to_string(),
            &lido_puppeteer_base::msg::QueryMsg::Extention {
                msg: lido_staking_base::msg::puppeteer::QueryExtMsg::Delegations {},
            },
        )?;
    let delegations_amount: Uint128 = delegations
        .0
        .delegations
        .iter()
        .map(|d| d.amount.amount)
        .sum();
    let mut batch_id = UNBOND_BATCH_ID.load(deps.storage)?;
    let mut unprocessed_unbonded_amount = Uint128::zero();
    let batch = unbond_batches_map().load(deps.storage, batch_id)?;
    if batch.status == UnbondBatchStatus::New {
        unprocessed_unbonded_amount += batch.total_amount;
    }
    if batch_id > 0 {
        batch_id -= 1;
        let batch = unbond_batches_map().load(deps.storage, batch_id)?;
        if batch.status == UnbondBatchStatus::UnbondRequested {
            unprocessed_unbonded_amount += batch.total_amount;
        }
    }
    let failed_batch_id = FAILED_BATCH_ID.may_load(deps.storage)?;
    if let Some(failed_batch_id) = failed_batch_id {
        let failed_batch = unbond_batches_map().load(deps.storage, failed_batch_id)?;
        unprocessed_unbonded_amount += failed_batch.total_amount;
    }
    let core_balance = deps
        .querier
        .query_balance(env.contract.address.to_string(), config.base_denom)?
        .amount;
    let extra_amount = match FSM.get_current_state(deps.storage)? {
        ContractState::Transfering => PENDING_TRANSFER.load(deps.storage),
        ContractState::Staking => {
            // FIXME: this ICA balance should be fresh in order to guarantee correct
            //        exchange rate calculation
            let (ica_balance, _, _) = get_ica_balance_by_denom(
                deps,
                &config.puppeteer_contract,
                &config.remote_denom,
                false,
            )?;
            Ok(ica_balance)
        }
        _ => Ok(Uint128::zero()),
    }?;
    let total_lsm_shares = Uint128::new(TOTAL_LSM_SHARES.load(deps.storage)?);
    Ok(Decimal::from_ratio(
        delegations_amount + core_balance + extra_amount + total_lsm_shares
            - current_stake.unwrap_or(Uint128::zero())
            - unprocessed_unbonded_amount,
        ld_total_amount,
    )) // arithmetic operations order is important here as we don't want to overflow
}

fn query_unbond_batch(deps: Deps<NeutronQuery>, batch_id: Uint128) -> StdResult<Binary> {
    to_json_binary(&unbond_batches_map().load(deps.storage, batch_id.u128())?)
}

#[cfg_attr(not(feature = "library"), entry_point)]
pub fn execute(
    deps: DepsMut<NeutronQuery>,
    env: Env,
    info: MessageInfo,
    msg: ExecuteMsg,
) -> ContractResult<Response<NeutronMsg>> {
    match msg {
        ExecuteMsg::Bond { receiver } => execute_bond(deps, env, info, receiver),
        ExecuteMsg::Unbond {} => execute_unbond(deps, env, info),
        ExecuteMsg::UpdateConfig { new_config } => execute_update_config(deps, info, *new_config),
        ExecuteMsg::UpdateOwnership(action) => {
            cw_ownable::update_ownership(deps.into_empty(), &env.block, &info.sender, action)?;
            Ok(response::<(&str, &str), _>(
                "execute-update-ownership",
                CONTRACT_NAME,
                [],
            ))
        }
        ExecuteMsg::ResetBondedAmount {} => execute_reset_bonded_amount(deps, env, info),
        ExecuteMsg::UpdateNonNativeRewardsReceivers { items } => {
            execute_set_non_native_rewards_receivers(deps, env, info, items)
        }
        ExecuteMsg::Tick {} => execute_tick(deps, env, info),
        ExecuteMsg::PuppeteerHook(msg) => execute_puppeteer_hook(deps, env, info, *msg),
    }
}

fn execute_reset_bonded_amount(
    deps: DepsMut<NeutronQuery>,
    _env: Env,
    info: MessageInfo,
) -> ContractResult<Response<NeutronMsg>> {
    cw_ownable::assert_owner(deps.storage, &info.sender)?;
    BONDED_AMOUNT.save(deps.storage, &Uint128::zero())?;
    Ok(response(
        "execute-reset_bond_limit",
        CONTRACT_NAME,
        vec![attr("action", "reset_bond_limit")],
    ))
}

fn execute_set_non_native_rewards_receivers(
    deps: DepsMut<NeutronQuery>,
    _env: Env,
    info: MessageInfo,
    items: Vec<NonNativeRewardsItem>,
) -> ContractResult<Response<NeutronMsg>> {
    cw_ownable::assert_owner(deps.storage, &info.sender)?;
    NON_NATIVE_REWARDS_CONFIG.save(deps.storage, &items)?;
    Ok(response(
        "execute-set_non_native_rewards_receivers",
        CONTRACT_NAME,
        vec![attr("action", "set_non_native_rewards_receivers")],
    ))
}

fn execute_puppeteer_hook(
    deps: DepsMut<NeutronQuery>,
    env: Env,
    info: MessageInfo,
    msg: lido_puppeteer_base::msg::ResponseHookMsg,
) -> ContractResult<Response<NeutronMsg>> {
    let config = CONFIG.load(deps.storage)?;
    ensure_eq!(
        info.sender,
        config.puppeteer_contract,
        ContractError::Unauthorized {}
    );
    if let lido_puppeteer_base::msg::ResponseHookMsg::Success(_) = msg {
        LAST_ICA_BALANCE_CHANGE_HEIGHT.save(deps.storage, &env.block.height)?;
        if let lido_puppeteer_base::msg::ResponseHookMsg::Success(success_msg) = &msg {
            match &success_msg.transaction {
                lido_puppeteer_base::msg::Transaction::IBCTransfer {
                    denom,
                    amount,
                    recipient: _,
                } => {
                    let current_pending =
                        PENDING_LSM_SHARES.may_load(deps.storage, denom.to_string())?;
                    if let Some((remote_denom, current_amount)) = current_pending {
                        let sent_amount = Uint128::from(*amount);
                        LSM_SHARES_TO_REDEEM.update(deps.storage, denom.to_string(), |one| {
                            let mut new = one.unwrap_or((remote_denom, Uint128::zero()));
                            new.1 += sent_amount;
                            StdResult::Ok(new)
                        })?;
                        if current_amount == sent_amount {
                            PENDING_LSM_SHARES.remove(deps.storage, denom.to_string());
                        } else {
                            PENDING_LSM_SHARES.update(deps.storage, denom.to_string(), |one| {
                                match one {
                                    Some(one) => {
                                        let mut new = one;
                                        new.1 -= Uint128::from(*amount);
                                        StdResult::Ok(new)
                                    }
                                    None => unreachable!("denom should be in the map"),
                                }
                            })?;
                        }
                    }
                }
                lido_puppeteer_base::msg::Transaction::RedeemShares { items, .. } => {
                    let mut sum = 0u128;
                    for item in items {
                        sum += item.amount.u128();
                        LSM_SHARES_TO_REDEEM.remove(deps.storage, item.local_denom.to_string());
                    }
                    TOTAL_LSM_SHARES.update(deps.storage, |one| StdResult::Ok(one - sum))?;
                }
                _ => {}
            }
        }
    } // if it's error we don't need to save the height because balance wasn't changed
    LAST_PUPPETEER_RESPONSE.save(deps.storage, &msg)?;

    Ok(response(
        "execute-puppeteer_hook",
        CONTRACT_NAME,
        vec![attr("action", "puppeteer_hook")],
    ))
}

fn execute_tick(
    mut deps: DepsMut<NeutronQuery>,
    env: Env,
    info: MessageInfo,
) -> ContractResult<Response<NeutronMsg>> {
    let current_state = FSM.get_current_state(deps.storage)?;
    let config = CONFIG.load(deps.storage)?;
    match current_state {
        ContractState::Idle => execute_tick_idle(deps.branch(), env, info, &config),
        ContractState::Claiming => execute_tick_claiming(deps.branch(), env, info, &config),
        ContractState::Transfering => execute_tick_transfering(deps.branch(), env, info, &config),
        ContractState::Unbonding => execute_tick_unbonding(deps.branch(), env, info, &config),
        ContractState::Staking => execute_tick_staking(deps.branch(), env, info, &config),
    }
}

fn execute_tick_idle(
    mut deps: DepsMut<NeutronQuery>,
    env: Env,
    info: MessageInfo,
    config: &Config,
) -> ContractResult<Response<NeutronMsg>> {
    let mut attrs = vec![attr("action", "tick_idle")];
    let last_idle_call = LAST_IDLE_CALL.load(deps.storage)?;
    let mut messages = vec![];

    if env.block.time.seconds() - last_idle_call < config.idle_min_interval {
        //process non-native rewards
        if let Some(transfer_msg) =
            get_non_native_rewards_and_fee_transfer_msg(deps.as_ref(), info.clone(), &env)?
        {
            messages.push(transfer_msg);
        } else if let Some(lsm_msg) =
            get_pending_redeem_msg(deps.as_ref(), config, &env, info.funds.clone())?
        {
            messages.push(lsm_msg);
        } else if let Some(lsm_msg) =
            get_pending_lsm_share_msg(deps, config, &env, info.funds.clone())?
        {
            messages.push(lsm_msg);
        } else {
            //return error if none
            return Err(ContractError::IdleMinIntervalIsNotReached {});
        }
    } else {
        ensure!(
            !is_unbonding_time_close(
                deps.as_ref(),
                env.block.time.seconds(),
                config.unbonding_safe_period
            )?,
            ContractError::UnbondingTimeIsClose {}
        );
        let pump_address = config
            .pump_address
            .clone()
            .ok_or(ContractError::PumpAddressIsNotSet {})?;

        // detect already unbonded batch, if there is one
        let unbonding_batches = unbond_batches_map()
            .idx
            .status
            .prefix(UnbondBatchStatus::Unbonding as u8)
            .range(deps.storage, None, None, Order::Ascending)
            .collect::<StdResult<Vec<_>>>()?;
        if !unbonding_batches.is_empty() {
            let (id, mut unbonding_batch) = unbonding_batches
                .into_iter()
                // we only need the oldest Unbonding batch
                .min_by_key(|(_, batch)| batch.expected_release)
                // this `unwrap()` is safe to call since in this branch
                // `unbonding_batches` is not empty
                .unwrap();
            let (balance, _local_height, ica_balance_local_time) = get_ica_balance_by_denom(
                deps.as_ref(),
                &config.puppeteer_contract,
                &config.remote_denom,
                true,
            )?;

            if unbonding_batch.expected_release <= env.block.time.seconds()
                && unbonding_batch.expected_release < ica_balance_local_time
            {
                let (unbonded_amount, slashing_effect) =
                    if balance < unbonding_batch.expected_amount {
                        (
                            balance,
                            Decimal::from_ratio(balance, unbonding_batch.expected_amount),
                        )
                    } else {
                        (unbonding_batch.expected_amount, Decimal::one())
                    };
                unbonding_batch.unbonded_amount = Some(unbonded_amount);
                unbonding_batch.slashing_effect = Some(slashing_effect);
                unbonding_batch.status = UnbondBatchStatus::Unbonded;
                unbond_batches_map().save(deps.storage, id, &unbonding_batch)?;
            }
        }

        // process unbond if any already unbonded
        // and claim rewards
        let transfer: Option<TransferReadyBatchMsg> = match get_unbonded_batch(deps.as_ref())? {
            Some((batch_id, mut batch)) => {
                batch.status = UnbondBatchStatus::Withdrawing;
                unbond_batches_map().save(deps.storage, batch_id, &batch)?;
                Some(TransferReadyBatchMsg {
                    batch_id,
                    amount: batch
                        .unbonded_amount
                        .ok_or(ContractError::UnbondedAmountIsNotSet {})?,
                    recipient: pump_address,
                })
            }
            None => None,
        };

        let validators: Vec<ValidatorInfo> = deps.querier.query_wasm_smart(
            config.validators_set_contract.to_string(),
            &lido_staking_base::msg::validatorset::QueryMsg::Validators {},
        )?;

        let (delegations, _, _) = deps
            .querier
            .query_wasm_smart::<lido_staking_base::msg::puppeteer::DelegationsResponse>(
            config.puppeteer_contract.to_string(),
            &lido_puppeteer_base::msg::QueryMsg::Extention {
                msg: lido_staking_base::msg::puppeteer::QueryExtMsg::Delegations {},
            },
        )?;

        let validators_map = validators
            .iter()
            .map(|v| (v.valoper_address.clone(), v))
            .collect::<std::collections::HashMap<_, _>>();
        let validators_to_claim = delegations
            .delegations
            .iter()
            .filter(|d| validators_map.get(&d.validator).map_or(false, |_| true))
            .map(|d| d.validator.clone())
            .collect::<Vec<_>>();
        // XXX: maybe this state transition should only happen if `!validators_to_claim.is_empty()`?
        FSM.go_to(deps.storage, ContractState::Claiming)?;
        if validators_to_claim.is_empty() {
            attrs.push(attr("validators_to_claim", "empty"));
            if let Some((transfer_msg, pending_amount)) =
                get_transfer_pending_balance_msg(deps.as_ref(), &env, config, info.funds.clone())?
            {
                FSM.go_to(deps.storage, ContractState::Transfering)?;
                PENDING_TRANSFER.save(deps.storage, &pending_amount)?;
                messages.push(transfer_msg);
            } else {
                let stake_msg = get_stake_msg(deps.branch(), &env, config, info.funds)?;
                messages.push(stake_msg);
                FSM.go_to(deps.storage, ContractState::Staking)?;
            }
        } else {
            attrs.push(attr("validators_to_claim", validators_to_claim.join(",")));
            messages.push(CosmosMsg::Wasm(WasmMsg::Execute {
                contract_addr: config.puppeteer_contract.clone(),
                msg: to_json_binary(
                    &lido_staking_base::msg::puppeteer::ExecuteMsg::ClaimRewardsAndOptionalyTransfer {
                        validators: validators_to_claim,
                        transfer,
                        timeout: Some(config.puppeteer_timeout),
                        reply_to: env.contract.address.to_string(),
                    },
                )?,
                funds: info.funds,
            }));
        }
        attrs.push(attr("state", "claiming"));
        LAST_IDLE_CALL.save(deps.storage, &env.block.time.seconds())?;
    }
    Ok(response("execute-tick_idle", CONTRACT_NAME, attrs).add_messages(messages))
}

fn execute_tick_claiming(
    mut deps: DepsMut<NeutronQuery>,
    env: Env,
    info: MessageInfo,
    config: &Config,
) -> ContractResult<Response<NeutronMsg>> {
    let response_msg = get_received_puppeteer_response(deps.as_ref())?;
    LAST_PUPPETEER_RESPONSE.remove(deps.storage);
    let mut attrs = vec![attr("action", "tick_claiming")];
    let mut messages = vec![];
    match response_msg {
        lido_puppeteer_base::msg::ResponseHookMsg::Success(success_msg) => {
            match success_msg.transaction {
                lido_puppeteer_base::msg::Transaction::ClaimRewardsAndOptionalyTransfer {
                    transfer,
                    ..
                } => {
                    if let Some(transfer) = transfer {
                        let mut batch =
                            unbond_batches_map().load(deps.storage, transfer.batch_id)?;
                        batch.status = UnbondBatchStatus::Withdrawn;
                        attrs.push(attr("batch_id", transfer.batch_id.to_string()));
                        attrs.push(attr("unbond_batch_status", "withdrawn"));
                        unbond_batches_map().save(deps.storage, transfer.batch_id, &batch)?;
                    }
                }
                _ => return Err(ContractError::InvalidTransaction {}),
            }
        }
        lido_puppeteer_base::msg::ResponseHookMsg::Error(err) => {
            attrs.push(attr("error_on_claiming", format!("{:?}", err)));
        }
    }
    if let Some((transfer_msg, pending_amount)) =
        get_transfer_pending_balance_msg(deps.as_ref(), &env, config, info.funds.clone())?
    {
        FSM.go_to(deps.storage, ContractState::Transfering)?;
        PENDING_TRANSFER.save(deps.storage, &pending_amount)?;
        messages.push(transfer_msg);
    } else {
        let stake_msg = get_stake_msg(deps.branch(), &env, config, info.funds)?;
        messages.push(stake_msg);
        FSM.go_to(deps.storage, ContractState::Staking)?;
    }
    attrs.push(attr("state", "unbonding"));
    Ok(response("execute-tick_claiming", CONTRACT_NAME, attrs).add_messages(messages))
}

fn execute_tick_transfering(
    mut deps: DepsMut<NeutronQuery>,
    env: Env,
    info: MessageInfo,
    config: &Config,
) -> ContractResult<Response<NeutronMsg>> {
    let _response_msg = get_received_puppeteer_response(deps.as_ref())?;
    LAST_PUPPETEER_RESPONSE.remove(deps.storage);
    let stake_msg = get_stake_msg(deps.branch(), &env, config, info.funds)?;
    FSM.go_to(deps.storage, ContractState::Staking)?;

    Ok(response(
        "execute-tick_transfering",
        CONTRACT_NAME,
        vec![attr("action", "tick_transfering"), attr("state", "staking")],
    )
    .add_message(stake_msg))
}

fn execute_tick_staking(
    deps: DepsMut<NeutronQuery>,
    env: Env,
    info: MessageInfo,
    config: &Config,
) -> ContractResult<Response<NeutronMsg>> {
    let _response_msg = get_received_puppeteer_response(deps.as_ref())?;
    LAST_PUPPETEER_RESPONSE.remove(deps.storage);
    let mut attrs = vec![attr("action", "tick_staking")];
    let mut messages = vec![];
    let batch_id = FAILED_BATCH_ID
        .may_load(deps.storage)?
        .unwrap_or(UNBOND_BATCH_ID.load(deps.storage)?);
    let mut unbond = unbond_batches_map().load(deps.storage, batch_id)?;
    if (Timestamp::from_seconds(unbond.created).plus_seconds(config.unbond_batch_switch_time)
        > env.block.time)
        && !unbond.unbond_items.is_empty()
        && !unbond.total_amount.is_zero()
    {
        let (pre_unbonding_balance, _, _) = get_ica_balance_by_denom(
            deps.as_ref(),
            &config.puppeteer_contract,
            &config.remote_denom,
            true,
        )?;
        PRE_UNBONDING_BALANCE.save(deps.storage, &pre_unbonding_balance)?;
        FSM.go_to(deps.storage, ContractState::Unbonding)?;
        attrs.push(attr("state", "unbonding"));
        let undelegations: Vec<lido_staking_base::msg::distribution::IdealDelegation> =
            deps.querier.query_wasm_smart(
                config.strategy_contract.to_string(),
                &lido_staking_base::msg::strategy::QueryMsg::CalcWithdraw {
                    withdraw: unbond.total_amount,
                },
            )?;
        messages.push(CosmosMsg::Wasm(WasmMsg::Execute {
            contract_addr: config.puppeteer_contract.to_string(),
            msg: to_json_binary(&lido_staking_base::msg::puppeteer::ExecuteMsg::Undelegate {
                items: undelegations
                    .iter()
                    .map(|d| (d.valoper_address.clone(), d.stake_change))
                    .collect::<Vec<_>>(),
                batch_id,
                timeout: Some(config.puppeteer_timeout),
                reply_to: env.contract.address.to_string(),
            })?,
            funds: info.funds,
        }));
        unbond.status = UnbondBatchStatus::UnbondRequested;
        unbond_batches_map().save(deps.storage, batch_id, &unbond)?;
        UNBOND_BATCH_ID.save(deps.storage, &(batch_id + 1))?;
        unbond_batches_map().save(
            deps.storage,
            batch_id + 1,
            &new_unbond(env.block.time.seconds()),
        )?;
    } else {
        FSM.go_to(deps.storage, ContractState::Idle)?;
        attrs.push(attr("state", "idle"));
    }
    Ok(response("execute-tick_staking", CONTRACT_NAME, attrs).add_messages(messages))
}

fn execute_tick_unbonding(
    deps: DepsMut<NeutronQuery>,
    env: Env,
    _info: MessageInfo,
    config: &Config,
) -> ContractResult<Response<NeutronMsg>> {
    let res = get_received_puppeteer_response(deps.as_ref())?;
    let mut attrs = vec![attr("action", "tick_unbonding")];
    match res {
        lido_puppeteer_base::msg::ResponseHookMsg::Success(response) => {
            match response.transaction {
                lido_puppeteer_base::msg::Transaction::Undelegate { batch_id, .. } => {
                    LAST_PUPPETEER_RESPONSE.remove(deps.storage);
                    attrs.push(attr("batch_id", batch_id.to_string()));
                    let mut unbond = unbond_batches_map().load(deps.storage, batch_id)?;
                    unbond.status = UnbondBatchStatus::Unbonding;
                    unbond.expected_release = env.block.time.seconds() + config.unbonding_period;
                    unbond_batches_map().save(deps.storage, batch_id, &unbond)?;
                    FAILED_BATCH_ID.remove(deps.storage);
                    attrs.push(attr("unbonding", "success"));
                }
                _ => return Err(ContractError::InvalidTransaction {}),
            }
        }
        lido_puppeteer_base::msg::ResponseHookMsg::Error(response) => match response.transaction {
            lido_puppeteer_base::msg::Transaction::Undelegate { batch_id, .. } => {
                attrs.push(attr("batch_id", batch_id.to_string()));
                let mut unbond = unbond_batches_map().load(deps.storage, batch_id)?;
                unbond.status = UnbondBatchStatus::UnbondFailed;
                unbond_batches_map().save(deps.storage, batch_id, &unbond)?;
                FAILED_BATCH_ID.save(deps.storage, &batch_id)?;
                attrs.push(attr("unbonding", "failed"));
            }
            _ => return Err(ContractError::InvalidTransaction {}),
        },
    }
    FSM.go_to(deps.storage, ContractState::Idle)?;
    Ok(response("execute-tick_unbonding", CONTRACT_NAME, attrs))
}

fn execute_bond(
    deps: DepsMut<NeutronQuery>,
    env: Env,
    info: MessageInfo,
    receiver: Option<String>,
) -> ContractResult<Response<NeutronMsg>> {
    let config = CONFIG.load(deps.storage)?;
    let Coin { amount, denom } = cw_utils::one_coin(&info)?;
    if let Some(bond_limit) = config.bond_limit {
        if BONDED_AMOUNT.load(deps.storage)? + amount > bond_limit {
            return Err(ContractError::BondLimitExceeded {});
        }
    }
    BONDED_AMOUNT.update(deps.storage, |total| StdResult::Ok(total + amount))?;
    let denom_type = check_denom::check_denom(&deps, &denom, &config)?;

    if let check_denom::DenomType::LsmShare(remote_denom) = denom_type {
        TOTAL_LSM_SHARES.update(deps.storage, |total| StdResult::Ok(total + amount.u128()))?;
        PENDING_LSM_SHARES.update(deps.storage, denom, |one| {
            let mut new = one.unwrap_or((remote_denom, Uint128::zero()));
            new.1 += amount;
            StdResult::Ok(new)
        })?;
    }

    let mut attrs = vec![attr("action", "bond")];

    let exchange_rate = query_exchange_rate(deps.as_ref(), env, Some(amount))?;
    attrs.push(attr("exchange_rate", exchange_rate.to_string()));

    let issue_amount = amount * (Decimal::one() / exchange_rate);
    attrs.push(attr("issue_amount", issue_amount.to_string()));

    let receiver = receiver.map_or(Ok::<String, ContractError>(info.sender.to_string()), |a| {
        deps.api.addr_validate(&a)?;
        Ok(a)
    })?;
    attrs.push(attr("receiver", receiver.clone()));

    let msgs = vec![CosmosMsg::Wasm(WasmMsg::Execute {
        contract_addr: config.token_contract,
        msg: to_json_binary(&TokenExecuteMsg::Mint {
            amount: issue_amount,
            receiver,
        })?,
        funds: vec![],
    })];
    Ok(response("execute-bond", CONTRACT_NAME, attrs).add_messages(msgs))
}

fn execute_update_config(
    deps: DepsMut<NeutronQuery>,
    info: MessageInfo,
    new_config: ConfigOptional,
) -> ContractResult<Response<NeutronMsg>> {
    let mut config = CONFIG.load(deps.storage)?;
    cw_ownable::assert_owner(deps.storage, &info.sender)?;
    let mut attrs = vec![attr("action", "update_config")];
    if let Some(token_contract) = new_config.token_contract {
        attrs.push(attr("token_contract", &token_contract));
        config.token_contract = token_contract;
    }
    if let Some(puppeteer_contract) = new_config.puppeteer_contract {
        attrs.push(attr("puppeteer_contract", &puppeteer_contract));
        config.puppeteer_contract = puppeteer_contract;
    }
    if let Some(puppeteer_timeout) = new_config.puppeteer_timeout {
        attrs.push(attr("puppeteer_contract", puppeteer_timeout.to_string()));
        config.puppeteer_timeout = puppeteer_timeout;
    }
    if let Some(strategy_contract) = new_config.strategy_contract {
        attrs.push(attr("strategy_contract", &strategy_contract));
        config.strategy_contract = strategy_contract;
    }
    if let Some(withdrawal_voucher_contract) = new_config.withdrawal_voucher_contract {
        attrs.push(attr(
            "withdrawal_voucher_contract",
            &withdrawal_voucher_contract,
        ));
        config.withdrawal_voucher_contract = withdrawal_voucher_contract;
    }
    if let Some(withdrawal_manager_contract) = new_config.withdrawal_manager_contract {
        attrs.push(attr(
            "withdrawal_manager_contract",
            &withdrawal_manager_contract,
        ));
        config.withdrawal_manager_contract = withdrawal_manager_contract;
    }
    if let Some(pump_address) = new_config.pump_address {
        attrs.push(attr("pump_address", &pump_address));
        config.pump_address = Some(pump_address);
    }
    if let Some(validators_set_contract) = new_config.validators_set_contract {
        attrs.push(attr("validators_set_contract", &validators_set_contract));
        config.validators_set_contract = validators_set_contract;
    }
    if let Some(base_denom) = new_config.base_denom {
        attrs.push(attr("base_denom", &base_denom));
        config.base_denom = base_denom;
    }
    if let Some(idle_min_interval) = new_config.idle_min_interval {
        attrs.push(attr("idle_min_interval", idle_min_interval.to_string()));
        config.idle_min_interval = idle_min_interval;
    }
    if let Some(unbonding_period) = new_config.unbonding_period {
        attrs.push(attr("unbonding_period", unbonding_period.to_string()));
        config.unbonding_period = unbonding_period;
    }
    if let Some(unbonding_safe_period) = new_config.unbonding_safe_period {
        attrs.push(attr(
            "unbonding_safe_period",
            unbonding_safe_period.to_string(),
        ));
        config.unbonding_safe_period = unbonding_safe_period;
    }
    if let Some(unbond_batch_switch_time) = new_config.unbond_batch_switch_time {
        attrs.push(attr(
            "unbond_batch_switch_time",
            unbond_batch_switch_time.to_string(),
        ));
        config.unbond_batch_switch_time = unbond_batch_switch_time;
    }
    if let Some(unbond_batch_switch_time) = new_config.unbond_batch_switch_time {
        attrs.push(attr(
            "unbond_batch_switch_time",
            unbond_batch_switch_time.to_string(),
        ));
        config.unbond_batch_switch_time = unbond_batch_switch_time;
    }
    if let Some(bond_limit) = new_config.bond_limit {
        attrs.push(attr("bond_limit", bond_limit.to_string()));
        config.bond_limit = {
            if bond_limit.is_zero() {
                None
            } else {
                Some(bond_limit)
            }
        };
    }
    if let Some(ld_denom) = new_config.ld_denom {
        attrs.push(attr("ld_denom", &ld_denom));
        config.ld_denom = Some(ld_denom);
    }
    if let Some(channel) = new_config.channel {
        attrs.push(attr("channel", &channel));
        config.channel = channel;
    }
    if let Some(fee) = new_config.fee {
        attrs.push(attr("fee", fee.to_string()));
        config.fee = Some(fee);
    }
    if let Some(fee_address) = new_config.fee_address {
        attrs.push(attr("fee_address", &fee_address));
        config.fee_address = Some(fee_address);
    }

    CONFIG.save(deps.storage, &config)?;

    Ok(response("execute-update_config", CONTRACT_NAME, attrs))
}

fn execute_unbond(
    deps: DepsMut<NeutronQuery>,
    env: Env,
    info: MessageInfo,
) -> ContractResult<Response<NeutronMsg>> {
    let mut attrs = vec![attr("action", "unbond")];
    let unbond_batch_id = UNBOND_BATCH_ID.load(deps.storage)?;
    let config = CONFIG.load(deps.storage)?;
    let ld_denom = config.ld_denom.ok_or(ContractError::LDDenomIsNotSet {})?;
    let amount = cw_utils::must_pay(&info, &ld_denom)?;
    let mut unbond_batch = unbond_batches_map().load(deps.storage, unbond_batch_id)?;
    let exchange_rate = query_exchange_rate(deps.as_ref(), env, None)?;
    attrs.push(attr("exchange_rate", exchange_rate.to_string()));
    let expected_amount = amount * exchange_rate;
    unbond_batch.unbond_items.push(UnbondItem {
        sender: info.sender.to_string(),
        amount,
        expected_amount,
    });
    unbond_batch.total_amount += amount;
    unbond_batch.expected_amount += expected_amount;

    attrs.push(attr("expected_amount", expected_amount.to_string()));
    unbond_batches_map().save(deps.storage, unbond_batch_id, &unbond_batch)?;
    let extension = Some(Metadata {
        description: Some("Withdrawal voucher".into()),
        name: "LDV voucher".to_string(),
        batch_id: unbond_batch_id.to_string(),
        amount,
        expected_amount,
        attributes: Some(vec![
            Trait {
                display_type: None,
                trait_type: "unbond_batch_id".to_string(),
                value: unbond_batch_id.to_string(),
            },
            Trait {
                display_type: None,
                trait_type: "received_amount".to_string(),
                value: amount.to_string(),
            },
            Trait {
                display_type: None,
                trait_type: "expected_amount".to_string(),
                value: expected_amount.to_string(),
            },
            Trait {
                display_type: None,
                trait_type: "exchange_rate".to_string(),
                value: exchange_rate.to_string(),
            },
        ]),
    });
    let msgs = vec![
        CosmosMsg::Wasm(WasmMsg::Execute {
            contract_addr: config.withdrawal_voucher_contract,
            msg: to_json_binary(&VoucherExecuteMsg::Mint {
                owner: info.sender.to_string(),
                token_id: unbond_batch_id.to_string()
                    + "_"
                    + info.sender.to_string().as_str()
                    + "_"
                    + &unbond_batch.unbond_items.len().to_string(),
                token_uri: None,
                extension,
            })?,
            funds: vec![],
        }),
        CosmosMsg::Wasm(WasmMsg::Execute {
            contract_addr: config.token_contract,
            msg: to_json_binary(&TokenExecuteMsg::Burn {})?,
            funds: vec![cosmwasm_std::Coin {
                denom: ld_denom,
                amount,
            }],
        }),
    ];
    Ok(response("execute-unbond", CONTRACT_NAME, attrs).add_messages(msgs))
}

fn get_unbonded_batch(deps: Deps<NeutronQuery>) -> ContractResult<Option<(u128, UnbondBatch)>> {
    let batch_id = UNBOND_BATCH_ID.load(deps.storage)?;
    if batch_id == 0 {
        return Ok(None);
    }
    let batch = unbond_batches_map().load(deps.storage, batch_id - 1)?;
    if batch.status == UnbondBatchStatus::Unbonded {
        return Ok(Some((batch_id - 1, batch)));
    }
    Ok(None)
}

fn get_transfer_pending_balance_msg<T>(
    deps: Deps<NeutronQuery>,
    env: &Env,
    config: &Config,
    funds: Vec<cosmwasm_std::Coin>,
) -> ContractResult<Option<(CosmosMsg<T>, Uint128)>> {
    let pending_amount = deps
        .querier
        .query_balance(
            env.contract.address.to_string(),
            config.base_denom.to_string(),
        )?
        .amount;
    if pending_amount.is_zero() {
        return Ok(None);
    }
    let mut all_funds = vec![cosmwasm_std::Coin {
        denom: config.base_denom.to_string(),
        amount: pending_amount,
    }];
    all_funds.extend(funds);

    Ok(Some((
        CosmosMsg::Wasm(WasmMsg::Execute {
            contract_addr: config.puppeteer_contract.to_string(),
            msg: to_json_binary(
                &lido_staking_base::msg::puppeteer::ExecuteMsg::IBCTransfer {
                    timeout: config.puppeteer_timeout,
                    reply_to: env.contract.address.to_string(),
                },
            )?,
            funds: all_funds,
        }),
        pending_amount,
    )))
}

pub fn get_stake_msg<T>(
    deps: DepsMut<NeutronQuery>,
    env: &Env,
    config: &Config,
    funds: Vec<cosmwasm_std::Coin>,
) -> ContractResult<CosmosMsg<T>> {
    let (balance, balance_height, _) = get_ica_balance_by_denom(
        deps.as_ref(),
        &config.puppeteer_contract,
        &config.remote_denom,
        false,
    )?;

    ensure_ne!(balance, Uint128::zero(), ContractError::ICABalanceZero {});
    let last_ica_balance_change_height = LAST_ICA_BALANCE_CHANGE_HEIGHT.load(deps.storage)?;
    ensure!(
        last_ica_balance_change_height <= balance_height,
        ContractError::PuppeteerBalanceOutdated {
            ica_height: last_ica_balance_change_height,
            puppeteer_height: balance_height
        }
    );
    let fee = config.fee.unwrap_or(Decimal::zero()) * balance;
    let deposit_amount = balance - fee;

    let to_delegate: Vec<lido_staking_base::msg::distribution::IdealDelegation> =
        deps.querier.query_wasm_smart(
            &config.strategy_contract,
            &lido_staking_base::msg::strategy::QueryMsg::CalcDeposit {
                deposit: deposit_amount,
            },
        )?;

    if fee > Uint128::zero() && config.fee_address.is_some() {
        COLLECTED_FEES.update(deps.storage, config.remote_denom.to_string(), |fee_item| {
            if let Some(mut fee_item) = fee_item {
                fee_item.amount += fee;
                Ok::<FeeItem, StdError>(fee_item)
            } else {
                Ok(FeeItem {
                    address: config.fee_address.clone().unwrap(),
                    denom: config.remote_denom.to_string(),
                    amount: fee,
                })
            }
        })?;
    };

    Ok(CosmosMsg::Wasm(WasmMsg::Execute {
        contract_addr: config.puppeteer_contract.to_string(),
        msg: to_json_binary(&lido_staking_base::msg::puppeteer::ExecuteMsg::Delegate {
            items: to_delegate
                .iter()
                .map(|d| (d.valoper_address.to_string(), d.stake_change))
                .collect::<Vec<_>>(),
            timeout: Some(config.puppeteer_timeout),
            reply_to: env.contract.address.to_string(),
        })?,
        funds,
    }))
}

fn get_received_puppeteer_response(
    deps: Deps<NeutronQuery>,
) -> ContractResult<lido_puppeteer_base::msg::ResponseHookMsg> {
    LAST_PUPPETEER_RESPONSE
        .load(deps.storage)
        .map_err(|_| ContractError::PuppeteerResponseIsNotReceived {})
}

fn is_unbonding_time_close(
    deps: Deps<NeutronQuery>,
    now: u64,
    safe_period: u64,
) -> ContractResult<bool> {
    let mut unbond_batch_id = UNBOND_BATCH_ID.load(deps.storage)?;
    while unbond_batch_id > 0 {
        let unbond_batch = unbond_batches_map().load(deps.storage, unbond_batch_id)?;
        if unbond_batch.status == UnbondBatchStatus::Unbonding {
            return Ok(now - unbond_batch.expected_release < safe_period);
        }
        unbond_batch_id -= 1;
    }
    Ok(false)
}

fn get_ica_balance_by_denom<T: CustomQuery>(
    deps: Deps<T>,
    puppeteer_contract: &str,
    remote_denom: &str,
    can_be_zero: bool,
) -> ContractResult<(Uint128, u64, u64)> {
    let (ica_balances, local_height, local_time): lido_staking_base::msg::puppeteer::BalancesResponse =
        deps.querier.query_wasm_smart(
            puppeteer_contract.to_string(),
            &lido_puppeteer_base::msg::QueryMsg::Extention {
                msg: lido_staking_base::msg::puppeteer::QueryExtMsg::Balances {},
            },
        )?;

    let balance = ica_balances.coins.iter().find_map(|c| {
        if c.denom == remote_denom {
            Some(c.amount)
        } else {
            None
        }
    });
    Ok((
        match can_be_zero {
            true => balance.unwrap_or(Uint128::zero()),
            false => balance.ok_or(ContractError::ICABalanceZero {})?,
        },
        local_height,
        local_time.seconds(),
    ))
}

fn new_unbond(now: u64) -> UnbondBatch {
    UnbondBatch {
        total_amount: Uint128::zero(),
        expected_amount: Uint128::zero(),
        unbond_items: vec![],
        status: UnbondBatchStatus::New,
        expected_release: 0,
        slashing_effect: None,
        unbonded_amount: None,
        withdrawed_amount: None,
        created: now,
    }
}

pub fn get_non_native_rewards_and_fee_transfer_msg<T>(
    deps: Deps<NeutronQuery>,
    info: MessageInfo,
    env: &Env,
) -> ContractResult<Option<CosmosMsg<T>>> {
    let config = CONFIG.load(deps.storage)?;
    let non_native_rewards_receivers = NON_NATIVE_REWARDS_CONFIG.load(deps.storage)?;
    let mut items = vec![];
    let rewards: lido_staking_base::msg::puppeteer::BalancesResponse =
        deps.querier.query_wasm_smart(
            config.puppeteer_contract.to_string(),
            &lido_puppeteer_base::msg::QueryMsg::Extention {
                msg: lido_staking_base::msg::puppeteer::QueryExtMsg::NonNativeRewardsBalances {},
            },
        )?;

    let rewards_map = rewards
        .0
        .coins
        .iter()
        .map(|c| (c.denom.clone(), c.amount))
        .collect::<std::collections::HashMap<_, _>>();
    let default_amount = Uint128::zero();

    for item in non_native_rewards_receivers {
        let amount = rewards_map.get(&item.denom).unwrap_or(&default_amount);
        if amount > &item.min_amount {
            let fee = item.fee * *amount;
            let amount = *amount - fee;
            items.push((
                item.address,
                cosmwasm_std::Coin {
                    denom: item.denom.clone(),
                    amount,
                },
            ));

            if (item.fee > Decimal::zero()) && (fee > Uint128::zero()) {
                items.push((
                    item.fee_address,
                    cosmwasm_std::Coin {
                        denom: item.denom,
                        amount: fee,
                    },
                ));
            }
        }
    }

    let collected_fees = COLLECTED_FEES
        .range_raw(deps.storage, None, None, Order::Ascending)
        .map(|item| item.map(|(_key, value)| value))
        .collect::<StdResult<Vec<FeeItem>>>()?;

    for fee_item in collected_fees {
        items.push((
            fee_item.address,
            cosmwasm_std::Coin {
                denom: fee_item.denom,
                amount: fee_item.amount,
            },
        ));
    }

    if items.is_empty() {
        return Ok(None);
    }

    Ok(Some(CosmosMsg::Wasm(WasmMsg::Execute {
        contract_addr: config.puppeteer_contract,
        msg: to_json_binary(&lido_staking_base::msg::puppeteer::ExecuteMsg::Transfer {
            items,
            timeout: Some(config.puppeteer_timeout),
            reply_to: env.contract.address.to_string(),
        })?,
        funds: info.funds,
    })))
}

fn get_pending_redeem_msg<T>(
    deps: Deps<NeutronQuery>,
    config: &Config,
    env: &Env,
    funds: Vec<cosmwasm_std::Coin>,
) -> ContractResult<Option<CosmosMsg<T>>> {
    if LSM_SHARES_TO_REDEEM
        .keys(deps.storage, None, None, cosmwasm_std::Order::Ascending)
        .count()
        < config.lsm_redeem_threshold as usize
    {
        return Ok(None);
    }
    let shares_to_redeeem = LSM_SHARES_TO_REDEEM
        .range(deps.storage, None, None, cosmwasm_std::Order::Ascending)
        .collect::<StdResult<Vec<_>>>()?;
    let items = shares_to_redeeem
        .iter()
        .map(|(local_denom, (denom, amount))| RedeemShareItem {
            amount: *amount,
            local_denom: local_denom.to_string(),
            remote_denom: denom.to_string(),
        })
        .collect();
    Ok(Some(CosmosMsg::Wasm(WasmMsg::Execute {
        contract_addr: config.puppeteer_contract.to_string(),
        msg: to_json_binary(
            &lido_staking_base::msg::puppeteer::ExecuteMsg::RedeemShares {
                items,
                timeout: Some(config.puppeteer_timeout),
                reply_to: env.contract.address.to_string(),
            },
        )?,
        funds,
    })))
}

fn get_pending_lsm_share_msg<T, X: CustomQuery>(
    deps: DepsMut<X>,
    config: &Config,
    env: &Env,
    funds: Vec<cosmwasm_std::Coin>,
) -> ContractResult<Option<CosmosMsg<T>>> {
    let lsm_share: Option<(String, (String, Uint128))> = PENDING_LSM_SHARES.first(deps.storage)?;
    match lsm_share {
        Some((denom, (_remote_denom, amount))) => Ok(Some(CosmosMsg::Wasm(WasmMsg::Execute {
            contract_addr: config.puppeteer_contract.to_string(),
            msg: to_json_binary(
                &lido_staking_base::msg::puppeteer::ExecuteMsg::IBCTransfer {
                    timeout: config.puppeteer_timeout,
                    reply_to: env.contract.address.to_string(),
                },
            )?,
            funds: {
                let mut all_funds = vec![cosmwasm_std::Coin { denom, amount }];
                all_funds.extend(funds);
                all_funds
            },
        }))),
        None => Ok(None),
    }
}

mod check_denom {
    use super::*;

    #[derive(PartialEq)]
    pub enum DenomType {
        Base,
        LsmShare(String),
    }

    // XXX: cosmos_sdk_proto defines these structures for me,
    // yet they don't derive serde::de::DeserializeOwned,
    // so I have to redefine them here manually >:(

    #[cw_serde]
    struct QueryDenomTraceResponse {
        pub denom_trace: DenomTrace,
    }

    #[cw_serde]
    struct DenomTrace {
        pub path: String,
        pub base_denom: String,
    }

    fn query_denom_trace(
        deps: &DepsMut<NeutronQuery>,
        denom: impl Into<String>,
    ) -> StdResult<QueryDenomTraceResponse> {
        let denom = denom.into();
        deps.querier
            .query(&QueryRequest::Stargate {
                path: "/ibc.applications.transfer.v1.Query/DenomTrace".to_string(),
                data: cosmos_sdk_proto::ibc::applications::transfer::v1::QueryDenomTraceRequest {
                    hash: denom.clone(),
                }
                    .encode_to_vec()
                    .into(),
            })
            .map_err(|e| {
                StdError::generic_err(format!(
                    "Query denom trace for denom {denom} failed: {e}, perhaps, this is not an IBC denom?"
                ))
            })
    }

    // TODO: extensive unit tests
    pub fn check_denom(
        deps: &DepsMut<NeutronQuery>,
        denom: &str,
        config: &Config,
    ) -> ContractResult<DenomType> {
        if denom == config.base_denom {
            return Ok(DenomType::Base);
        }
        let trace = query_denom_trace(deps, denom)?.denom_trace;
        let (port, channel) = trace
            .path
            .split_once('/')
            .ok_or(ContractError::InvalidDenom {})?;
        if port != "transfer" && channel != config.channel {
            return Err(ContractError::InvalidDenom {});
        }

        let (validator, _unbonding_index) = trace
            .base_denom
            .split_once('/')
            .ok_or(ContractError::InvalidDenom {})?;
        let validator_info = deps
            .querier
            .query_wasm_smart::<lido_staking_base::msg::validatorset::ValidatorResponse>(
                &config.validators_set_contract,
                &lido_staking_base::msg::validatorset::QueryMsg::Validator {
                    valoper: validator.to_string(),
                },
            )?
            .validator;
        if validator_info.is_none() {
            return Err(ContractError::InvalidDenom {});
        }
        Ok(DenomType::LsmShare(trace.base_denom))
    }
}<|MERGE_RESOLUTION|>--- conflicted
+++ resolved
@@ -11,17 +11,10 @@
 use lido_puppeteer_base::state::RedeemShareItem;
 use lido_staking_base::state::core::{
     unbond_batches_map, Config, ConfigOptional, ContractState, FeeItem, NonNativeRewardsItem,
-<<<<<<< HEAD
-    UnbondBatch, UnbondBatchStatus, UnbondItem, COLLECTED_FEES, CONFIG, FAILED_BATCH_ID, FSM,
-    LAST_ICA_BALANCE_CHANGE_HEIGHT, LAST_PUPPETEER_RESPONSE, LSM_SHARES_TO_REDEEM,
-    NON_NATIVE_REWARDS_CONFIG, PENDING_LSM_SHARES, PENDING_TRANSFER, PRE_UNBONDING_BALANCE,
-    TOTAL_LSM_SHARES, UNBOND_BATCH_ID,
-=======
     UnbondBatch, UnbondBatchStatus, UnbondItem, BONDED_AMOUNT, COLLECTED_FEES, CONFIG,
     FAILED_BATCH_ID, FSM, LAST_ICA_BALANCE_CHANGE_HEIGHT, LAST_PUPPETEER_RESPONSE,
-    NON_NATIVE_REWARDS_CONFIG, PENDING_TRANSFER, PRE_UNBONDING_BALANCE, TOTAL_LSM_SHARES,
-    UNBOND_BATCH_ID,
->>>>>>> eab9a4f0
+    LSM_SHARES_TO_REDEEM, NON_NATIVE_REWARDS_CONFIG, PENDING_LSM_SHARES, PENDING_TRANSFER,
+    PRE_UNBONDING_BALANCE, TOTAL_LSM_SHARES, UNBOND_BATCH_ID,
 };
 use lido_staking_base::state::validatorset::ValidatorInfo;
 use lido_staking_base::state::withdrawal_voucher::{Metadata, Trait};
@@ -74,7 +67,6 @@
 pub fn query(deps: Deps<NeutronQuery>, env: Env, msg: QueryMsg) -> ContractResult<Binary> {
     Ok(match msg {
         QueryMsg::Config {} => to_json_binary(&CONFIG.load(deps.storage)?)?,
-<<<<<<< HEAD
         QueryMsg::Owner {} => to_json_binary(
             &cw_ownable::get_ownership(deps.storage)?
                 .owner
@@ -83,9 +75,7 @@
         )?,
         QueryMsg::PendingLSMShares {} => query_pending_lsm_shares(deps)?,
         QueryMsg::LSMSharesToRedeem {} => query_lsm_shares_to_redeem(deps)?,
-=======
         QueryMsg::TotalBonded {} => to_json_binary(&BONDED_AMOUNT.load(deps.storage)?)?,
->>>>>>> eab9a4f0
         QueryMsg::ExchangeRate {} => to_json_binary(&query_exchange_rate(deps, env, None)?)?,
         QueryMsg::UnbondBatch { batch_id } => query_unbond_batch(deps, batch_id)?,
         QueryMsg::NonNativeRewardsReceivers {} => {
