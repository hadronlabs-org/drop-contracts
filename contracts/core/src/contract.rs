use crate::error::{ContractError, ContractResult};
use cosmwasm_schema::cw_serde;
use cosmwasm_std::{
<<<<<<< HEAD
    attr, ensure, ensure_eq, ensure_ne, entry_point, to_json_binary, Addr, Attribute, BankQuery,
    Binary, Coin, CosmosMsg, CustomQuery, Decimal, Deps, DepsMut, Env, MessageInfo, QueryRequest,
=======
    attr, ensure, ensure_eq, ensure_ne, entry_point, to_json_binary, Attribute, BankQuery, Binary,
    Coin, CosmosMsg, CustomQuery, Decimal, Deps, DepsMut, Env, MessageInfo, Order, QueryRequest,
>>>>>>> ce3623e9
    Response, StdError, StdResult, Timestamp, Uint128, WasmMsg,
};
use cw2::set_contract_version;
use lido_helpers::answer::response;
use lido_puppeteer_base::msg::TransferReadyBatchMsg;
use lido_puppeteer_base::state::RedeemShareItem;
use lido_staking_base::state::core::{
<<<<<<< HEAD
    Config, ConfigOptional, ContractState, NonNativeRewardsItem, UnbondBatch, UnbondBatchStatus,
    UnbondItem, CONFIG, FAILED_BATCH_ID, FSM, LAST_ICA_BALANCE_CHANGE_HEIGHT,
    LAST_PUPPETEER_RESPONSE, LSM_SHARES_TO_REDEEM, NON_NATIVE_REWARDS_CONFIG, PENDING_LSM_SHARES,
=======
    Config, ConfigOptional, ContractState, FeeItem, NonNativeRewardsItem, UnbondBatch,
    UnbondBatchStatus, UnbondItem, COLLECTED_FEES, CONFIG, FAILED_BATCH_ID, FSM,
    LAST_ICA_BALANCE_CHANGE_HEIGHT, LAST_PUPPETEER_RESPONSE, NON_NATIVE_REWARDS_CONFIG,
>>>>>>> ce3623e9
    PENDING_TRANSFER, PRE_UNBONDING_BALANCE, TOTAL_LSM_SHARES, UNBOND_BATCHES, UNBOND_BATCH_ID,
};
use lido_staking_base::state::validatorset::ValidatorInfo;
use lido_staking_base::state::withdrawal_voucher::{Metadata, Trait};
use lido_staking_base::{
    msg::{
        core::{ExecuteMsg, InstantiateMsg, QueryMsg},
        token::ExecuteMsg as TokenExecuteMsg,
        withdrawal_voucher::ExecuteMsg as VoucherExecuteMsg,
    },
    state::core::LAST_IDLE_CALL,
};
use neutron_sdk::bindings::{msg::NeutronMsg, query::NeutronQuery};
use prost::Message;
use std::str::FromStr;
use std::vec;

pub type MessageWithFeeResponse<T> = (CosmosMsg<T>, Option<CosmosMsg<T>>);

const CONTRACT_NAME: &str = concat!("crates.io:lido-staking__", env!("CARGO_PKG_NAME"));
const CONTRACT_VERSION: &str = env!("CARGO_PKG_VERSION");

#[cfg_attr(not(feature = "library"), entry_point)]
pub fn instantiate(
    deps: DepsMut,
    env: Env,
    _info: MessageInfo,
    msg: InstantiateMsg,
) -> ContractResult<Response<NeutronMsg>> {
    set_contract_version(deps.storage, CONTRACT_NAME, CONTRACT_VERSION)?;
    let attrs: Vec<Attribute> = vec![
        attr("token_contract", &msg.token_contract),
        attr("puppeteer_contract", &msg.puppeteer_contract),
        attr("strategy_contract", &msg.strategy_contract),
        attr("base_denom", &msg.base_denom),
        attr("owner", &msg.owner),
    ];
    cw_ownable::initialize_owner(deps.storage, deps.api, Some(msg.owner.as_ref()))?;
    CONFIG.save(deps.storage, &msg.into())?;
    //an empty unbonding batch added as it's ready to be used on unbond action
    UNBOND_BATCH_ID.save(deps.storage, &0)?;
    UNBOND_BATCHES.save(deps.storage, 0, &new_unbond(env.block.time.seconds()))?;
    FSM.set_initial_state(deps.storage, ContractState::Idle)?;
    LAST_IDLE_CALL.save(deps.storage, &0)?;
    LAST_ICA_BALANCE_CHANGE_HEIGHT.save(deps.storage, &0)?;
    TOTAL_LSM_SHARES.save(deps.storage, &0)?;
    Ok(response("instantiate", CONTRACT_NAME, attrs))
}

#[cfg_attr(not(feature = "library"), entry_point)]
pub fn query(deps: Deps<NeutronQuery>, env: Env, msg: QueryMsg) -> ContractResult<Binary> {
    Ok(match msg {
        QueryMsg::Config {} => to_json_binary(&CONFIG.load(deps.storage)?)?,
        QueryMsg::Owner {} => to_json_binary(
            &cw_ownable::get_ownership(deps.storage)?
                .owner
                .unwrap_or(Addr::unchecked(""))
                .to_string(),
        )?,
        QueryMsg::PendingLSMShares {} => query_pending_lsm_shares(deps)?,
        QueryMsg::LSMSharesToRedeem {} => query_lsm_shares_to_redeem(deps)?,
        QueryMsg::ExchangeRate {} => to_json_binary(&query_exchange_rate(deps, env, None)?)?,
        QueryMsg::UnbondBatch { batch_id } => query_unbond_batch(deps, batch_id)?,
        QueryMsg::NonNativeRewardsReceivers {} => {
            to_json_binary(&NON_NATIVE_REWARDS_CONFIG.load(deps.storage)?)?
        }
        QueryMsg::ContractState {} => to_json_binary(&FSM.get_current_state(deps.storage)?)?,
        QueryMsg::LastPuppeteerResponse {} => {
            to_json_binary(&LAST_PUPPETEER_RESPONSE.load(deps.storage)?)?
        }
    })
}

fn query_pending_lsm_shares(deps: Deps<NeutronQuery>) -> ContractResult<Binary> {
    let shares: Vec<(String, (String, Uint128))> = PENDING_LSM_SHARES
        .range(deps.storage, None, None, cosmwasm_std::Order::Ascending)
        .collect::<StdResult<Vec<_>>>()?;
    to_json_binary(&shares).map_err(From::from)
}

fn query_lsm_shares_to_redeem(deps: Deps<NeutronQuery>) -> ContractResult<Binary> {
    let shares: Vec<(String, (String, Uint128))> = LSM_SHARES_TO_REDEEM
        .range(deps.storage, None, None, cosmwasm_std::Order::Ascending)
        .collect::<StdResult<Vec<_>>>()?;
    to_json_binary(&shares).map_err(From::from)
}

fn query_exchange_rate(
    deps: Deps<NeutronQuery>,
    env: Env,
    current_stake: Option<Uint128>,
) -> ContractResult<Decimal> {
    let config = CONFIG.load(deps.storage)?;
    let ld_denom = config.ld_denom.ok_or(ContractError::LDDenomIsNotSet {})?;
    let ld_total_supply: cosmwasm_std::SupplyResponse = deps
        .querier
        .query(&QueryRequest::Bank(BankQuery::Supply { denom: ld_denom }))?;
    let ld_total_amount = ld_total_supply.amount.amount;
    if ld_total_amount.is_zero() {
        return Ok(Decimal::one());
    }
    let delegations = deps
        .querier
        .query_wasm_smart::<lido_staking_base::msg::puppeteer::DelegationsResponse>(
            config.puppeteer_contract.to_string(),
            &lido_puppeteer_base::msg::QueryMsg::Extention {
                msg: lido_staking_base::msg::puppeteer::QueryExtMsg::Delegations {},
            },
        )?;
    let delegations_amount: Uint128 = delegations
        .0
        .delegations
        .iter()
        .map(|d| d.amount.amount)
        .sum();
    let mut batch_id = UNBOND_BATCH_ID.load(deps.storage)?;
    let mut unprocessed_unbonded_amount = Uint128::zero();
    let batch = UNBOND_BATCHES.load(deps.storage, batch_id)?;
    if batch.status == UnbondBatchStatus::New {
        unprocessed_unbonded_amount += batch.total_amount;
    }
    if batch_id > 0 {
        batch_id -= 1;
        let batch = UNBOND_BATCHES.load(deps.storage, batch_id)?;
        if batch.status == UnbondBatchStatus::UnbondRequested {
            unprocessed_unbonded_amount += batch.total_amount;
        }
    }
    let failed_batch_id = FAILED_BATCH_ID.may_load(deps.storage)?;
    if let Some(failed_batch_id) = failed_batch_id {
        let failed_batch = UNBOND_BATCHES.load(deps.storage, failed_batch_id)?;
        unprocessed_unbonded_amount += failed_batch.total_amount;
    }
    let core_balance = deps
        .querier
        .query_balance(env.contract.address.to_string(), config.base_denom)?
        .amount;
    let extra_amount = match FSM.get_current_state(deps.storage)? {
        ContractState::Transfering => PENDING_TRANSFER.load(deps.storage),
        ContractState::Staking => {
            let (ica_balance, _) = get_ica_balance_by_denom(
                deps,
                &config.puppeteer_contract,
                &config.remote_denom,
                false,
            )?;
            Ok(ica_balance)
        }
        _ => Ok(Uint128::zero()),
    }?;
    let total_lsm_shares = Uint128::new(TOTAL_LSM_SHARES.load(deps.storage)?);
    Ok(Decimal::from_ratio(
        delegations_amount + core_balance + extra_amount + total_lsm_shares
            - current_stake.unwrap_or(Uint128::zero())
            - unprocessed_unbonded_amount,
        ld_total_amount,
    )) // arithmetic operations order is important here as we don't want to overflow
}

fn query_unbond_batch(deps: Deps<NeutronQuery>, batch_id: Uint128) -> StdResult<Binary> {
    to_json_binary(&UNBOND_BATCHES.load(deps.storage, batch_id.into())?)
}

#[cfg_attr(not(feature = "library"), entry_point)]
pub fn execute(
    deps: DepsMut<NeutronQuery>,
    env: Env,
    info: MessageInfo,
    msg: ExecuteMsg,
) -> ContractResult<Response<NeutronMsg>> {
    match msg {
        ExecuteMsg::Bond { receiver } => execute_bond(deps, env, info, receiver),
        ExecuteMsg::Unbond {} => execute_unbond(deps, env, info),
        ExecuteMsg::UpdateConfig { new_config } => execute_update_config(deps, info, *new_config),
        ExecuteMsg::UpdateOwnership(action) => {
            cw_ownable::update_ownership(deps.into_empty(), &env.block, &info.sender, action)?;
            Ok(response::<(&str, &str), _>(
                "execute-update-ownership",
                CONTRACT_NAME,
                [],
            ))
        }
        ExecuteMsg::UpdateNonNativeRewardsReceivers { items } => {
            execute_set_non_native_rewards_receivers(deps, env, info, items)
        }
        ExecuteMsg::FakeProcessBatch {
            batch_id,
            unbonded_amount,
        } => execute_fake_process_batch(deps, env, info, batch_id, unbonded_amount),
        ExecuteMsg::Tick {} => execute_tick(deps, env, info),
        ExecuteMsg::PuppeteerHook(msg) => execute_puppeteer_hook(deps, env, info, *msg),
    }
}

fn execute_set_non_native_rewards_receivers(
    deps: DepsMut<NeutronQuery>,
    _env: Env,
    info: MessageInfo,
    items: Vec<NonNativeRewardsItem>,
) -> ContractResult<Response<NeutronMsg>> {
    cw_ownable::assert_owner(deps.storage, &info.sender)?;
    NON_NATIVE_REWARDS_CONFIG.save(deps.storage, &items)?;
    Ok(response(
        "execute-set_non_native_rewards_receivers",
        CONTRACT_NAME,
        vec![attr("action", "set_non_native_rewards_receivers")],
    ))
}

fn execute_puppeteer_hook(
    deps: DepsMut<NeutronQuery>,
    env: Env,
    info: MessageInfo,
    msg: lido_puppeteer_base::msg::ResponseHookMsg,
) -> ContractResult<Response<NeutronMsg>> {
    let config = CONFIG.load(deps.storage)?;
    ensure_eq!(
        info.sender,
        config.puppeteer_contract,
        ContractError::Unauthorized {}
    );
    if let lido_puppeteer_base::msg::ResponseHookMsg::Success(_) = msg {
        LAST_ICA_BALANCE_CHANGE_HEIGHT.save(deps.storage, &env.block.height)?;
        if let lido_puppeteer_base::msg::ResponseHookMsg::Success(success_msg) = &msg {
            match &success_msg.transaction {
                lido_puppeteer_base::msg::Transaction::IBCTransfer {
                    denom,
                    amount,
                    recipient: _,
                } => {
                    let current_pending =
                        PENDING_LSM_SHARES.may_load(deps.storage, denom.to_string())?;
                    if let Some((remote_denom, current_amount)) = current_pending {
                        let sent_amount = Uint128::from(*amount);
                        LSM_SHARES_TO_REDEEM.update(deps.storage, denom.to_string(), |one| {
                            let mut new = one.unwrap_or((remote_denom, Uint128::zero()));
                            new.1 += sent_amount;
                            StdResult::Ok(new)
                        })?;
                        if current_amount == sent_amount {
                            PENDING_LSM_SHARES.remove(deps.storage, denom.to_string());
                        } else {
                            PENDING_LSM_SHARES.update(deps.storage, denom.to_string(), |one| {
                                match one {
                                    Some(one) => {
                                        let mut new = one;
                                        new.1 -= Uint128::from(*amount);
                                        StdResult::Ok(new)
                                    }
                                    None => unreachable!("denom should be in the map"),
                                }
                            })?;
                        }
                    }
                }
                lido_puppeteer_base::msg::Transaction::RedeemShares { items, .. } => {
                    let mut sum = 0u128;
                    for item in items {
                        sum += item.amount.u128();
                        LSM_SHARES_TO_REDEEM.remove(deps.storage, item.local_denom.to_string());
                    }
                    TOTAL_LSM_SHARES.update(deps.storage, |one| StdResult::Ok(one - sum))?;
                }
                _ => {}
            }
        }
    } // if it's error we don't need to save the height because balance wasn't changed
    LAST_PUPPETEER_RESPONSE.save(deps.storage, &msg)?;

    Ok(response(
        "execute-puppeteer_hook",
        CONTRACT_NAME,
        vec![attr("action", "puppeteer_hook")],
    ))
}

fn execute_tick(
    mut deps: DepsMut<NeutronQuery>,
    env: Env,
    info: MessageInfo,
) -> ContractResult<Response<NeutronMsg>> {
    let current_state = FSM.get_current_state(deps.storage)?;
    let config = CONFIG.load(deps.storage)?;
    match current_state {
        ContractState::Idle => execute_tick_idle(deps.branch(), env, info, &config),
        ContractState::Claiming => execute_tick_claiming(deps.branch(), env, info, &config),
        ContractState::Transfering => execute_tick_transfering(deps.branch(), env, info, &config),
        ContractState::Unbonding => execute_tick_unbonding(deps.branch(), env, info, &config),
        ContractState::Staking => execute_tick_staking(deps.branch(), env, info, &config),
    }
}

fn execute_tick_idle(
    mut deps: DepsMut<NeutronQuery>,
    env: Env,
    info: MessageInfo,
    config: &Config,
) -> ContractResult<Response<NeutronMsg>> {
    let mut attrs = vec![attr("action", "tick_idle")];
    let last_idle_call = LAST_IDLE_CALL.load(deps.storage)?;
    let mut messages = vec![];
    if env.block.time.seconds() - last_idle_call < config.idle_min_interval {
        //process non-native rewards
        if let Some(transfer_msg) =
<<<<<<< HEAD
            get_non_native_rewards_transfer_msg(deps.as_ref(), info.clone(), &env)?
=======
            get_non_native_rewards_and_fee_transfer_msg(deps.as_ref(), info, env)?
>>>>>>> ce3623e9
        {
            messages.push(transfer_msg);
        } else if let Some(lsm_msg) =
            get_pending_redeem_msg(deps.as_ref(), config, &env, info.funds.clone())?
        {
            messages.push(lsm_msg);
        } else if let Some(lsm_msg) =
            get_pending_lsm_share_msg(deps, config, &env, info.funds.clone())?
        {
            messages.push(lsm_msg);
        } else {
            //return error if none
            return Err(ContractError::IdleMinIntervalIsNotReached {});
        }
    } else {
        ensure!(
            !is_unbonding_time_close(
                deps.as_ref(),
                &env.block.time.seconds(),
                &config.unbonding_safe_period
            )?,
            ContractError::UnbondingTimeIsClose {}
        );
        let pump_address = config
            .pump_address
            .clone()
            .ok_or(ContractError::PumpAddressIsNotSet {})?;
        // process unbond if any already unbonded
        // and claim rewards
        let transfer: Option<TransferReadyBatchMsg> = match get_unbonded_batch(deps.as_ref())? {
            Some((batch_id, batch)) => Some(TransferReadyBatchMsg {
                batch_id,
                amount: batch
                    .unbonded_amount
                    .ok_or(ContractError::UnbondedAmountIsNotSet {})?,
                recipient: pump_address,
            }),
            None => None,
        };

        let validators: Vec<ValidatorInfo> = deps.querier.query_wasm_smart(
            config.validators_set_contract.to_string(),
            &lido_staking_base::msg::validatorset::QueryMsg::Validators {},
        )?;

        let (delegations, _) = deps
            .querier
            .query_wasm_smart::<lido_staking_base::msg::puppeteer::DelegationsResponse>(
            config.puppeteer_contract.to_string(),
            &lido_puppeteer_base::msg::QueryMsg::Extention {
                msg: lido_staking_base::msg::puppeteer::QueryExtMsg::Delegations {},
            },
        )?;

        let validators_map = validators
            .iter()
            .map(|v| (v.valoper_address.clone(), v))
            .collect::<std::collections::HashMap<_, _>>();
        let validators_to_claim = delegations
            .delegations
            .iter()
            .filter(|d| validators_map.get(&d.validator).map_or(false, |_| true))
            .map(|d| d.validator.clone())
            .collect::<Vec<_>>();
        FSM.go_to(deps.storage, ContractState::Claiming)?;
        if validators_to_claim.is_empty() {
            attrs.push(attr("validators_to_claim", "empty"));
            if let Some((transfer_msg, pending_amount)) =
                get_transfer_pending_balance_msg(deps.as_ref(), &env, config, info.funds.clone())?
            {
                FSM.go_to(deps.storage, ContractState::Transfering)?;
                PENDING_TRANSFER.save(deps.storage, &pending_amount)?;
                messages.push(transfer_msg);
            } else {
                let stake_msg = get_stake_msg(deps.branch(), &env, config, info.funds)?;
                messages.push(stake_msg);
                FSM.go_to(deps.storage, ContractState::Staking)?;
            }
        } else {
            attrs.push(attr("validators_to_claim", validators_to_claim.join(",")));
            messages.push(CosmosMsg::Wasm(WasmMsg::Execute {
            contract_addr: config.puppeteer_contract.to_string(),
            msg: to_json_binary(
                &lido_staking_base::msg::puppeteer::ExecuteMsg::ClaimRewardsAndOptionalyTransfer {
                    validators: validators_to_claim,
                    transfer,
                    timeout: Some(config.puppeteer_timeout),
                    reply_to: env.contract.address.to_string(),
                },
            )?,
            funds: info.funds,
        }));
        }
        attrs.push(attr("state", "claiming"));
        LAST_IDLE_CALL.save(deps.storage, &env.block.time.seconds())?;
    }
    Ok(response("execute-tick_idle", CONTRACT_NAME, attrs).add_messages(messages))
}

fn execute_tick_claiming(
    mut deps: DepsMut<NeutronQuery>,
    env: Env,
    info: MessageInfo,
    config: &Config,
) -> ContractResult<Response<NeutronMsg>> {
    let response_msg = get_received_puppeteer_response(deps.as_ref())?;
    LAST_PUPPETEER_RESPONSE.remove(deps.storage);
    let mut attrs = vec![attr("action", "tick_claiming")];
    let mut messages = vec![];
    match response_msg {
        lido_puppeteer_base::msg::ResponseHookMsg::Success(success_msg) => {
            match success_msg.transaction {
                lido_puppeteer_base::msg::Transaction::ClaimRewardsAndOptionalyTransfer {
                    transfer,
                    ..
                } => {
                    if let Some(transfer) = transfer {
                        let mut batch = UNBOND_BATCHES.load(deps.storage, transfer.batch_id)?;
                        batch.status = UnbondBatchStatus::Withdrawn;
                        attrs.push(attr("batch_id", transfer.batch_id.to_string()));
                        attrs.push(attr("unbond_batch_status", "withdrawn"));
                        UNBOND_BATCHES.save(deps.storage, transfer.batch_id, &batch)?;
                    }
                }
                _ => return Err(ContractError::InvalidTransaction {}),
            }
        }
        lido_puppeteer_base::msg::ResponseHookMsg::Error(err) => {
            attrs.push(attr("error_on_claiming", format!("{:?}", err)));
        }
    }
    if let Some((transfer_msg, pending_amount)) =
        get_transfer_pending_balance_msg(deps.as_ref(), &env, config, info.funds.clone())?
    {
        FSM.go_to(deps.storage, ContractState::Transfering)?;
        PENDING_TRANSFER.save(deps.storage, &pending_amount)?;
        messages.push(transfer_msg);
    } else {
        let stake_msg = get_stake_msg(deps.branch(), &env, config, info.funds)?;
        messages.push(stake_msg);
        FSM.go_to(deps.storage, ContractState::Staking)?;
    }
    attrs.push(attr("state", "unbonding"));
    Ok(response("execute-tick_claiming", CONTRACT_NAME, attrs).add_messages(messages))
}

fn execute_tick_transfering(
    mut deps: DepsMut<NeutronQuery>,
    env: Env,
    info: MessageInfo,
    config: &Config,
) -> ContractResult<Response<NeutronMsg>> {
    let _response_msg = get_received_puppeteer_response(deps.as_ref())?;
    LAST_PUPPETEER_RESPONSE.remove(deps.storage);
    let stake_msg = get_stake_msg(deps.branch(), &env, config, info.funds)?;
    FSM.go_to(deps.storage, ContractState::Staking)?;

    Ok(response(
        "execute-tick_transfering",
        CONTRACT_NAME,
        vec![attr("action", "tick_transfering"), attr("state", "staking")],
    )
    .add_message(stake_msg))
}

fn execute_tick_staking(
    deps: DepsMut<NeutronQuery>,
    env: Env,
    info: MessageInfo,
    config: &Config,
) -> ContractResult<Response<NeutronMsg>> {
    let _response_msg = get_received_puppeteer_response(deps.as_ref())?;
    LAST_PUPPETEER_RESPONSE.remove(deps.storage);
    let mut attrs = vec![attr("action", "tick_staking")];
    let mut messages = vec![];
    let batch_id = FAILED_BATCH_ID
        .may_load(deps.storage)?
        .unwrap_or(UNBOND_BATCH_ID.load(deps.storage)?);
    let mut unbond = UNBOND_BATCHES.load(deps.storage, batch_id)?;
    if (Timestamp::from_seconds(unbond.created).plus_seconds(config.unbond_batch_switch_time)
        > env.block.time)
        && !unbond.unbond_items.is_empty()
        && !unbond.total_amount.is_zero()
    {
        let (pre_unbonding_balance, _) = get_ica_balance_by_denom(
            deps.as_ref(),
            &config.puppeteer_contract,
            &config.remote_denom,
            true,
        )?;
        PRE_UNBONDING_BALANCE.save(deps.storage, &pre_unbonding_balance)?;
        FSM.go_to(deps.storage, ContractState::Unbonding)?;
        attrs.push(attr("state", "unbonding"));
        let undelegations: Vec<lido_staking_base::msg::distribution::IdealDelegation> =
            deps.querier.query_wasm_smart(
                config.strategy_contract.to_string(),
                &lido_staking_base::msg::strategy::QueryMsg::CalcWithdraw {
                    withdraw: unbond.total_amount,
                },
            )?;
        messages.push(CosmosMsg::Wasm(WasmMsg::Execute {
            contract_addr: config.puppeteer_contract.to_string(),
            msg: to_json_binary(&lido_staking_base::msg::puppeteer::ExecuteMsg::Undelegate {
                items: undelegations
                    .iter()
                    .map(|d| (d.valoper_address.clone(), d.stake_change))
                    .collect::<Vec<_>>(),
                batch_id,
                timeout: Some(config.puppeteer_timeout),
                reply_to: env.contract.address.to_string(),
            })?,
            funds: info.funds,
        }));
        unbond.status = UnbondBatchStatus::UnbondRequested;
        UNBOND_BATCHES.save(deps.storage, batch_id, &unbond)?;
        UNBOND_BATCH_ID.save(deps.storage, &(batch_id + 1))?;
        UNBOND_BATCHES.save(
            deps.storage,
            batch_id + 1,
            &new_unbond(env.block.time.seconds()),
        )?;
    } else {
        FSM.go_to(deps.storage, ContractState::Idle)?;
        attrs.push(attr("state", "idle"));
    }
    Ok(response("execute-tick_staking", CONTRACT_NAME, attrs).add_messages(messages))
}

fn execute_tick_unbonding(
    deps: DepsMut<NeutronQuery>,
    env: Env,
    _info: MessageInfo,
    config: &Config,
) -> ContractResult<Response<NeutronMsg>> {
    let res = get_received_puppeteer_response(deps.as_ref())?;
    let mut attrs = vec![attr("action", "tick_unbonding")];
    match res {
        lido_puppeteer_base::msg::ResponseHookMsg::Success(response) => {
            match response.transaction {
                lido_puppeteer_base::msg::Transaction::Undelegate { batch_id, .. } => {
                    LAST_PUPPETEER_RESPONSE.remove(deps.storage);
                    attrs.push(attr("batch_id", batch_id.to_string()));
                    let mut unbond = UNBOND_BATCHES.load(deps.storage, batch_id)?;
                    unbond.status = UnbondBatchStatus::Unbonding;
                    unbond.expected_release = env.block.time.seconds() + config.unbonding_period;
                    UNBOND_BATCHES.save(deps.storage, batch_id, &unbond)?;
                    FAILED_BATCH_ID.remove(deps.storage);
                    attrs.push(attr("unbonding", "success"));
                }
                _ => return Err(ContractError::InvalidTransaction {}),
            }
        }
        lido_puppeteer_base::msg::ResponseHookMsg::Error(response) => match response.transaction {
            lido_puppeteer_base::msg::Transaction::Undelegate { batch_id, .. } => {
                attrs.push(attr("batch_id", batch_id.to_string()));
                let mut unbond = UNBOND_BATCHES.load(deps.storage, batch_id)?;
                unbond.status = UnbondBatchStatus::UnbondFailed;
                UNBOND_BATCHES.save(deps.storage, batch_id, &unbond)?;
                FAILED_BATCH_ID.save(deps.storage, &batch_id)?;
                attrs.push(attr("unbonding", "failed"));
            }
            _ => return Err(ContractError::InvalidTransaction {}),
        },
    }
    FSM.go_to(deps.storage, ContractState::Idle)?;
    Ok(response("execute-tick_unbonding", CONTRACT_NAME, attrs))
}

fn execute_fake_process_batch(
    deps: DepsMut<NeutronQuery>,
    _env: Env,
    _info: MessageInfo,
    batch_id: Uint128,
    unbonded_amount: Uint128,
) -> ContractResult<Response<NeutronMsg>> {
    let mut attrs = vec![attr("action", "fake_process_batch")];
    let mut unbond_batch = UNBOND_BATCHES.load(deps.storage, batch_id.into())?;
    unbond_batch.unbonded_amount = Some(unbonded_amount);
    unbond_batch.status = UnbondBatchStatus::Unbonded;
    unbond_batch.slashing_effect = Some(
        Decimal::from_str(&unbonded_amount.to_string())?
            / Decimal::from_str(&unbond_batch.expected_amount.to_string())?,
    );
    UNBOND_BATCHES.save(deps.storage, batch_id.into(), &unbond_batch)?;
    attrs.push(attr("batch_id", batch_id.to_string()));
    attrs.push(attr("unbonded_amount", unbonded_amount.to_string()));
    Ok(response("execute-fake_process_batch", CONTRACT_NAME, attrs))
}

fn execute_bond(
    deps: DepsMut<NeutronQuery>,
    env: Env,
    info: MessageInfo,
    receiver: Option<String>,
) -> ContractResult<Response<NeutronMsg>> {
    let config = CONFIG.load(deps.storage)?;
    let Coin { amount, denom } = cw_utils::one_coin(&info)?;
    let denom_type = check_denom::check_denom(&deps, &denom, &config)?;

    if let check_denom::DenomType::LsmShare(remote_denom) = denom_type {
        TOTAL_LSM_SHARES.update(deps.storage, |total| StdResult::Ok(total + amount.u128()))?;
        PENDING_LSM_SHARES.update(deps.storage, denom, |one| {
            let mut new = one.unwrap_or((remote_denom, Uint128::zero()));
            new.1 += amount;
            StdResult::Ok(new)
        })?;
    }

    let mut attrs = vec![attr("action", "bond")];

    let exchange_rate = query_exchange_rate(deps.as_ref(), env, Some(amount))?;
    attrs.push(attr("exchange_rate", exchange_rate.to_string()));

    let issue_amount = amount * (Decimal::one() / exchange_rate);
    attrs.push(attr("issue_amount", issue_amount.to_string()));

    let receiver = receiver.map_or(Ok::<String, ContractError>(info.sender.to_string()), |a| {
        deps.api.addr_validate(&a)?;
        Ok(a)
    })?;
    attrs.push(attr("receiver", receiver.clone()));

    let msgs = vec![CosmosMsg::Wasm(WasmMsg::Execute {
        contract_addr: config.token_contract,
        msg: to_json_binary(&TokenExecuteMsg::Mint {
            amount: issue_amount,
            receiver,
        })?,
        funds: vec![],
    })];
    Ok(response("execute-bond", CONTRACT_NAME, attrs).add_messages(msgs))
}

fn execute_update_config(
    deps: DepsMut<NeutronQuery>,
    info: MessageInfo,
    new_config: ConfigOptional,
) -> ContractResult<Response<NeutronMsg>> {
    let mut config = CONFIG.load(deps.storage)?;
    cw_ownable::assert_owner(deps.storage, &info.sender)?;
    let mut attrs = vec![attr("action", "update_config")];
    if let Some(token_contract) = new_config.token_contract {
        attrs.push(attr("token_contract", &token_contract));
        config.token_contract = token_contract;
    }
    if let Some(puppeteer_contract) = new_config.puppeteer_contract {
        attrs.push(attr("puppeteer_contract", &puppeteer_contract));
        config.puppeteer_contract = puppeteer_contract;
    }
    if let Some(puppeteer_timeout) = new_config.puppeteer_timeout {
        attrs.push(attr("puppeteer_contract", puppeteer_timeout.to_string()));
        config.puppeteer_timeout = puppeteer_timeout;
    }
    if let Some(strategy_contract) = new_config.strategy_contract {
        attrs.push(attr("strategy_contract", &strategy_contract));
        config.strategy_contract = strategy_contract;
    }
    if let Some(withdrawal_voucher_contract) = new_config.withdrawal_voucher_contract {
        attrs.push(attr(
            "withdrawal_voucher_contract",
            &withdrawal_voucher_contract,
        ));
        config.withdrawal_voucher_contract = withdrawal_voucher_contract;
    }
    if let Some(withdrawal_manager_contract) = new_config.withdrawal_manager_contract {
        attrs.push(attr(
            "withdrawal_manager_contract",
            &withdrawal_manager_contract,
        ));
        config.withdrawal_manager_contract = withdrawal_manager_contract;
    }
    if let Some(pump_address) = new_config.pump_address {
        attrs.push(attr("pump_address", &pump_address));
        config.pump_address = Some(pump_address);
    }
    if let Some(validators_set_contract) = new_config.validators_set_contract {
        attrs.push(attr("validators_set_contract", &validators_set_contract));
        config.validators_set_contract = validators_set_contract;
    }
    if let Some(base_denom) = new_config.base_denom {
        attrs.push(attr("base_denom", &base_denom));
        config.base_denom = base_denom;
    }
    if let Some(idle_min_interval) = new_config.idle_min_interval {
        attrs.push(attr("idle_min_interval", idle_min_interval.to_string()));
        config.idle_min_interval = idle_min_interval;
    }
    if let Some(unbonding_period) = new_config.unbonding_period {
        attrs.push(attr("unbonding_period", unbonding_period.to_string()));
        config.unbonding_period = unbonding_period;
    }
    if let Some(unbonding_safe_period) = new_config.unbonding_safe_period {
        attrs.push(attr(
            "unbonding_safe_period",
            unbonding_safe_period.to_string(),
        ));
        config.unbonding_safe_period = unbonding_safe_period;
    }
    if let Some(unbond_batch_switch_time) = new_config.unbond_batch_switch_time {
        attrs.push(attr(
            "unbond_batch_switch_time",
            unbond_batch_switch_time.to_string(),
        ));
        config.unbond_batch_switch_time = unbond_batch_switch_time;
    }
    if let Some(unbond_batch_switch_time) = new_config.unbond_batch_switch_time {
        attrs.push(attr(
            "unbond_batch_switch_time",
            unbond_batch_switch_time.to_string(),
        ));
        config.unbond_batch_switch_time = unbond_batch_switch_time;
    }
    if let Some(ld_denom) = new_config.ld_denom {
        attrs.push(attr("ld_denom", &ld_denom));
        config.ld_denom = Some(ld_denom);
    }
    if let Some(channel) = new_config.channel {
        attrs.push(attr("channel", &channel));
        config.channel = channel;
    }
    if let Some(fee) = new_config.fee {
        attrs.push(attr("fee", fee.to_string()));
        config.fee = Some(fee);
    }
    if let Some(fee_address) = new_config.fee_address {
        attrs.push(attr("fee_address", &fee_address));
        config.fee_address = Some(fee_address);
    }

    CONFIG.save(deps.storage, &config)?;

    Ok(response("execute-update_config", CONTRACT_NAME, attrs))
}

fn execute_unbond(
    deps: DepsMut<NeutronQuery>,
    env: Env,
    info: MessageInfo,
) -> ContractResult<Response<NeutronMsg>> {
    let mut attrs = vec![attr("action", "unbond")];
    let unbond_batch_id = UNBOND_BATCH_ID.load(deps.storage)?;
    let config = CONFIG.load(deps.storage)?;
    let ld_denom = config.ld_denom.ok_or(ContractError::LDDenomIsNotSet {})?;
    let amount = cw_utils::must_pay(&info, &ld_denom)?;
    let mut unbond_batch = UNBOND_BATCHES.load(deps.storage, unbond_batch_id)?;
    let exchange_rate = query_exchange_rate(deps.as_ref(), env, None)?;
    attrs.push(attr("exchange_rate", exchange_rate.to_string()));
    let expected_amount = amount * exchange_rate;
    unbond_batch.unbond_items.push(UnbondItem {
        sender: info.sender.to_string(),
        amount,
        expected_amount,
    });
    unbond_batch.total_amount += amount;
    unbond_batch.expected_amount += expected_amount;

    attrs.push(attr("expected_amount", expected_amount.to_string()));
    UNBOND_BATCHES.save(deps.storage, unbond_batch_id, &unbond_batch)?;
    let extension = Some(Metadata {
        description: Some("Withdrawal voucher".into()),
        name: "LDV voucher".to_string(),
        batch_id: unbond_batch_id.to_string(),
        amount,
        expected_amount,
        attributes: Some(vec![
            Trait {
                display_type: None,
                trait_type: "unbond_batch_id".to_string(),
                value: unbond_batch_id.to_string(),
            },
            Trait {
                display_type: None,
                trait_type: "received_amount".to_string(),
                value: amount.to_string(),
            },
            Trait {
                display_type: None,
                trait_type: "expected_amount".to_string(),
                value: expected_amount.to_string(),
            },
            Trait {
                display_type: None,
                trait_type: "exchange_rate".to_string(),
                value: exchange_rate.to_string(),
            },
        ]),
    });
    let msgs = vec![
        CosmosMsg::Wasm(WasmMsg::Execute {
            contract_addr: config.withdrawal_voucher_contract,
            msg: to_json_binary(&VoucherExecuteMsg::Mint {
                owner: info.sender.to_string(),
                token_id: unbond_batch_id.to_string()
                    + "_"
                    + info.sender.to_string().as_str()
                    + "_"
                    + &unbond_batch.unbond_items.len().to_string(),
                token_uri: None,
                extension,
            })?,
            funds: vec![],
        }),
        CosmosMsg::Wasm(WasmMsg::Execute {
            contract_addr: config.token_contract,
            msg: to_json_binary(&TokenExecuteMsg::Burn {})?,
            funds: vec![cosmwasm_std::Coin {
                denom: ld_denom,
                amount,
            }],
        }),
    ];
    Ok(response("execute-unbond", CONTRACT_NAME, attrs).add_messages(msgs))
}

fn get_unbonded_batch(deps: Deps<NeutronQuery>) -> ContractResult<Option<(u128, UnbondBatch)>> {
    let batch_id = UNBOND_BATCH_ID.load(deps.storage)?;
    if batch_id == 0 {
        return Ok(None);
    }
    let batch = UNBOND_BATCHES.load(deps.storage, batch_id - 1)?;
    if batch.status == UnbondBatchStatus::Unbonded {
        return Ok(Some((batch_id - 1, batch)));
    }
    Ok(None)
}

fn get_transfer_pending_balance_msg<T>(
    deps: Deps<NeutronQuery>,
    env: &Env,
    config: &Config,
    funds: Vec<cosmwasm_std::Coin>,
) -> ContractResult<Option<(CosmosMsg<T>, Uint128)>> {
    let pending_amount = deps
        .querier
        .query_balance(
            env.contract.address.to_string(),
            config.base_denom.to_string(),
        )?
        .amount;
    if pending_amount.is_zero() {
        return Ok(None);
    }
    let mut all_funds = vec![cosmwasm_std::Coin {
        denom: config.base_denom.to_string(),
        amount: pending_amount,
    }];
    all_funds.extend(funds);

    Ok(Some((
        CosmosMsg::Wasm(WasmMsg::Execute {
            contract_addr: config.puppeteer_contract.to_string(),
            msg: to_json_binary(
                &lido_staking_base::msg::puppeteer::ExecuteMsg::IBCTransfer {
                    timeout: config.puppeteer_timeout,
                    reply_to: env.contract.address.to_string(),
                },
            )?,
            funds: all_funds,
        }),
        pending_amount,
    )))
}

pub fn get_stake_msg<T>(
    deps: DepsMut<NeutronQuery>,
    env: &Env,
    config: &Config,
    funds: Vec<cosmwasm_std::Coin>,
) -> ContractResult<CosmosMsg<T>> {
    let (balance, balance_height) = get_ica_balance_by_denom(
        deps.as_ref(),
        &config.puppeteer_contract,
        &config.remote_denom,
        false,
    )?;

    ensure_ne!(balance, Uint128::zero(), ContractError::ICABalanceZero {});
    let last_ica_balance_change_height = LAST_ICA_BALANCE_CHANGE_HEIGHT.load(deps.storage)?;
    ensure!(
        last_ica_balance_change_height <= balance_height,
        ContractError::PuppeteerBalanceOutdated {
            ica_height: last_ica_balance_change_height,
            puppeteer_height: balance_height
        }
    );
    let fee = config.fee.unwrap_or(Decimal::zero()) * balance;
    let deposit_amount = balance - fee;

    let to_delegate: Vec<lido_staking_base::msg::distribution::IdealDelegation> =
        deps.querier.query_wasm_smart(
            &config.strategy_contract,
            &lido_staking_base::msg::strategy::QueryMsg::CalcDeposit {
                deposit: deposit_amount,
            },
        )?;

    if fee > Uint128::zero() && config.fee_address.is_some() {
        COLLECTED_FEES.update(deps.storage, config.remote_denom.to_string(), |fee_item| {
            if let Some(mut fee_item) = fee_item {
                fee_item.amount += fee;
                Ok::<FeeItem, StdError>(fee_item)
            } else {
                Ok(FeeItem {
                    address: config.fee_address.clone().unwrap(),
                    denom: config.remote_denom.to_string(),
                    amount: fee,
                })
            }
        })?;
    };

    Ok(CosmosMsg::Wasm(WasmMsg::Execute {
        contract_addr: config.puppeteer_contract.to_string(),
        msg: to_json_binary(&lido_staking_base::msg::puppeteer::ExecuteMsg::Delegate {
            items: to_delegate
                .iter()
                .map(|d| (d.valoper_address.to_string(), d.stake_change))
                .collect::<Vec<_>>(),
            timeout: Some(config.puppeteer_timeout),
            reply_to: env.contract.address.to_string(),
        })?,
        funds,
    }))
}

fn get_received_puppeteer_response(
    deps: Deps<NeutronQuery>,
) -> ContractResult<lido_puppeteer_base::msg::ResponseHookMsg> {
    LAST_PUPPETEER_RESPONSE
        .load(deps.storage)
        .map_err(|_| ContractError::PuppeteerResponseIsNotReceived {})
}

fn is_unbonding_time_close(
    deps: Deps<NeutronQuery>,
    now: &u64,
    safe_period: &u64,
) -> ContractResult<bool> {
    let mut unbond_batch_id = UNBOND_BATCH_ID.load(deps.storage)?;
    while unbond_batch_id > 0 {
        let unbond_batch = UNBOND_BATCHES.load(deps.storage, unbond_batch_id)?;
        if unbond_batch.status == UnbondBatchStatus::Unbonding
            && (now - unbond_batch.expected_release < *safe_period)
        {
            return Ok(true);
        }
        if unbond_batch.status == UnbondBatchStatus::Unbonded {
            return Ok(false);
        }
        unbond_batch_id -= 1;
    }
    Ok(false)
}

fn get_ica_balance_by_denom<T: CustomQuery>(
    deps: Deps<T>,
    puppeteer_contract: &str,
    remote_denom: &str,
    can_be_zero: bool,
) -> ContractResult<(Uint128, u64)> {
    let (ica_balances, remote_height): lido_staking_base::msg::puppeteer::BalancesResponse =
        deps.querier.query_wasm_smart(
            puppeteer_contract.to_string(),
            &lido_puppeteer_base::msg::QueryMsg::Extention {
                msg: lido_staking_base::msg::puppeteer::QueryExtMsg::Balances {},
            },
        )?;

    let balance = ica_balances.coins.iter().find_map(|c| {
        if c.denom == remote_denom {
            Some(c.amount)
        } else {
            None
        }
    });
    Ok((
        match can_be_zero {
            true => balance.unwrap_or(Uint128::zero()),
            false => balance.ok_or(ContractError::ICABalanceZero {})?,
        },
        remote_height,
    ))
}

fn new_unbond(now: u64) -> lido_staking_base::state::core::UnbondBatch {
    lido_staking_base::state::core::UnbondBatch {
        total_amount: Uint128::zero(),
        expected_amount: Uint128::zero(),
        unbond_items: vec![],
        status: UnbondBatchStatus::New,
        expected_release: 0,
        slashing_effect: None,
        unbonded_amount: None,
        withdrawed_amount: None,
        created: now,
    }
}

pub fn get_non_native_rewards_and_fee_transfer_msg<T>(
    deps: Deps<NeutronQuery>,
    info: MessageInfo,
    env: &Env,
) -> ContractResult<Option<CosmosMsg<T>>> {
    let config = CONFIG.load(deps.storage)?;
    let non_native_rewards_receivers = NON_NATIVE_REWARDS_CONFIG.load(deps.storage)?;
    let mut items = vec![];
    let rewards: lido_staking_base::msg::puppeteer::BalancesResponse =
        deps.querier.query_wasm_smart(
            config.puppeteer_contract.to_string(),
            &lido_puppeteer_base::msg::QueryMsg::Extention {
                msg: lido_staking_base::msg::puppeteer::QueryExtMsg::NonNativeRewardsBalances {},
            },
        )?;

    let rewards_map = rewards
        .0
        .coins
        .iter()
        .map(|c| (c.denom.clone(), c.amount))
        .collect::<std::collections::HashMap<_, _>>();
    let default_amount = Uint128::zero();

    for item in non_native_rewards_receivers {
        let amount = rewards_map.get(&item.denom).unwrap_or(&default_amount);
        if amount > &item.min_amount {
            let fee = item.fee * *amount;
            let amount = *amount - fee;
            items.push((
                item.address,
                cosmwasm_std::Coin {
                    denom: item.denom.clone(),
                    amount,
                },
            ));

            if (item.fee > Decimal::zero()) && (fee > Uint128::zero()) {
                items.push((
                    item.fee_address,
                    cosmwasm_std::Coin {
                        denom: item.denom,
                        amount: fee,
                    },
                ));
            }
        }
    }

    let collected_fees = COLLECTED_FEES
        .range_raw(deps.storage, None, None, Order::Ascending)
        .map(|item| item.map(|(_key, value)| value))
        .collect::<StdResult<Vec<FeeItem>>>()?;

    for fee_item in collected_fees {
        items.push((
            fee_item.address,
            cosmwasm_std::Coin {
                denom: fee_item.denom,
                amount: fee_item.amount,
            },
        ));
    }

    if items.is_empty() {
        return Ok(None);
    }

    Ok(Some(CosmosMsg::Wasm(WasmMsg::Execute {
        contract_addr: config.puppeteer_contract,
        msg: to_json_binary(&lido_staking_base::msg::puppeteer::ExecuteMsg::Transfer {
            items,
            timeout: Some(config.puppeteer_timeout),
            reply_to: env.contract.address.to_string(),
        })?,
        funds: info.funds,
    })))
}

fn get_pending_redeem_msg<T>(
    deps: Deps<NeutronQuery>,
    config: &Config,
    env: &Env,
    funds: Vec<cosmwasm_std::Coin>,
) -> ContractResult<Option<CosmosMsg<T>>> {
    if LSM_SHARES_TO_REDEEM
        .keys(deps.storage, None, None, cosmwasm_std::Order::Ascending)
        .count()
        < config.lsm_redeem_threshold as usize
    {
        return Ok(None);
    }
    let shares_to_redeeem = LSM_SHARES_TO_REDEEM
        .range(deps.storage, None, None, cosmwasm_std::Order::Ascending)
        .collect::<StdResult<Vec<_>>>()?;
    let items = shares_to_redeeem
        .iter()
        .map(|(local_denom, (denom, amount))| RedeemShareItem {
            amount: *amount,
            local_denom: local_denom.to_string(),
            remote_denom: denom.to_string(),
        })
        .collect();
    Ok(Some(CosmosMsg::Wasm(WasmMsg::Execute {
        contract_addr: config.puppeteer_contract.to_string(),
        msg: to_json_binary(
            &lido_staking_base::msg::puppeteer::ExecuteMsg::RedeemShares {
                items,
                timeout: Some(config.puppeteer_timeout),
                reply_to: env.contract.address.to_string(),
            },
        )?,
        funds,
    })))
}

fn get_pending_lsm_share_msg<T, X: CustomQuery>(
    deps: DepsMut<X>,
    config: &Config,
    env: &Env,
    funds: Vec<cosmwasm_std::Coin>,
) -> ContractResult<Option<CosmosMsg<T>>> {
    let lsm_share: Option<(String, (String, Uint128))> = PENDING_LSM_SHARES.first(deps.storage)?;
    match lsm_share {
        Some((denom, (_remote_denom, amount))) => Ok(Some(CosmosMsg::Wasm(WasmMsg::Execute {
            contract_addr: config.puppeteer_contract.to_string(),
            msg: to_json_binary(
                &lido_staking_base::msg::puppeteer::ExecuteMsg::IBCTransfer {
                    timeout: config.puppeteer_timeout,
                    reply_to: env.contract.address.to_string(),
                },
            )?,
            funds: {
                let mut all_funds = vec![cosmwasm_std::Coin { denom, amount }];
                all_funds.extend(funds);
                all_funds
            },
        }))),
        None => Ok(None),
    }
}

mod check_denom {
    use super::*;

    #[derive(PartialEq)]
    pub enum DenomType {
        Base,
        LsmShare(String),
    }

    // XXX: cosmos_sdk_proto defines these structures for me,
    // yet they don't derive serde::de::DeserializeOwned,
    // so I have to redefine them here manually >:(

    #[cw_serde]
    struct QueryDenomTraceResponse {
        pub denom_trace: DenomTrace,
    }

    #[cw_serde]
    struct DenomTrace {
        pub path: String,
        pub base_denom: String,
    }

    fn query_denom_trace(
        deps: &DepsMut<NeutronQuery>,
        denom: impl Into<String>,
    ) -> StdResult<QueryDenomTraceResponse> {
        let denom = denom.into();
        deps.querier
            .query(&QueryRequest::Stargate {
                path: "/ibc.applications.transfer.v1.Query/DenomTrace".to_string(),
                data: cosmos_sdk_proto::ibc::applications::transfer::v1::QueryDenomTraceRequest {
                    hash: denom.clone(),
                }
                    .encode_to_vec()
                    .into(),
            })
            .map_err(|e| {
                StdError::generic_err(format!(
                    "Query denom trace for denom {denom} failed: {e}, perhaps, this is not an IBC denom?"
                ))
            })
    }

    // TODO: extensive unit tests
    pub fn check_denom(
        deps: &DepsMut<NeutronQuery>,
        denom: &str,
        config: &Config,
    ) -> ContractResult<DenomType> {
        if denom == config.base_denom {
            return Ok(DenomType::Base);
        }
        let trace = query_denom_trace(deps, denom)?.denom_trace;
        let (port, channel) = trace
            .path
            .split_once('/')
            .ok_or(ContractError::InvalidDenom {})?;
        if port != "transfer" && channel != config.channel {
            return Err(ContractError::InvalidDenom {});
        }

        let (validator, _unbonding_index) = trace
            .base_denom
            .split_once('/')
            .ok_or(ContractError::InvalidDenom {})?;
        let validator_info = deps
            .querier
            .query_wasm_smart::<lido_staking_base::msg::validatorset::ValidatorResponse>(
                &config.validators_set_contract,
                &lido_staking_base::msg::validatorset::QueryMsg::Validator {
                    valoper: validator.to_string(),
                },
            )?
            .validator;
        if validator_info.is_none() {
            return Err(ContractError::InvalidDenom {});
        }
        Ok(DenomType::LsmShare(trace.base_denom))
    }
}<|MERGE_RESOLUTION|>--- conflicted
+++ resolved
@@ -1,30 +1,20 @@
 use crate::error::{ContractError, ContractResult};
 use cosmwasm_schema::cw_serde;
 use cosmwasm_std::{
-<<<<<<< HEAD
     attr, ensure, ensure_eq, ensure_ne, entry_point, to_json_binary, Addr, Attribute, BankQuery,
-    Binary, Coin, CosmosMsg, CustomQuery, Decimal, Deps, DepsMut, Env, MessageInfo, QueryRequest,
-=======
-    attr, ensure, ensure_eq, ensure_ne, entry_point, to_json_binary, Attribute, BankQuery, Binary,
-    Coin, CosmosMsg, CustomQuery, Decimal, Deps, DepsMut, Env, MessageInfo, Order, QueryRequest,
->>>>>>> ce3623e9
-    Response, StdError, StdResult, Timestamp, Uint128, WasmMsg,
+    Binary, Coin, CosmosMsg, CustomQuery, Decimal, Deps, DepsMut, Env, MessageInfo, Order,
+    QueryRequest, Response, StdError, StdResult, Timestamp, Uint128, WasmMsg,
 };
 use cw2::set_contract_version;
 use lido_helpers::answer::response;
 use lido_puppeteer_base::msg::TransferReadyBatchMsg;
 use lido_puppeteer_base::state::RedeemShareItem;
 use lido_staking_base::state::core::{
-<<<<<<< HEAD
-    Config, ConfigOptional, ContractState, NonNativeRewardsItem, UnbondBatch, UnbondBatchStatus,
-    UnbondItem, CONFIG, FAILED_BATCH_ID, FSM, LAST_ICA_BALANCE_CHANGE_HEIGHT,
-    LAST_PUPPETEER_RESPONSE, LSM_SHARES_TO_REDEEM, NON_NATIVE_REWARDS_CONFIG, PENDING_LSM_SHARES,
-=======
     Config, ConfigOptional, ContractState, FeeItem, NonNativeRewardsItem, UnbondBatch,
     UnbondBatchStatus, UnbondItem, COLLECTED_FEES, CONFIG, FAILED_BATCH_ID, FSM,
-    LAST_ICA_BALANCE_CHANGE_HEIGHT, LAST_PUPPETEER_RESPONSE, NON_NATIVE_REWARDS_CONFIG,
->>>>>>> ce3623e9
-    PENDING_TRANSFER, PRE_UNBONDING_BALANCE, TOTAL_LSM_SHARES, UNBOND_BATCHES, UNBOND_BATCH_ID,
+    LAST_ICA_BALANCE_CHANGE_HEIGHT, LAST_PUPPETEER_RESPONSE, LSM_SHARES_TO_REDEEM,
+    NON_NATIVE_REWARDS_CONFIG, PENDING_LSM_SHARES, PENDING_TRANSFER, PRE_UNBONDING_BALANCE,
+    TOTAL_LSM_SHARES, UNBOND_BATCHES, UNBOND_BATCH_ID,
 };
 use lido_staking_base::state::validatorset::ValidatorInfo;
 use lido_staking_base::state::withdrawal_voucher::{Metadata, Trait};
@@ -328,11 +318,7 @@
     if env.block.time.seconds() - last_idle_call < config.idle_min_interval {
         //process non-native rewards
         if let Some(transfer_msg) =
-<<<<<<< HEAD
-            get_non_native_rewards_transfer_msg(deps.as_ref(), info.clone(), &env)?
-=======
-            get_non_native_rewards_and_fee_transfer_msg(deps.as_ref(), info, env)?
->>>>>>> ce3623e9
+            get_non_native_rewards_and_fee_transfer_msg(deps.as_ref(), info.clone(), &env)?
         {
             messages.push(transfer_msg);
         } else if let Some(lsm_msg) =
