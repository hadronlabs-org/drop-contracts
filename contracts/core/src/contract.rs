use crate::error::{ContractError, ContractResult};
use cosmwasm_schema::cw_serde;
use cosmwasm_std::{
    attr, ensure, ensure_eq, entry_point, to_json_binary, Addr, Attribute, BankQuery, Binary, Coin,
    CosmosMsg, CustomQuery, Decimal, Deps, DepsMut, Env, MessageInfo, Order, QueryRequest,
    Response, StdError, StdResult, Timestamp, Uint128, WasmMsg,
};
use cw2::set_contract_version;
use drop_helpers::answer::response;
use drop_helpers::pause::{assert_paused, is_paused, set_pause, unpause, PauseInfoResponse};
use drop_puppeteer_base::msg::{IBCTransferReason, TransferReadyBatchesMsg};
use drop_puppeteer_base::state::RedeemShareItem;
use drop_staking_base::state::core::{
    unbond_batches_map, Config, ConfigOptional, ContractState, FeeItem, NonNativeRewardsItem,
    UnbondBatch, UnbondBatchStatus, UnbondItem, BONDED_AMOUNT, COLLECTED_FEES, CONFIG,
    EXCHANGE_RATE, FAILED_BATCH_ID, FSM, LAST_ICA_BALANCE_CHANGE_HEIGHT, LAST_PUPPETEER_RESPONSE,
    LSM_SHARES_TO_REDEEM, NON_NATIVE_REWARDS_CONFIG, PENDING_LSM_SHARES, PENDING_TRANSFER,
    PRE_UNBONDING_BALANCE, TOTAL_LSM_SHARES, UNBOND_BATCH_ID,
};
use drop_staking_base::state::validatorset::ValidatorInfo;
use drop_staking_base::state::withdrawal_voucher::{Metadata, Trait};
use drop_staking_base::{
    msg::{
        core::{ExecuteMsg, InstantiateMsg, QueryMsg},
        token::ExecuteMsg as TokenExecuteMsg,
        withdrawal_voucher::ExecuteMsg as VoucherExecuteMsg,
    },
    state::core::LAST_IDLE_CALL,
};
use neutron_sdk::bindings::{msg::NeutronMsg, query::NeutronQuery};
use prost::Message;

pub type MessageWithFeeResponse<T> = (CosmosMsg<T>, Option<CosmosMsg<T>>);

const CONTRACT_NAME: &str = concat!("crates.io:drop-staking__", env!("CARGO_PKG_NAME"));
const CONTRACT_VERSION: &str = env!("CARGO_PKG_VERSION");

#[cfg_attr(not(feature = "library"), entry_point)]
pub fn instantiate(
    deps: DepsMut,
    env: Env,
    _info: MessageInfo,
    msg: InstantiateMsg,
) -> ContractResult<Response<NeutronMsg>> {
    set_contract_version(deps.storage, CONTRACT_NAME, CONTRACT_VERSION)?;
    let attrs: Vec<Attribute> = vec![
        attr("token_contract", &msg.token_contract),
        attr("puppeteer_contract", &msg.puppeteer_contract),
        attr("strategy_contract", &msg.strategy_contract),
        attr("base_denom", &msg.base_denom),
        attr("owner", &msg.owner),
    ];
    cw_ownable::initialize_owner(deps.storage, deps.api, Some(msg.owner.as_ref()))?;
    CONFIG.save(deps.storage, &msg.into())?;
    //an empty unbonding batch added as it's ready to be used on unbond action
    UNBOND_BATCH_ID.save(deps.storage, &0)?;
    unbond_batches_map().save(deps.storage, 0, &new_unbond(env.block.time.seconds()))?;
    FSM.set_initial_state(deps.storage, ContractState::Idle)?;
    LAST_IDLE_CALL.save(deps.storage, &0)?;
    LAST_ICA_BALANCE_CHANGE_HEIGHT.save(deps.storage, &0)?;
    TOTAL_LSM_SHARES.save(deps.storage, &0)?;
    BONDED_AMOUNT.save(deps.storage, &Uint128::zero())?;
    Ok(response("instantiate", CONTRACT_NAME, attrs))
}

#[cfg_attr(not(feature = "library"), entry_point)]
pub fn query(deps: Deps<NeutronQuery>, env: Env, msg: QueryMsg) -> ContractResult<Binary> {
    Ok(match msg {
        QueryMsg::Config {} => to_json_binary(&CONFIG.load(deps.storage)?)?,
        QueryMsg::Owner {} => to_json_binary(
            &cw_ownable::get_ownership(deps.storage)?
                .owner
                .unwrap_or(Addr::unchecked(""))
                .to_string(),
        )?,
        QueryMsg::PendingLSMShares {} => query_pending_lsm_shares(deps)?,
        QueryMsg::LSMSharesToRedeem {} => query_lsm_shares_to_redeem(deps)?,
        QueryMsg::TotalBonded {} => to_json_binary(&BONDED_AMOUNT.load(deps.storage)?)?,
        QueryMsg::ExchangeRate {} => to_json_binary(&query_exchange_rate(deps, env, None)?)?,
        QueryMsg::UnbondBatch { batch_id } => query_unbond_batch(deps, batch_id)?,
        QueryMsg::NonNativeRewardsReceivers {} => {
            to_json_binary(&NON_NATIVE_REWARDS_CONFIG.load(deps.storage)?)?
        }
        QueryMsg::ContractState {} => to_json_binary(&FSM.get_current_state(deps.storage)?)?,
        QueryMsg::LastPuppeteerResponse {} => {
            to_json_binary(&LAST_PUPPETEER_RESPONSE.load(deps.storage)?)?
        }
        QueryMsg::PauseInfo {} => query_pause_info(deps)?,
    })
}

fn query_pending_lsm_shares(deps: Deps<NeutronQuery>) -> ContractResult<Binary> {
    let shares: Vec<(String, (String, Uint128))> = PENDING_LSM_SHARES
        .range(deps.storage, None, None, cosmwasm_std::Order::Ascending)
        .collect::<StdResult<Vec<_>>>()?;
    to_json_binary(&shares).map_err(From::from)
}

fn query_pause_info(deps: Deps<NeutronQuery>) -> ContractResult<Binary> {
    if is_paused(deps.storage) {
        to_json_binary(&PauseInfoResponse::Paused {}).map_err(From::from)
    } else {
        to_json_binary(&PauseInfoResponse::Unpaused {}).map_err(From::from)
    }
}

fn query_lsm_shares_to_redeem(deps: Deps<NeutronQuery>) -> ContractResult<Binary> {
    let shares: Vec<(String, (String, Uint128))> = LSM_SHARES_TO_REDEEM
        .range(deps.storage, None, None, cosmwasm_std::Order::Ascending)
        .collect::<StdResult<Vec<_>>>()?;
    to_json_binary(&shares).map_err(From::from)
}

fn query_exchange_rate(
    deps: Deps<NeutronQuery>,
    env: Env,
    current_stake: Option<Uint128>,
) -> ContractResult<Decimal> {
    let fsm_state = FSM.get_current_state(deps.storage)?;
    if fsm_state != ContractState::Idle {
        return Ok(EXCHANGE_RATE
            .load(deps.storage)
            .unwrap_or((Decimal::one(), 0))
            .0);
    }
    let config = CONFIG.load(deps.storage)?;
    let ld_denom = config.ld_denom.ok_or(ContractError::LDDenomIsNotSet {})?;
    let ld_total_supply: cosmwasm_std::SupplyResponse = deps
        .querier
        .query(&QueryRequest::Bank(BankQuery::Supply { denom: ld_denom }))?;
    let ld_total_amount = ld_total_supply.amount.amount;
    if ld_total_amount.is_zero() {
        return Ok(Decimal::one());
    }
    let delegations = deps
        .querier
        .query_wasm_smart::<drop_staking_base::msg::puppeteer::DelegationsResponse>(
            config.puppeteer_contract.to_string(),
            &drop_puppeteer_base::msg::QueryMsg::Extention {
                msg: drop_staking_base::msg::puppeteer::QueryExtMsg::Delegations {},
            },
        )?;
    let delegations_amount: Uint128 = delegations
        .0
        .delegations
        .iter()
        .map(|d| d.amount.amount)
        .sum();
    let mut batch_id = UNBOND_BATCH_ID.load(deps.storage)?;
    let mut unprocessed_unbonded_amount = Uint128::zero();
    let batch = unbond_batches_map().load(deps.storage, batch_id)?;
    if batch.status == UnbondBatchStatus::New {
        unprocessed_unbonded_amount += batch.total_amount;
    }
    if batch_id > 0 {
        batch_id -= 1;
        let batch = unbond_batches_map().load(deps.storage, batch_id)?;
        if batch.status == UnbondBatchStatus::UnbondRequested {
            unprocessed_unbonded_amount += batch.total_amount;
        }
    }
    let failed_batch_id = FAILED_BATCH_ID.may_load(deps.storage)?;
    if let Some(failed_batch_id) = failed_batch_id {
        let failed_batch = unbond_batches_map().load(deps.storage, failed_batch_id)?;
        unprocessed_unbonded_amount += failed_batch.total_amount;
    }
    let core_balance = deps
        .querier
        .query_balance(env.contract.address.to_string(), config.base_denom)?
        .amount;
    let total_lsm_shares = Uint128::new(TOTAL_LSM_SHARES.load(deps.storage)?);
    let exchange_rate = Decimal::from_ratio(
        delegations_amount + core_balance + total_lsm_shares
            - current_stake.unwrap_or(Uint128::zero())
            - unprocessed_unbonded_amount,
        ld_total_amount,
    );
    Ok(exchange_rate) // arithmetic operations order is important here as we don't want to overflow
}

fn cache_exchange_rate(
    deps: DepsMut<NeutronQuery>,
    env: Env,
    current_stake: Option<Uint128>,
) -> ContractResult<()> {
    let exchange_rate = query_exchange_rate(deps.as_ref(), env.clone(), current_stake)?;
    EXCHANGE_RATE.save(deps.storage, &(exchange_rate, env.block.height))?;
    Ok(())
}

fn query_unbond_batch(deps: Deps<NeutronQuery>, batch_id: Uint128) -> StdResult<Binary> {
    to_json_binary(&unbond_batches_map().load(deps.storage, batch_id.u128())?)
}

#[cfg_attr(not(feature = "library"), entry_point)]
pub fn execute(
    deps: DepsMut<NeutronQuery>,
    env: Env,
    info: MessageInfo,
    msg: ExecuteMsg,
) -> ContractResult<Response<NeutronMsg>> {
    match msg {
        ExecuteMsg::Bond { receiver } => execute_bond(deps, env, info, receiver),
        ExecuteMsg::Unbond {} => execute_unbond(deps, env, info),
        ExecuteMsg::UpdateConfig { new_config } => execute_update_config(deps, info, *new_config),
        ExecuteMsg::UpdateOwnership(action) => {
            cw_ownable::update_ownership(deps.into_empty(), &env.block, &info.sender, action)?;
            Ok(response::<(&str, &str), _>(
                "execute-update-ownership",
                CONTRACT_NAME,
                [],
            ))
        }
        ExecuteMsg::ResetBondedAmount {} => execute_reset_bonded_amount(deps, env, info),
        ExecuteMsg::UpdateNonNativeRewardsReceivers { items } => {
            execute_set_non_native_rewards_receivers(deps, env, info, items)
        }
        ExecuteMsg::Tick {} => execute_tick(deps, env, info),
        ExecuteMsg::PuppeteerHook(msg) => execute_puppeteer_hook(deps, env, info, *msg),
        ExecuteMsg::Pause {} => exec_pause(deps, info),
        ExecuteMsg::Unpause {} => exec_unpause(deps, info),
    }
}

fn exec_pause(
    deps: DepsMut<NeutronQuery>,
    info: MessageInfo,
) -> ContractResult<Response<NeutronMsg>> {
    cw_ownable::assert_owner(deps.storage, &info.sender)?;

    set_pause(deps.storage)?;

    Ok(response(
        "exec_pause",
        CONTRACT_NAME,
        Vec::<Attribute>::new(),
    ))
}

fn exec_unpause(
    deps: DepsMut<NeutronQuery>,
    info: MessageInfo,
) -> ContractResult<Response<NeutronMsg>> {
    cw_ownable::assert_owner(deps.storage, &info.sender)?;

    unpause(deps.storage)?;

    Ok(response(
        "exec_unpause",
        CONTRACT_NAME,
        Vec::<Attribute>::new(),
    ))
}

fn execute_reset_bonded_amount(
    deps: DepsMut<NeutronQuery>,
    _env: Env,
    info: MessageInfo,
) -> ContractResult<Response<NeutronMsg>> {
    cw_ownable::assert_owner(deps.storage, &info.sender)?;
    BONDED_AMOUNT.save(deps.storage, &Uint128::zero())?;
    Ok(response(
        "execute-reset_bond_limit",
        CONTRACT_NAME,
        vec![attr("action", "reset_bond_limit")],
    ))
}

fn execute_set_non_native_rewards_receivers(
    deps: DepsMut<NeutronQuery>,
    _env: Env,
    info: MessageInfo,
    items: Vec<NonNativeRewardsItem>,
) -> ContractResult<Response<NeutronMsg>> {
    cw_ownable::assert_owner(deps.storage, &info.sender)?;
    NON_NATIVE_REWARDS_CONFIG.save(deps.storage, &items)?;
    Ok(response(
        "execute-set_non_native_rewards_receivers",
        CONTRACT_NAME,
        vec![attr("action", "set_non_native_rewards_receivers")],
    ))
}

fn execute_puppeteer_hook(
    deps: DepsMut<NeutronQuery>,
    env: Env,
    info: MessageInfo,
    msg: drop_puppeteer_base::msg::ResponseHookMsg,
) -> ContractResult<Response<NeutronMsg>> {
    let config = CONFIG.load(deps.storage)?;
    ensure_eq!(
        info.sender,
        config.puppeteer_contract,
        ContractError::Unauthorized {}
    );
    match msg.clone() {
        drop_puppeteer_base::msg::ResponseHookMsg::Success(_) => {
            LAST_ICA_BALANCE_CHANGE_HEIGHT.save(deps.storage, &env.block.height)?;
            if let drop_puppeteer_base::msg::ResponseHookMsg::Success(success_msg) = &msg {
                match &success_msg.transaction {
                    drop_puppeteer_base::msg::Transaction::IBCTransfer {
                        denom,
                        amount,
                        reason,
                        recipient: _,
                    } => {
                        if *reason == IBCTransferReason::LSMShare {
                            let current_pending =
                                PENDING_LSM_SHARES.may_load(deps.storage, denom.to_string())?;
                            if let Some((remote_denom, current_amount)) = current_pending {
                                let sent_amount = Uint128::from(*amount);
                                LSM_SHARES_TO_REDEEM.update(
                                    deps.storage,
                                    denom.to_string(),
                                    |one| {
                                        let mut new =
                                            one.unwrap_or((remote_denom, Uint128::zero()));
                                        new.1 += sent_amount;
                                        StdResult::Ok(new)
                                    },
                                )?;
                                if current_amount == sent_amount {
                                    PENDING_LSM_SHARES.remove(deps.storage, denom.to_string());
                                } else {
                                    PENDING_LSM_SHARES.update(
                                        deps.storage,
                                        denom.to_string(),
                                        |one| match one {
                                            Some(one) => {
                                                let mut new = one;
                                                new.1 -= Uint128::from(*amount);
                                                StdResult::Ok(new)
                                            }
                                            None => unreachable!("denom should be in the map"),
                                        },
                                    )?;
                                }
                            }
                        }
                    }
                    drop_puppeteer_base::msg::Transaction::RedeemShares { items, .. } => {
                        let mut sum = 0u128;
                        for item in items {
                            sum += item.amount.u128();
                            LSM_SHARES_TO_REDEEM.remove(deps.storage, item.local_denom.to_string());
                        }
                        TOTAL_LSM_SHARES.update(deps.storage, |one| StdResult::Ok(one - sum))?;
                    }
                    _ => {}
                }
            }
        }
        drop_puppeteer_base::msg::ResponseHookMsg::Error(err_msg) => {
            match err_msg.transaction {
                drop_puppeteer_base::msg::Transaction::Transfer { .. } // this one is for transfering non-native rewards
                | drop_puppeteer_base::msg::Transaction::RedeemShares { .. }
                | drop_puppeteer_base::msg::Transaction::ClaimRewardsAndOptionalyTransfer { .. } => { // this goes to idle and then ruled in tick_idle
                // IBC transfer for LSM shares and pending stake
                FSM.go_to(deps.storage, ContractState::Idle)?
            }
            drop_puppeteer_base::msg::Transaction::IBCTransfer { reason, .. } => {
                if reason == IBCTransferReason::LSMShare {
                    FSM.go_to(deps.storage, ContractState::Idle)?;
                }
            }
                _ => {}
            }
        }
    }

    LAST_PUPPETEER_RESPONSE.save(deps.storage, &msg)?;

    Ok(response(
        "execute-puppeteer_hook",
        CONTRACT_NAME,
        vec![attr("action", "puppeteer_hook")],
    ))
}

fn execute_tick(
    mut deps: DepsMut<NeutronQuery>,
    env: Env,
    info: MessageInfo,
) -> ContractResult<Response<NeutronMsg>> {
    assert_paused(deps.storage)?;

    let current_state = FSM.get_current_state(deps.storage)?;
    let config = CONFIG.load(deps.storage)?;
    match current_state {
        ContractState::Idle => execute_tick_idle(deps.branch(), env, info, &config),
        ContractState::Claiming => execute_tick_claiming(deps.branch(), env, info, &config),
        ContractState::Transfering => execute_tick_transfering(deps.branch(), env, info, &config),
        ContractState::Unbonding => execute_tick_unbonding(deps.branch(), env, info, &config),
        ContractState::Staking => execute_tick_staking(deps.branch(), env, info, &config),
    }
}

fn execute_tick_idle(
    mut deps: DepsMut<NeutronQuery>,
    env: Env,
    info: MessageInfo,
    config: &Config,
) -> ContractResult<Response<NeutronMsg>> {
    let mut attrs = vec![attr("action", "tick_idle")];
    let last_idle_call = LAST_IDLE_CALL.load(deps.storage)?;
    let mut messages = vec![];
    cache_exchange_rate(deps.branch(), env.clone(), None)?;
    if env.block.time.seconds() - last_idle_call < config.idle_min_interval {
        //process non-native rewards
        if let Some(transfer_msg) =
            get_non_native_rewards_and_fee_transfer_msg(deps.as_ref(), info.clone(), &env)?
        {
            messages.push(transfer_msg);
        } else if let Some(lsm_msg) =
            get_pending_redeem_msg(deps.as_ref(), config, &env, info.funds.clone())?
        {
            messages.push(lsm_msg);
        } else if let Some(lsm_msg) =
            get_pending_lsm_share_msg(deps, config, &env, info.funds.clone())?
        {
            messages.push(lsm_msg);
        } else {
            //return error if none
            return Err(ContractError::IdleMinIntervalIsNotReached {});
        }
    } else {
        let unbonding_batches = unbond_batches_map()
            .idx
            .status
            .prefix(UnbondBatchStatus::Unbonding as u8)
            .range(deps.storage, None, None, Order::Ascending)
            .collect::<StdResult<Vec<_>>>()?;
        ensure!(
            !is_unbonding_time_close(
                &unbonding_batches,
                env.block.time.seconds(),
                config.unbonding_safe_period
            ),
            ContractError::UnbondingTimeIsClose {}
        );

        let pump_address = config
            .pump_address
            .clone()
            .ok_or(ContractError::PumpAddressIsNotSet {})?;
        let (ica_balance, _local_height, ica_balance_local_time) = get_ica_balance_by_denom(
            deps.as_ref(),
            &config.puppeteer_contract,
            &config.remote_denom,
            true,
        )?;

        let unbonded_batches = if !unbonding_batches.is_empty() {
            unbonding_batches
                .into_iter()
                .filter(|(_id, batch)| {
                    batch.expected_release <= env.block.time.seconds()
                        && batch.expected_release < ica_balance_local_time
                })
                .collect::<Vec<_>>()
        } else {
            vec![]
        };

        let transfer: Option<TransferReadyBatchesMsg> = match unbonded_batches.len() {
            0 => None, // we have nothing to do
            1 => {
                let (id, mut unbonding_batch) = unbonded_batches
                    .into_iter()
                    // `.next().unwrap()` is safe to call since in this match arm
                    // `unbonding_batches` always has only 1 item
                    .next()
                    .unwrap();

                let (unbonded_amount, slashing_effect) =
                    if ica_balance < unbonding_batch.expected_amount {
                        (
                            ica_balance,
                            Decimal::from_ratio(ica_balance, unbonding_batch.expected_amount),
                        )
                    } else {
                        (unbonding_batch.expected_amount, Decimal::one())
                    };
                unbonding_batch.unbonded_amount = Some(unbonded_amount);
                unbonding_batch.slashing_effect = Some(slashing_effect);
                unbonding_batch.status = UnbondBatchStatus::Withdrawing;
                unbond_batches_map().save(deps.storage, id, &unbonding_batch)?;
                Some(TransferReadyBatchesMsg {
                    batch_ids: vec![id],
                    emergency: false,
                    amount: unbonded_amount,
                    recipient: pump_address,
                })
            }
            _ => {
                let total_expected_amount: Uint128 = unbonded_batches
                    .iter()
                    .map(|(_id, batch)| batch.expected_amount)
                    .sum();
                let (emergency, recipient, amount) = if ica_balance < total_expected_amount {
                    (
                        true,
                        config
                            .emergency_address
                            .clone()
                            .ok_or(ContractError::EmergencyAddressIsNotSet {})?,
                        ica_balance,
                    )
                } else {
                    (false, pump_address, total_expected_amount)
                };
                let mut batch_ids = vec![];
                for (id, mut batch) in unbonded_batches {
                    batch_ids.push(id);
                    if emergency {
                        batch.unbonded_amount = None;
                        batch.slashing_effect = None;
                        batch.status = UnbondBatchStatus::WithdrawingEmergency;
                    } else {
                        batch.unbonded_amount = Some(batch.expected_amount);
                        batch.slashing_effect = Some(Decimal::one());
                        batch.status = UnbondBatchStatus::Withdrawing;
                    }
                    unbond_batches_map().save(deps.storage, id, &batch)?;
                }
                Some(TransferReadyBatchesMsg {
                    batch_ids,
                    emergency,
                    amount,
                    recipient,
                })
            }
        };

        let validators: Vec<ValidatorInfo> = deps.querier.query_wasm_smart(
            config.validators_set_contract.to_string(),
            &drop_staking_base::msg::validatorset::QueryMsg::Validators {},
        )?;

        let (delegations, _, _) = deps
            .querier
            .query_wasm_smart::<drop_staking_base::msg::puppeteer::DelegationsResponse>(
            config.puppeteer_contract.to_string(),
            &drop_puppeteer_base::msg::QueryMsg::Extention {
                msg: drop_staking_base::msg::puppeteer::QueryExtMsg::Delegations {},
            },
        )?;

        let validators_map = validators
            .iter()
            .map(|v| (v.valoper_address.clone(), v))
            .collect::<std::collections::HashMap<_, _>>();
        let validators_to_claim = delegations
            .delegations
            .iter()
            .filter(|d| validators_map.get(&d.validator).map_or(false, |_| true))
            .map(|d| d.validator.clone())
            .collect::<Vec<_>>();
        // XXX: maybe this state transition should only happen if `!validators_to_claim.is_empty()`?
        FSM.go_to(deps.storage, ContractState::Claiming)?;
        if validators_to_claim.is_empty() {
            attrs.push(attr("validators_to_claim", "empty"));
            if let Some((transfer_msg, pending_amount)) =
                get_transfer_pending_balance_msg(deps.as_ref(), &env, config, info.funds.clone())?
            {
                FSM.go_to(deps.storage, ContractState::Transfering)?;
                PENDING_TRANSFER.save(deps.storage, &pending_amount)?;
                messages.push(transfer_msg);
<<<<<<< HEAD
            } else if let Some(stake_msg) = get_stake_msg(deps.branch(), &env, config, &info)? {
=======
            } else if let Some(stake_msg) = get_stake_msg(deps.branch(), &env, config, info.funds)?
            {
>>>>>>> fb5f841f
                messages.push(stake_msg);
                FSM.go_to(deps.storage, ContractState::Staking)?;
            } else if let Some(unbond_message) =
                get_unbonding_msg(deps.branch(), &env, config, &info)?
            {
                messages.push(unbond_message);
                FSM.go_to(deps.storage, ContractState::Unbonding)?;
            } else {
                FSM.go_to(deps.storage, ContractState::Idle)?;
            }
        } else {
            attrs.push(attr("validators_to_claim", validators_to_claim.join(",")));
            messages.push(CosmosMsg::Wasm(WasmMsg::Execute {
                contract_addr: config.puppeteer_contract.clone(),
                msg: to_json_binary(
                    &drop_staking_base::msg::puppeteer::ExecuteMsg::ClaimRewardsAndOptionalyTransfer {
                        validators: validators_to_claim,
                        transfer,
                        timeout: Some(config.puppeteer_timeout),
                        reply_to: env.contract.address.to_string(),
                    },
                )?,
                funds: info.funds,
            }));
        }
        attrs.push(attr("state", "claiming"));
        LAST_IDLE_CALL.save(deps.storage, &env.block.time.seconds())?;
    }
    Ok(response("execute-tick_idle", CONTRACT_NAME, attrs).add_messages(messages))
}

fn execute_tick_claiming(
    mut deps: DepsMut<NeutronQuery>,
    env: Env,
    info: MessageInfo,
    config: &Config,
) -> ContractResult<Response<NeutronMsg>> {
    let response_msg = get_received_puppeteer_response(deps.as_ref())?;
    LAST_PUPPETEER_RESPONSE.remove(deps.storage);
    let mut attrs = vec![attr("action", "tick_claiming")];
    let mut messages = vec![];
    match response_msg {
        drop_puppeteer_base::msg::ResponseHookMsg::Success(success_msg) => {
            match success_msg.transaction {
                drop_puppeteer_base::msg::Transaction::ClaimRewardsAndOptionalyTransfer {
                    transfer,
                    ..
                } => {
                    if let Some(transfer) = transfer {
                        for id in transfer.batch_ids {
                            let mut batch = unbond_batches_map().load(deps.storage, id)?;
                            attrs.push(attr("batch_id", id.to_string()));
                            if transfer.emergency {
                                batch.status = UnbondBatchStatus::WithdrawnEmergency;
                                attrs.push(attr("unbond_batch_status", "withdrawn_emergency"));
                            } else {
                                batch.status = UnbondBatchStatus::Withdrawn;
                                attrs.push(attr("unbond_batch_status", "withdrawn"));
                            }
                            unbond_batches_map().save(deps.storage, id, &batch)?;
                        }
                    }
                }
                _ => return Err(ContractError::InvalidTransaction {}),
            }
        }
        drop_puppeteer_base::msg::ResponseHookMsg::Error(err) => {
            attrs.push(attr("error_on_claiming", format!("{:?}", err)));
        }
    }
    if let Some((transfer_msg, pending_amount)) =
        get_transfer_pending_balance_msg(deps.as_ref(), &env, config, info.funds.clone())?
    {
        FSM.go_to(deps.storage, ContractState::Transfering)?;
        PENDING_TRANSFER.save(deps.storage, &pending_amount)?;
        messages.push(transfer_msg);
<<<<<<< HEAD
    } else if let Some(stake_msg) = get_stake_msg(deps.branch(), &env, config, &info)? {
        messages.push(stake_msg);
        FSM.go_to(deps.storage, ContractState::Staking)?;
    } else if let Some(unbond_message) = get_unbonding_msg(deps.branch(), &env, config, &info)? {
        messages.push(unbond_message);
        FSM.go_to(deps.storage, ContractState::Unbonding)?;
=======
    } else if let Some(stake_msg) = get_stake_msg(deps.branch(), &env, config, info.funds)? {
        messages.push(stake_msg);
        FSM.go_to(deps.storage, ContractState::Staking)?;
>>>>>>> fb5f841f
    } else {
        FSM.go_to(deps.storage, ContractState::Idle)?;
    }

    attrs.push(attr("state", "unbonding"));
    Ok(response("execute-tick_claiming", CONTRACT_NAME, attrs).add_messages(messages))
}

fn execute_tick_transfering(
    mut deps: DepsMut<NeutronQuery>,
    env: Env,
    info: MessageInfo,
    config: &Config,
) -> ContractResult<Response<NeutronMsg>> {
    let _response_msg = get_received_puppeteer_response(deps.as_ref())?;
    LAST_PUPPETEER_RESPONSE.remove(deps.storage);
<<<<<<< HEAD
    let mut messages = vec![];
    if let Some(stake_msg) = get_stake_msg(deps.branch(), &env, config, &info)? {
        messages.push(stake_msg);
        FSM.go_to(deps.storage, ContractState::Staking)?;
    } else if let Some(unbond_message) = get_unbonding_msg(deps.branch(), &env, config, &info)? {
        messages.push(unbond_message);
        FSM.go_to(deps.storage, ContractState::Unbonding)?;
    } else {
        FSM.go_to(deps.storage, ContractState::Idle)?;
    }
    Ok(response(
        "execute-tick_transfering",
        CONTRACT_NAME,
        vec![attr("action", "tick_transfering")],
    )
    .add_messages(messages))
=======

    let mut response = response(
        "execute-tick_transfering",
        CONTRACT_NAME,
        vec![attr("action", "tick_transfering")],
    );

    if let Some(stake_msg) = get_stake_msg(deps.branch(), &env, config, info.funds)? {
        response = response
            .add_message(stake_msg)
            .add_attribute("state", "staking");
        FSM.go_to(deps.storage, ContractState::Staking)?;
    } else {
        response = response.add_attribute("state", "idle");
        FSM.go_to(deps.storage, ContractState::Idle)?;
    }

    Ok(response)
>>>>>>> fb5f841f
}

fn execute_tick_staking(
    mut deps: DepsMut<NeutronQuery>,
    env: Env,
    info: MessageInfo,
    config: &Config,
) -> ContractResult<Response<NeutronMsg>> {
    let response_msg = get_received_puppeteer_response(deps.as_ref())?;
    if let drop_puppeteer_base::msg::ResponseHookMsg::Error(..) = response_msg {
        return Err(ContractError::PreviousStakingWasFailed {});
    }
    LAST_PUPPETEER_RESPONSE.remove(deps.storage);
    let mut attrs = vec![attr("action", "tick_staking")];
    let mut messages = vec![];
    let unbond_message = get_unbonding_msg(deps.branch(), &env, config, &info)?;
    if let Some(unbond_message) = unbond_message {
        messages.push(unbond_message);
        FSM.go_to(deps.storage, ContractState::Unbonding)?;
        attrs.push(attr("state", "unbonding"));
    } else {
        FSM.go_to(deps.storage, ContractState::Idle)?;
        attrs.push(attr("state", "idle"));
    }
    Ok(response("execute-tick_staking", CONTRACT_NAME, attrs).add_messages(messages))
}

fn execute_tick_unbonding(
    deps: DepsMut<NeutronQuery>,
    env: Env,
    _info: MessageInfo,
    config: &Config,
) -> ContractResult<Response<NeutronMsg>> {
    let res = get_received_puppeteer_response(deps.as_ref())?;
    let mut attrs = vec![attr("action", "tick_unbonding")];
    match res {
        drop_puppeteer_base::msg::ResponseHookMsg::Success(response) => {
            match response.transaction {
                drop_puppeteer_base::msg::Transaction::Undelegate { batch_id, .. } => {
                    LAST_PUPPETEER_RESPONSE.remove(deps.storage);
                    attrs.push(attr("batch_id", batch_id.to_string()));
                    let mut unbond = unbond_batches_map().load(deps.storage, batch_id)?;
                    unbond.status = UnbondBatchStatus::Unbonding;
                    unbond.expected_release = env.block.time.seconds() + config.unbonding_period;
                    unbond_batches_map().save(deps.storage, batch_id, &unbond)?;
                    FAILED_BATCH_ID.remove(deps.storage);
                    attrs.push(attr("unbonding", "success"));
                }
                _ => return Err(ContractError::InvalidTransaction {}),
            }
        }
        drop_puppeteer_base::msg::ResponseHookMsg::Error(response) => match response.transaction {
            drop_puppeteer_base::msg::Transaction::Undelegate { batch_id, .. } => {
                attrs.push(attr("batch_id", batch_id.to_string()));
                let mut unbond = unbond_batches_map().load(deps.storage, batch_id)?;
                unbond.status = UnbondBatchStatus::UnbondFailed;
                unbond_batches_map().save(deps.storage, batch_id, &unbond)?;
                FAILED_BATCH_ID.save(deps.storage, &batch_id)?;
                attrs.push(attr("unbonding", "failed"));
            }
            _ => return Err(ContractError::InvalidTransaction {}),
        },
    }
    FSM.go_to(deps.storage, ContractState::Idle)?;
    Ok(response("execute-tick_unbonding", CONTRACT_NAME, attrs))
}

fn execute_bond(
    deps: DepsMut<NeutronQuery>,
    env: Env,
    info: MessageInfo,
    receiver: Option<String>,
) -> ContractResult<Response<NeutronMsg>> {
    let config = CONFIG.load(deps.storage)?;
    let Coin { amount, denom } = cw_utils::one_coin(&info)?;
    if let Some(bond_limit) = config.bond_limit {
        if BONDED_AMOUNT.load(deps.storage)? + amount > bond_limit {
            return Err(ContractError::BondLimitExceeded {});
        }
    }
    BONDED_AMOUNT.update(deps.storage, |total| StdResult::Ok(total + amount))?;
    let denom_type = check_denom::check_denom(&deps, &denom, &config)?;

    if let check_denom::DenomType::LsmShare(remote_denom) = denom_type {
        TOTAL_LSM_SHARES.update(deps.storage, |total| StdResult::Ok(total + amount.u128()))?;
        PENDING_LSM_SHARES.update(deps.storage, denom, |one| {
            let mut new = one.unwrap_or((remote_denom, Uint128::zero()));
            new.1 += amount;
            StdResult::Ok(new)
        })?;
    }

    let mut attrs = vec![attr("action", "bond")];

    let exchange_rate = query_exchange_rate(deps.as_ref(), env, Some(amount))?;
    attrs.push(attr("exchange_rate", exchange_rate.to_string()));

    let issue_amount = amount * (Decimal::one() / exchange_rate);
    attrs.push(attr("issue_amount", issue_amount.to_string()));

    let receiver = receiver.map_or(Ok::<String, ContractError>(info.sender.to_string()), |a| {
        deps.api.addr_validate(&a)?;
        Ok(a)
    })?;
    attrs.push(attr("receiver", receiver.clone()));

    let msgs = vec![CosmosMsg::Wasm(WasmMsg::Execute {
        contract_addr: config.token_contract,
        msg: to_json_binary(&TokenExecuteMsg::Mint {
            amount: issue_amount,
            receiver,
        })?,
        funds: vec![],
    })];
    Ok(response("execute-bond", CONTRACT_NAME, attrs).add_messages(msgs))
}

fn execute_update_config(
    deps: DepsMut<NeutronQuery>,
    info: MessageInfo,
    new_config: ConfigOptional,
) -> ContractResult<Response<NeutronMsg>> {
    let mut config = CONFIG.load(deps.storage)?;
    cw_ownable::assert_owner(deps.storage, &info.sender)?;
    let mut attrs = vec![attr("action", "update_config")];
    if let Some(token_contract) = new_config.token_contract {
        attrs.push(attr("token_contract", &token_contract));
        config.token_contract = token_contract;
    }
    if let Some(puppeteer_contract) = new_config.puppeteer_contract {
        attrs.push(attr("puppeteer_contract", &puppeteer_contract));
        config.puppeteer_contract = puppeteer_contract;
    }
    if let Some(puppeteer_timeout) = new_config.puppeteer_timeout {
        attrs.push(attr("puppeteer_contract", puppeteer_timeout.to_string()));
        config.puppeteer_timeout = puppeteer_timeout;
    }
    if let Some(strategy_contract) = new_config.strategy_contract {
        attrs.push(attr("strategy_contract", &strategy_contract));
        config.strategy_contract = strategy_contract;
    }
    if let Some(withdrawal_voucher_contract) = new_config.withdrawal_voucher_contract {
        attrs.push(attr(
            "withdrawal_voucher_contract",
            &withdrawal_voucher_contract,
        ));
        config.withdrawal_voucher_contract = withdrawal_voucher_contract;
    }
    if let Some(withdrawal_manager_contract) = new_config.withdrawal_manager_contract {
        attrs.push(attr(
            "withdrawal_manager_contract",
            &withdrawal_manager_contract,
        ));
        config.withdrawal_manager_contract = withdrawal_manager_contract;
    }
    if let Some(pump_address) = new_config.pump_address {
        attrs.push(attr("pump_address", &pump_address));
        config.pump_address = Some(pump_address);
    }
    if let Some(validators_set_contract) = new_config.validators_set_contract {
        attrs.push(attr("validators_set_contract", &validators_set_contract));
        config.validators_set_contract = validators_set_contract;
    }
    if let Some(base_denom) = new_config.base_denom {
        attrs.push(attr("base_denom", &base_denom));
        config.base_denom = base_denom;
    }
    if let Some(idle_min_interval) = new_config.idle_min_interval {
        attrs.push(attr("idle_min_interval", idle_min_interval.to_string()));
        config.idle_min_interval = idle_min_interval;
    }
    if let Some(unbonding_period) = new_config.unbonding_period {
        attrs.push(attr("unbonding_period", unbonding_period.to_string()));
        config.unbonding_period = unbonding_period;
    }
    if let Some(unbonding_safe_period) = new_config.unbonding_safe_period {
        attrs.push(attr(
            "unbonding_safe_period",
            unbonding_safe_period.to_string(),
        ));
        config.unbonding_safe_period = unbonding_safe_period;
    }
    if let Some(unbond_batch_switch_time) = new_config.unbond_batch_switch_time {
        attrs.push(attr(
            "unbond_batch_switch_time",
            unbond_batch_switch_time.to_string(),
        ));
        config.unbond_batch_switch_time = unbond_batch_switch_time;
    }
    if let Some(unbond_batch_switch_time) = new_config.unbond_batch_switch_time {
        attrs.push(attr(
            "unbond_batch_switch_time",
            unbond_batch_switch_time.to_string(),
        ));
        config.unbond_batch_switch_time = unbond_batch_switch_time;
    }
    if let Some(bond_limit) = new_config.bond_limit {
        attrs.push(attr("bond_limit", bond_limit.to_string()));
        config.bond_limit = {
            if bond_limit.is_zero() {
                None
            } else {
                Some(bond_limit)
            }
        };
    }
    if let Some(ld_denom) = new_config.ld_denom {
        attrs.push(attr("ld_denom", &ld_denom));
        config.ld_denom = Some(ld_denom);
    }
    if let Some(channel) = new_config.channel {
        attrs.push(attr("channel", &channel));
        config.channel = channel;
    }
    if let Some(fee) = new_config.fee {
        attrs.push(attr("fee", fee.to_string()));
        config.fee = Some(fee);
    }
    if let Some(fee_address) = new_config.fee_address {
        attrs.push(attr("fee_address", &fee_address));
        config.fee_address = Some(fee_address);
    }
    if let Some(emergency_address) = new_config.emergency_address {
        attrs.push(attr("emergency_address", &emergency_address));
        config.emergency_address = Some(emergency_address);
    }
    if let Some(min_stake_amount) = new_config.min_stake_amount {
        attrs.push(attr("min_stake_amount", min_stake_amount));
        config.min_stake_amount = min_stake_amount;
    }

    CONFIG.save(deps.storage, &config)?;

    Ok(response("execute-update_config", CONTRACT_NAME, attrs))
}

fn execute_unbond(
    deps: DepsMut<NeutronQuery>,
    env: Env,
    info: MessageInfo,
) -> ContractResult<Response<NeutronMsg>> {
    let mut attrs = vec![attr("action", "unbond")];
    let unbond_batch_id = UNBOND_BATCH_ID.load(deps.storage)?;
    let config = CONFIG.load(deps.storage)?;
    let ld_denom = config.ld_denom.ok_or(ContractError::LDDenomIsNotSet {})?;
    let amount = cw_utils::must_pay(&info, &ld_denom)?;
    let mut unbond_batch = unbond_batches_map().load(deps.storage, unbond_batch_id)?;
    let exchange_rate = query_exchange_rate(deps.as_ref(), env, None)?;
    attrs.push(attr("exchange_rate", exchange_rate.to_string()));
    let expected_amount = amount * exchange_rate;
    unbond_batch.unbond_items.push(UnbondItem {
        sender: info.sender.to_string(),
        amount,
        expected_amount,
    });
    unbond_batch.total_amount += amount;
    unbond_batch.expected_amount += expected_amount;

    attrs.push(attr("expected_amount", expected_amount.to_string()));
    unbond_batches_map().save(deps.storage, unbond_batch_id, &unbond_batch)?;
    let extension = Some(Metadata {
        description: Some("Withdrawal voucher".into()),
        name: "LDV voucher".to_string(),
        batch_id: unbond_batch_id.to_string(),
        amount,
        expected_amount,
        attributes: Some(vec![
            Trait {
                display_type: None,
                trait_type: "unbond_batch_id".to_string(),
                value: unbond_batch_id.to_string(),
            },
            Trait {
                display_type: None,
                trait_type: "received_amount".to_string(),
                value: amount.to_string(),
            },
            Trait {
                display_type: None,
                trait_type: "expected_amount".to_string(),
                value: expected_amount.to_string(),
            },
            Trait {
                display_type: None,
                trait_type: "exchange_rate".to_string(),
                value: exchange_rate.to_string(),
            },
        ]),
    });
    let msgs = vec![
        CosmosMsg::Wasm(WasmMsg::Execute {
            contract_addr: config.withdrawal_voucher_contract,
            msg: to_json_binary(&VoucherExecuteMsg::Mint {
                owner: info.sender.to_string(),
                token_id: unbond_batch_id.to_string()
                    + "_"
                    + info.sender.to_string().as_str()
                    + "_"
                    + &unbond_batch.unbond_items.len().to_string(),
                token_uri: None,
                extension,
            })?,
            funds: vec![],
        }),
        CosmosMsg::Wasm(WasmMsg::Execute {
            contract_addr: config.token_contract,
            msg: to_json_binary(&TokenExecuteMsg::Burn {})?,
            funds: vec![Coin {
                denom: ld_denom,
                amount,
            }],
        }),
    ];
    Ok(response("execute-unbond", CONTRACT_NAME, attrs).add_messages(msgs))
}

fn get_transfer_pending_balance_msg<T>(
    deps: Deps<NeutronQuery>,
    env: &Env,
    config: &Config,
    funds: Vec<Coin>,
) -> ContractResult<Option<(CosmosMsg<T>, Uint128)>> {
    let pending_amount = deps
        .querier
        .query_balance(
            env.contract.address.to_string(),
            config.base_denom.to_string(),
        )?
        .amount;
    if pending_amount.is_zero() {
        return Ok(None);
    }
    let mut all_funds = vec![Coin {
        denom: config.base_denom.to_string(),
        amount: pending_amount,
    }];
    all_funds.extend(funds);

    Ok(Some((
        CosmosMsg::Wasm(WasmMsg::Execute {
            contract_addr: config.puppeteer_contract.to_string(),
            msg: to_json_binary(
                &drop_staking_base::msg::puppeteer::ExecuteMsg::IBCTransfer {
                    reason: IBCTransferReason::Stake,
                    timeout: config.puppeteer_timeout,
                    reply_to: env.contract.address.to_string(),
                },
            )?,
            funds: all_funds,
        }),
        pending_amount,
    )))
}

pub fn get_stake_msg<T>(
    deps: DepsMut<NeutronQuery>,
    env: &Env,
    config: &Config,
<<<<<<< HEAD
    info: &MessageInfo,
) -> ContractResult<Option<CosmosMsg<T>>> {
    let funds = info.funds.clone();
=======
    funds: Vec<Coin>,
) -> ContractResult<Option<CosmosMsg<T>>> {
>>>>>>> fb5f841f
    let (balance, balance_height, _) = get_ica_balance_by_denom(
        deps.as_ref(),
        &config.puppeteer_contract,
        &config.remote_denom,
        true,
    )?;

<<<<<<< HEAD
    if balance.is_zero() {
        return Ok(None);
    }
=======
    if balance < config.min_stake_amount {
        return Ok(None);
    }

>>>>>>> fb5f841f
    let last_ica_balance_change_height = LAST_ICA_BALANCE_CHANGE_HEIGHT.load(deps.storage)?;
    ensure!(
        last_ica_balance_change_height <= balance_height,
        ContractError::PuppeteerBalanceOutdated {
            ica_height: last_ica_balance_change_height,
            puppeteer_height: balance_height
        }
    );
    let fee = config.fee.unwrap_or(Decimal::zero()) * balance;
    let deposit_amount = balance - fee;

    let to_delegate: Vec<drop_staking_base::msg::distribution::IdealDelegation> =
        deps.querier.query_wasm_smart(
            &config.strategy_contract,
            &drop_staking_base::msg::strategy::QueryMsg::CalcDeposit {
                deposit: deposit_amount,
            },
        )?;

    if fee > Uint128::zero() && config.fee_address.is_some() {
        COLLECTED_FEES.update(deps.storage, config.remote_denom.to_string(), |fee_item| {
            if let Some(mut fee_item) = fee_item {
                fee_item.amount += fee;
                Ok::<FeeItem, StdError>(fee_item)
            } else {
                Ok(FeeItem {
                    address: config.fee_address.clone().unwrap(),
                    denom: config.remote_denom.to_string(),
                    amount: fee,
                })
            }
        })?;
    };

    Ok(Some(CosmosMsg::Wasm(WasmMsg::Execute {
        contract_addr: config.puppeteer_contract.to_string(),
        msg: to_json_binary(&drop_staking_base::msg::puppeteer::ExecuteMsg::Delegate {
            items: to_delegate
                .iter()
                .map(|d| (d.valoper_address.to_string(), d.stake_change))
                .collect::<Vec<_>>(),
            timeout: Some(config.puppeteer_timeout),
            reply_to: env.contract.address.to_string(),
        })?,
        funds,
    })))
<<<<<<< HEAD
}

fn get_unbonding_msg<T>(
    deps: DepsMut<NeutronQuery>,
    env: &Env,
    config: &Config,
    info: &MessageInfo,
) -> ContractResult<Option<CosmosMsg<T>>> {
    let funds = info.funds.clone();
    let batch_id = FAILED_BATCH_ID
        .may_load(deps.storage)?
        .unwrap_or(UNBOND_BATCH_ID.load(deps.storage)?);
    let mut unbond = unbond_batches_map().load(deps.storage, batch_id)?;
    if (Timestamp::from_seconds(unbond.created).plus_seconds(config.unbond_batch_switch_time)
        > env.block.time)
        && !unbond.unbond_items.is_empty()
        && !unbond.total_amount.is_zero()
    {
        let (pre_unbonding_balance, _, _) = get_ica_balance_by_denom(
            deps.as_ref(),
            &config.puppeteer_contract,
            &config.remote_denom,
            true,
        )?;
        PRE_UNBONDING_BALANCE.save(deps.storage, &pre_unbonding_balance)?;
        let undelegations: Vec<drop_staking_base::msg::distribution::IdealDelegation> =
            deps.querier.query_wasm_smart(
                config.strategy_contract.to_string(),
                &drop_staking_base::msg::strategy::QueryMsg::CalcWithdraw {
                    withdraw: unbond.total_amount,
                },
            )?;
        unbond.status = UnbondBatchStatus::UnbondRequested;
        unbond_batches_map().save(deps.storage, batch_id, &unbond)?;
        UNBOND_BATCH_ID.save(deps.storage, &(batch_id + 1))?;
        unbond_batches_map().save(
            deps.storage,
            batch_id + 1,
            &new_unbond(env.block.time.seconds()),
        )?;
        Ok(Some(CosmosMsg::Wasm(WasmMsg::Execute {
            contract_addr: config.puppeteer_contract.to_string(),
            msg: to_json_binary(&drop_staking_base::msg::puppeteer::ExecuteMsg::Undelegate {
                items: undelegations
                    .iter()
                    .map(|d| (d.valoper_address.clone(), d.stake_change))
                    .collect::<Vec<_>>(),
                batch_id,
                timeout: Some(config.puppeteer_timeout),
                reply_to: env.contract.address.to_string(),
            })?,
            funds,
        })))
    } else {
        Ok(None)
    }
=======
>>>>>>> fb5f841f
}

fn get_received_puppeteer_response(
    deps: Deps<NeutronQuery>,
) -> ContractResult<drop_puppeteer_base::msg::ResponseHookMsg> {
    LAST_PUPPETEER_RESPONSE
        .load(deps.storage)
        .map_err(|_| ContractError::PuppeteerResponseIsNotReceived {})
}

fn is_unbonding_time_close(
    unbonding_batches: &[(u128, UnbondBatch)],
    now: u64,
    safe_period: u64,
) -> bool {
    for (_id, unbond_batch) in unbonding_batches {
        let expected = unbond_batch.expected_release;
        if (now < expected) && (now > expected - safe_period) {
            return true;
        }
    }
    false
}

fn get_ica_balance_by_denom<T: CustomQuery>(
    deps: Deps<T>,
    puppeteer_contract: &str,
    remote_denom: &str,
    can_be_zero: bool,
) -> ContractResult<(Uint128, u64, u64)> {
    let (ica_balances, local_height, local_time): drop_staking_base::msg::puppeteer::BalancesResponse =
        deps.querier.query_wasm_smart(
            puppeteer_contract.to_string(),
            &drop_puppeteer_base::msg::QueryMsg::Extention {
                msg: drop_staking_base::msg::puppeteer::QueryExtMsg::Balances {},
            },
        )?;

    let balance = ica_balances.coins.iter().find_map(|c| {
        if c.denom == remote_denom {
            Some(c.amount)
        } else {
            None
        }
    });
    Ok((
        match can_be_zero {
            true => balance.unwrap_or(Uint128::zero()),
            false => balance.ok_or(ContractError::ICABalanceZero {})?,
        },
        local_height,
        local_time.seconds(),
    ))
}

fn new_unbond(now: u64) -> UnbondBatch {
    UnbondBatch {
        total_amount: Uint128::zero(),
        expected_amount: Uint128::zero(),
        unbond_items: vec![],
        status: UnbondBatchStatus::New,
        expected_release: 0,
        slashing_effect: None,
        unbonded_amount: None,
        withdrawed_amount: None,
        created: now,
    }
}

pub fn get_non_native_rewards_and_fee_transfer_msg<T>(
    deps: Deps<NeutronQuery>,
    info: MessageInfo,
    env: &Env,
) -> ContractResult<Option<CosmosMsg<T>>> {
    let config = CONFIG.load(deps.storage)?;
    let non_native_rewards_receivers = NON_NATIVE_REWARDS_CONFIG.load(deps.storage)?;
    let mut items = vec![];
    let rewards: drop_staking_base::msg::puppeteer::BalancesResponse =
        deps.querier.query_wasm_smart(
            config.puppeteer_contract.to_string(),
            &drop_puppeteer_base::msg::QueryMsg::Extention {
                msg: drop_staking_base::msg::puppeteer::QueryExtMsg::NonNativeRewardsBalances {},
            },
        )?;

    let rewards_map = rewards
        .0
        .coins
        .iter()
        .map(|c| (c.denom.clone(), c.amount))
        .collect::<std::collections::HashMap<_, _>>();
    let default_amount = Uint128::zero();

    for item in non_native_rewards_receivers {
        let amount = rewards_map.get(&item.denom).unwrap_or(&default_amount);
        if amount > &item.min_amount {
            let fee = item.fee * *amount;
            let amount = *amount - fee;
            items.push((
                item.address,
                cosmwasm_std::Coin {
                    denom: item.denom.clone(),
                    amount,
                },
            ));

            if (item.fee > Decimal::zero()) && (fee > Uint128::zero()) {
                items.push((
                    item.fee_address,
                    cosmwasm_std::Coin {
                        denom: item.denom,
                        amount: fee,
                    },
                ));
            }
        }
    }

    let collected_fees = COLLECTED_FEES
        .range_raw(deps.storage, None, None, Order::Ascending)
        .map(|item| item.map(|(_key, value)| value))
        .collect::<StdResult<Vec<FeeItem>>>()?;

    for fee_item in collected_fees {
        items.push((
            fee_item.address,
            cosmwasm_std::Coin {
                denom: fee_item.denom,
                amount: fee_item.amount,
            },
        ));
    }

    if items.is_empty() {
        return Ok(None);
    }

    Ok(Some(CosmosMsg::Wasm(WasmMsg::Execute {
        contract_addr: config.puppeteer_contract,
        msg: to_json_binary(&drop_staking_base::msg::puppeteer::ExecuteMsg::Transfer {
            items,
            timeout: Some(config.puppeteer_timeout),
            reply_to: env.contract.address.to_string(),
        })?,
        funds: info.funds,
    })))
}

fn get_pending_redeem_msg<T>(
    deps: Deps<NeutronQuery>,
    config: &Config,
    env: &Env,
    funds: Vec<cosmwasm_std::Coin>,
) -> ContractResult<Option<CosmosMsg<T>>> {
    if LSM_SHARES_TO_REDEEM
        .keys(deps.storage, None, None, cosmwasm_std::Order::Ascending)
        .count()
        < config.lsm_redeem_threshold as usize
    {
        return Ok(None);
    }
    let shares_to_redeeem = LSM_SHARES_TO_REDEEM
        .range(deps.storage, None, None, cosmwasm_std::Order::Ascending)
        .collect::<StdResult<Vec<_>>>()?;
    let items = shares_to_redeeem
        .iter()
        .map(|(local_denom, (denom, amount))| RedeemShareItem {
            amount: *amount,
            local_denom: local_denom.to_string(),
            remote_denom: denom.to_string(),
        })
        .collect();
    Ok(Some(CosmosMsg::Wasm(WasmMsg::Execute {
        contract_addr: config.puppeteer_contract.to_string(),
        msg: to_json_binary(
            &drop_staking_base::msg::puppeteer::ExecuteMsg::RedeemShares {
                items,
                timeout: Some(config.puppeteer_timeout),
                reply_to: env.contract.address.to_string(),
            },
        )?,
        funds,
    })))
}

fn get_pending_lsm_share_msg<T, X: CustomQuery>(
    deps: DepsMut<X>,
    config: &Config,
    env: &Env,
    funds: Vec<cosmwasm_std::Coin>,
) -> ContractResult<Option<CosmosMsg<T>>> {
    let lsm_share: Option<(String, (String, Uint128))> = PENDING_LSM_SHARES.first(deps.storage)?;
    match lsm_share {
        Some((denom, (_remote_denom, amount))) => Ok(Some(CosmosMsg::Wasm(WasmMsg::Execute {
            contract_addr: config.puppeteer_contract.to_string(),
            msg: to_json_binary(
                &drop_staking_base::msg::puppeteer::ExecuteMsg::IBCTransfer {
                    reason: IBCTransferReason::LSMShare,
                    timeout: config.puppeteer_timeout,
                    reply_to: env.contract.address.to_string(),
                },
            )?,
            funds: {
                let mut all_funds = vec![cosmwasm_std::Coin { denom, amount }];
                all_funds.extend(funds);
                all_funds
            },
        }))),
        None => Ok(None),
    }
}

mod check_denom {
    use super::*;

    #[derive(PartialEq)]
    pub enum DenomType {
        Base,
        LsmShare(String),
    }

    // XXX: cosmos_sdk_proto defines these structures for me,
    // yet they don't derive serde::de::DeserializeOwned,
    // so I have to redefine them here manually >:(

    #[cw_serde]
    struct QueryDenomTraceResponse {
        pub denom_trace: DenomTrace,
    }

    #[cw_serde]
    struct DenomTrace {
        pub path: String,
        pub base_denom: String,
    }

    fn query_denom_trace(
        deps: &DepsMut<NeutronQuery>,
        denom: impl Into<String>,
    ) -> StdResult<QueryDenomTraceResponse> {
        let denom = denom.into();
        deps.querier
            .query(&QueryRequest::Stargate {
                path: "/ibc.applications.transfer.v1.Query/DenomTrace".to_string(),
                data: cosmos_sdk_proto::ibc::applications::transfer::v1::QueryDenomTraceRequest {
                    hash: denom.clone(),
                }
                    .encode_to_vec()
                    .into(),
            })
            .map_err(|e| {
                StdError::generic_err(format!(
                    "Query denom trace for denom {denom} failed: {e}, perhaps, this is not an IBC denom?"
                ))
            })
    }

    // TODO: extensive unit tests
    pub fn check_denom(
        deps: &DepsMut<NeutronQuery>,
        denom: &str,
        config: &Config,
    ) -> ContractResult<DenomType> {
        if denom == config.base_denom {
            return Ok(DenomType::Base);
        }
        let trace = query_denom_trace(deps, denom)?.denom_trace;
        let (port, channel) = trace
            .path
            .split_once('/')
            .ok_or(ContractError::InvalidDenom {})?;
        if port != "transfer" && channel != config.channel {
            return Err(ContractError::InvalidDenom {});
        }

        let (validator, _unbonding_index) = trace
            .base_denom
            .split_once('/')
            .ok_or(ContractError::InvalidDenom {})?;
        let validator_info = deps
            .querier
            .query_wasm_smart::<drop_staking_base::msg::validatorset::ValidatorResponse>(
                &config.validators_set_contract,
                &drop_staking_base::msg::validatorset::QueryMsg::Validator {
                    valoper: validator.to_string(),
                },
            )?
            .validator;
        if validator_info.is_none() {
            return Err(ContractError::InvalidDenom {});
        }
        Ok(DenomType::LsmShare(trace.base_denom))
    }
}<|MERGE_RESOLUTION|>--- conflicted
+++ resolved
@@ -566,12 +566,7 @@
                 FSM.go_to(deps.storage, ContractState::Transfering)?;
                 PENDING_TRANSFER.save(deps.storage, &pending_amount)?;
                 messages.push(transfer_msg);
-<<<<<<< HEAD
             } else if let Some(stake_msg) = get_stake_msg(deps.branch(), &env, config, &info)? {
-=======
-            } else if let Some(stake_msg) = get_stake_msg(deps.branch(), &env, config, info.funds)?
-            {
->>>>>>> fb5f841f
                 messages.push(stake_msg);
                 FSM.go_to(deps.storage, ContractState::Staking)?;
             } else if let Some(unbond_message) =
@@ -648,37 +643,7 @@
         FSM.go_to(deps.storage, ContractState::Transfering)?;
         PENDING_TRANSFER.save(deps.storage, &pending_amount)?;
         messages.push(transfer_msg);
-<<<<<<< HEAD
     } else if let Some(stake_msg) = get_stake_msg(deps.branch(), &env, config, &info)? {
-        messages.push(stake_msg);
-        FSM.go_to(deps.storage, ContractState::Staking)?;
-    } else if let Some(unbond_message) = get_unbonding_msg(deps.branch(), &env, config, &info)? {
-        messages.push(unbond_message);
-        FSM.go_to(deps.storage, ContractState::Unbonding)?;
-=======
-    } else if let Some(stake_msg) = get_stake_msg(deps.branch(), &env, config, info.funds)? {
-        messages.push(stake_msg);
-        FSM.go_to(deps.storage, ContractState::Staking)?;
->>>>>>> fb5f841f
-    } else {
-        FSM.go_to(deps.storage, ContractState::Idle)?;
-    }
-
-    attrs.push(attr("state", "unbonding"));
-    Ok(response("execute-tick_claiming", CONTRACT_NAME, attrs).add_messages(messages))
-}
-
-fn execute_tick_transfering(
-    mut deps: DepsMut<NeutronQuery>,
-    env: Env,
-    info: MessageInfo,
-    config: &Config,
-) -> ContractResult<Response<NeutronMsg>> {
-    let _response_msg = get_received_puppeteer_response(deps.as_ref())?;
-    LAST_PUPPETEER_RESPONSE.remove(deps.storage);
-<<<<<<< HEAD
-    let mut messages = vec![];
-    if let Some(stake_msg) = get_stake_msg(deps.branch(), &env, config, &info)? {
         messages.push(stake_msg);
         FSM.go_to(deps.storage, ContractState::Staking)?;
     } else if let Some(unbond_message) = get_unbonding_msg(deps.branch(), &env, config, &info)? {
@@ -687,32 +652,34 @@
     } else {
         FSM.go_to(deps.storage, ContractState::Idle)?;
     }
-    Ok(response(
-        "execute-tick_transfering",
-        CONTRACT_NAME,
-        vec![attr("action", "tick_transfering")],
-    )
-    .add_messages(messages))
-=======
-
-    let mut response = response(
-        "execute-tick_transfering",
-        CONTRACT_NAME,
-        vec![attr("action", "tick_transfering")],
-    );
-
-    if let Some(stake_msg) = get_stake_msg(deps.branch(), &env, config, info.funds)? {
-        response = response
-            .add_message(stake_msg)
-            .add_attribute("state", "staking");
+
+    attrs.push(attr("state", "unbonding"));
+    Ok(response("execute-tick_claiming", CONTRACT_NAME, attrs).add_messages(messages))
+}
+
+fn execute_tick_transfering(
+    mut deps: DepsMut<NeutronQuery>,
+    env: Env,
+    info: MessageInfo,
+    config: &Config,
+) -> ContractResult<Response<NeutronMsg>> {
+    let _response_msg = get_received_puppeteer_response(deps.as_ref())?;
+    LAST_PUPPETEER_RESPONSE.remove(deps.storage);
+    let mut messages = vec![];
+    let mut attrs = vec![];
+    if let Some(stake_msg) = get_stake_msg(deps.branch(), &env, config, &info)? {
+        messages.push(stake_msg);
         FSM.go_to(deps.storage, ContractState::Staking)?;
+        attrs.push(attr("state", "staking"));
+    } else if let Some(unbond_message) = get_unbonding_msg(deps.branch(), &env, config, &info)? {
+        messages.push(unbond_message);
+        FSM.go_to(deps.storage, ContractState::Unbonding)?;
+        attrs.push(attr("state", "unbonding"));
     } else {
-        response = response.add_attribute("state", "idle");
         FSM.go_to(deps.storage, ContractState::Idle)?;
-    }
-
-    Ok(response)
->>>>>>> fb5f841f
+        attrs.push(attr("state", "idle"));
+    }
+    Ok(response("execute-tick_transfering", CONTRACT_NAME, attrs).add_messages(messages))
 }
 
 fn execute_tick_staking(
@@ -1071,14 +1038,9 @@
     deps: DepsMut<NeutronQuery>,
     env: &Env,
     config: &Config,
-<<<<<<< HEAD
     info: &MessageInfo,
 ) -> ContractResult<Option<CosmosMsg<T>>> {
     let funds = info.funds.clone();
-=======
-    funds: Vec<Coin>,
-) -> ContractResult<Option<CosmosMsg<T>>> {
->>>>>>> fb5f841f
     let (balance, balance_height, _) = get_ica_balance_by_denom(
         deps.as_ref(),
         &config.puppeteer_contract,
@@ -1086,16 +1048,10 @@
         true,
     )?;
 
-<<<<<<< HEAD
-    if balance.is_zero() {
-        return Ok(None);
-    }
-=======
     if balance < config.min_stake_amount {
         return Ok(None);
     }
 
->>>>>>> fb5f841f
     let last_ica_balance_change_height = LAST_ICA_BALANCE_CHANGE_HEIGHT.load(deps.storage)?;
     ensure!(
         last_ica_balance_change_height <= balance_height,
@@ -1142,7 +1098,6 @@
         })?,
         funds,
     })))
-<<<<<<< HEAD
 }
 
 fn get_unbonding_msg<T>(
@@ -1199,8 +1154,6 @@
     } else {
         Ok(None)
     }
-=======
->>>>>>> fb5f841f
 }
 
 fn get_received_puppeteer_response(
