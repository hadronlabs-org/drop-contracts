use crate::{
    error::ContractResult,
    msg::{
        ExecuteMsg, InstantiateMsg, MigrateMsg, ProxyMsg, QueryMsg, UpdateConfigMsg,
        ValidatorSetMsg,
    },
    state::{State, STATE},
};
use cosmwasm_std::{
    attr, instantiate2_address, to_json_binary, Attribute, Binary, CodeInfoResponse, CosmosMsg,
    Deps, DepsMut, Env, HexBinary, MessageInfo, Response, StdResult, Uint128, WasmMsg,
};
use drop_helpers::answer::response;
use drop_staking_base::state::splitter::Config as SplitterConfig;
use drop_staking_base::{
    msg::{
        core::{InstantiateMsg as CoreInstantiateMsg, QueryMsg as CoreQueryMsg},
        distribution::InstantiateMsg as DistributionInstantiateMsg,
        pump::InstantiateMsg as RewardsPumpInstantiateMsg,
        puppeteer::InstantiateMsg as PuppeteerInstantiateMsg,
        rewards_manager::{
            InstantiateMsg as RewardsMangerInstantiateMsg, QueryMsg as RewardsQueryMsg,
        },
        splitter::InstantiateMsg as SplitterInstantiateMsg,
        staker::InstantiateMsg as StakerInstantiateMsg,
        strategy::InstantiateMsg as StrategyInstantiateMsg,
        token::InstantiateMsg as TokenInstantiateMsg,
        validatorset::InstantiateMsg as ValidatorsSetInstantiateMsg,
        withdrawal_manager::{
            InstantiateMsg as WithdrawalManagerInstantiateMsg,
            QueryMsg as WithdrawalManagerQueryMsg,
        },
        withdrawal_voucher::InstantiateMsg as WithdrawalVoucherInstantiateMsg,
    },
    state::pump::PumpTimeout,
};
use neutron_sdk::{
    bindings::{msg::NeutronMsg, query::NeutronQuery},
    NeutronResult,
};

const CONTRACT_NAME: &str = concat!("crates.io:drop-staking__", env!("CARGO_PKG_NAME"));
const CONTRACT_VERSION: &str = env!("CARGO_PKG_VERSION");

#[cfg_attr(not(feature = "library"), cosmwasm_std::entry_point)]
pub fn instantiate(
    deps: DepsMut,
    env: Env,
    info: MessageInfo,
    msg: InstantiateMsg,
) -> ContractResult<Response<NeutronMsg>> {
    cw2::set_contract_version(deps.storage, CONTRACT_NAME, CONTRACT_VERSION)?;
    cw_ownable::initialize_owner(deps.storage, deps.api, Some(info.sender.as_str()))?;

    let mut attrs = vec![
        attr("action", "init"),
        attr("base_denom", &msg.base_denom),
        attr("sdk_version", &msg.sdk_version),
        attr("salt", &msg.salt),
        attr("code_ids", format!("{:?}", msg.code_ids)),
        attr("remote_opts", format!("{:?}", msg.remote_opts)),
        attr("owner", info.sender),
        attr("subdenom", &msg.subdenom),
    ];

    let canonical_self_address = deps.api.addr_canonicalize(env.contract.address.as_str())?;
    let token_contract_checksum = get_code_checksum(deps.as_ref(), msg.code_ids.token_code_id)?;
    let core_contract_checksum = get_code_checksum(deps.as_ref(), msg.code_ids.core_code_id)?;
    let withdrawal_voucher_contract_checksum =
        get_code_checksum(deps.as_ref(), msg.code_ids.withdrawal_voucher_code_id)?;
    let withdrawal_manager_contract_checksum =
        get_code_checksum(deps.as_ref(), msg.code_ids.withdrawal_manager_code_id)?;
    let strategy_contract_checksum =
        get_code_checksum(deps.as_ref(), msg.code_ids.strategy_code_id)?;
    let validators_set_contract_checksum =
        get_code_checksum(deps.as_ref(), msg.code_ids.validators_set_code_id)?;
    let distribution_contract_checksum =
        get_code_checksum(deps.as_ref(), msg.code_ids.distribution_code_id)?;
    let puppeteer_contract_checksum =
        get_code_checksum(deps.as_ref(), msg.code_ids.puppeteer_code_id)?;
    let staker_contract_checksum = get_code_checksum(deps.as_ref(), msg.code_ids.staker_code_id)?;
    let rewards_manager_contract_checksum =
        get_code_checksum(deps.as_ref(), msg.code_ids.rewards_manager_code_id)?;
    let splitter_contract_checksum =
        get_code_checksum(deps.as_ref(), msg.code_ids.splitter_code_id)?;
    let rewards_pump_contract_checksum =
        get_code_checksum(deps.as_ref(), msg.code_ids.rewards_pump_code_id)?;
    let salt = msg.salt.as_bytes();

    let token_address =
        instantiate2_address(&token_contract_checksum, &canonical_self_address, salt)?;
    attrs.push(attr("token_address", token_address.to_string()));
    let core_address =
        instantiate2_address(&core_contract_checksum, &canonical_self_address, salt)?;
    attrs.push(attr("core_address", core_address.to_string()));
    let puppeteer_address =
        instantiate2_address(&puppeteer_contract_checksum, &canonical_self_address, salt)?;
    attrs.push(attr("puppeteer_address", puppeteer_address.to_string()));
    let staker_address =
        instantiate2_address(&staker_contract_checksum, &canonical_self_address, salt)?;
    attrs.push(attr("staker_address", staker_address.to_string()));

    let withdrawal_voucher_address = instantiate2_address(
        &withdrawal_voucher_contract_checksum,
        &canonical_self_address,
        salt,
    )?;
    attrs.push(attr(
        "withdrawal_voucher_address",
        withdrawal_voucher_address.to_string(),
    ));

    let withdrawal_manager_address = instantiate2_address(
        &withdrawal_manager_contract_checksum,
        &canonical_self_address,
        salt,
    )?;
    attrs.push(attr(
        "withdrawal_manager_address",
        withdrawal_manager_address.to_string(),
    ));

    let strategy_address =
        instantiate2_address(&strategy_contract_checksum, &canonical_self_address, salt)?;
    attrs.push(attr("strategy_address", strategy_address.to_string()));

    let validators_set_address = instantiate2_address(
        &validators_set_contract_checksum,
        &canonical_self_address,
        salt,
    )?;
    attrs.push(attr(
        "validators_set_address",
        validators_set_address.to_string(),
    ));

    let distribution_calculator_address = instantiate2_address(
        &distribution_contract_checksum,
        &canonical_self_address,
        salt,
    )?;
    attrs.push(attr(
        "distribution_address",
        distribution_calculator_address.to_string(),
    ));

    let rewards_manager_address = instantiate2_address(
        &rewards_manager_contract_checksum,
        &canonical_self_address,
        salt,
    )?;
    attrs.push(attr(
        "rewards_manager_address",
        rewards_manager_address.to_string(),
    ));

    let splitter_address =
        instantiate2_address(&splitter_contract_checksum, &canonical_self_address, salt)?;
    attrs.push(attr("splitter_address", splitter_address.to_string()));

    let rewards_pump_address = instantiate2_address(
        &rewards_pump_contract_checksum,
        &canonical_self_address,
        salt,
    )?;
    attrs.push(attr(
        "rewards_pump_address",
        rewards_pump_address.to_string(),
    ));

    let core_contract = deps.api.addr_humanize(&core_address)?.to_string();
    let token_contract = deps.api.addr_humanize(&token_address)?.to_string();
    let withdrawal_voucher_contract = deps
        .api
        .addr_humanize(&withdrawal_voucher_address)?
        .to_string();
    let withdrawal_manager_contract = deps
        .api
        .addr_humanize(&withdrawal_manager_address)?
        .to_string();
    let strategy_contract = deps.api.addr_humanize(&strategy_address)?.to_string();
    let validators_set_contract = deps.api.addr_humanize(&validators_set_address)?.to_string();
    let distribution_contract = deps
        .api
        .addr_humanize(&distribution_calculator_address)?
        .to_string();
    let puppeteer_contract = deps.api.addr_humanize(&puppeteer_address)?.to_string();
    let staker_contract = deps.api.addr_humanize(&staker_address)?.to_string();
    let rewards_manager_contract = deps
        .api
        .addr_humanize(&rewards_manager_address)?
        .to_string();

    let state = State {
        token_contract: token_contract.to_string(),
        core_contract: core_contract.to_string(),
        puppeteer_contract: puppeteer_contract.to_string(),
        staker_contract: staker_contract.to_string(),
        withdrawal_voucher_contract: withdrawal_voucher_contract.to_string(),
        withdrawal_manager_contract: withdrawal_manager_contract.to_string(),
        strategy_contract: strategy_contract.to_string(),
        validators_set_contract: validators_set_contract.to_string(),
        distribution_contract: distribution_contract.to_string(),
        rewards_manager_contract: rewards_manager_contract.to_string(),
    };
    STATE.save(deps.storage, &state)?;

    let msgs = vec![
        CosmosMsg::Wasm(WasmMsg::Instantiate2 {
            admin: Some(env.contract.address.to_string()),
            code_id: msg.code_ids.token_code_id,
            label: get_contract_label("token"),
            msg: to_json_binary(&TokenInstantiateMsg {
                core_address: core_contract.to_string(),
                subdenom: msg.subdenom,
                token_metadata: msg.token_metadata,
                owner: env.contract.address.to_string(),
            })?,
            funds: vec![],
            salt: Binary::from(salt),
        }),
        CosmosMsg::Wasm(WasmMsg::Instantiate2 {
            admin: Some(env.contract.address.to_string()),
            code_id: msg.code_ids.validators_set_code_id,
            label: "validators set".to_string(),
            msg: to_json_binary(&ValidatorsSetInstantiateMsg {
                stats_contract: "neutron1x69dz0c0emw8m2c6kp5v6c08kgjxmu30f4a8w5".to_string(), //FIXME: mock address, replace with real one
                owner: env.contract.address.to_string(),
            })?,
            funds: vec![],
            salt: Binary::from(salt),
        }),
        CosmosMsg::Wasm(WasmMsg::Instantiate2 {
            admin: Some(env.contract.address.to_string()),
            code_id: msg.code_ids.distribution_code_id,
            label: "distribution".to_string(),
            msg: to_json_binary(&DistributionInstantiateMsg {})?,
            funds: vec![],
            salt: Binary::from(salt),
        }),
        CosmosMsg::Wasm(WasmMsg::Instantiate2 {
            admin: Some(env.contract.address.to_string()),
            code_id: msg.code_ids.puppeteer_code_id,
            label: get_contract_label("puppeteer"),
            msg: to_json_binary(&PuppeteerInstantiateMsg {
                allowed_senders: vec![core_contract.to_string(), env.contract.address.to_string()],
                owner: Some(env.contract.address.to_string()),
                remote_denom: msg.remote_opts.denom.to_string(),
                update_period: msg.remote_opts.update_period,
                connection_id: msg.remote_opts.connection_id.to_string(),
                port_id: msg.remote_opts.port_id.to_string(),
                transfer_channel_id: msg.remote_opts.transfer_channel_id.to_string(),
                sdk_version: msg.sdk_version.to_string(),
<<<<<<< HEAD
                timeout: msg.remote_opts.timeout.local,
=======
                timeout: msg.puppeteer_params.timeout,
                delegations_queries_chunk_size: None,
>>>>>>> f4354d10
            })?,
            funds: vec![],
            salt: Binary::from(salt),
        }),
        CosmosMsg::Wasm(WasmMsg::Instantiate2 {
            admin: Some(env.contract.address.to_string()),
            code_id: msg.code_ids.staker_code_id,
            label: get_contract_label("staker"),
            msg: to_json_binary(&StakerInstantiateMsg {
                allowed_senders: vec![core_contract.to_string()],
                owner: Some(env.contract.address.to_string()),
                remote_denom: msg.remote_opts.denom.to_string(),
                connection_id: msg.remote_opts.connection_id.to_string(),
                port_id: msg.remote_opts.port_id.to_string(),
                transfer_channel_id: msg.remote_opts.transfer_channel_id.to_string(),
                timeout: msg.remote_opts.timeout.local,
                base_denom: msg.base_denom.clone(),
                min_ibc_transfer: msg.staker_params.min_ibc_transfer,
                min_staking_amount: msg.staker_params.min_stake_amount,
            })?,
            funds: vec![],
            salt: Binary::from(salt),
        }),
        CosmosMsg::Wasm(WasmMsg::Instantiate2 {
            admin: Some(env.contract.address.to_string()),
            code_id: msg.code_ids.strategy_code_id,
            label: "strategy".to_string(),
            msg: to_json_binary(&StrategyInstantiateMsg {
                owner: env.contract.address.to_string(),
                puppeteer_address: puppeteer_contract.to_string(),
                validator_set_address: validators_set_contract.to_string(),
                distribution_address: distribution_contract.to_string(),
                denom: msg.remote_opts.denom.to_string(),
            })?,
            funds: vec![],
            salt: Binary::from(salt),
        }),
        CosmosMsg::Wasm(WasmMsg::Instantiate2 {
            admin: Some(env.contract.address.to_string()),
            code_id: msg.code_ids.core_code_id,
            label: get_contract_label("core"),
            msg: to_json_binary(&CoreInstantiateMsg {
                token_contract: token_contract.to_string(),
                puppeteer_contract: puppeteer_contract.to_string(),
                staker_contract: staker_contract.to_string(),
                strategy_contract: strategy_contract.to_string(),
                withdrawal_voucher_contract: withdrawal_voucher_contract.to_string(),
                withdrawal_manager_contract: withdrawal_manager_contract.to_string(),
                base_denom: msg.base_denom.clone(),
                remote_denom: msg.remote_opts.denom.to_string(),
                pump_ica_address: None,
                validators_set_contract,
                unbonding_period: msg.core_params.unbonding_period,
                unbonding_safe_period: msg.core_params.unbonding_safe_period,
                unbond_batch_switch_time: msg.core_params.unbond_batch_switch_time,
                idle_min_interval: msg.core_params.idle_min_interval,
                bond_limit: msg.core_params.bond_limit,
                transfer_channel_id: msg.remote_opts.transfer_channel_id.to_string(),
                lsm_min_bond_amount: msg.core_params.lsm_min_bond_amount,
                lsm_redeem_threshold: msg.core_params.lsm_redeem_threshold,
                lsm_redeem_max_interval: msg.core_params.lsm_redeem_max_interval,
                owner: env.contract.address.to_string(),
                rewards_receiver: msg.core_params.rewards_receiver,
                emergency_address: None,
                min_stake_amount: msg.core_params.min_stake_amount,
                icq_update_delay: msg.core_params.icq_update_delay,
            })?,
            funds: vec![],
            salt: Binary::from(salt),
        }),
        CosmosMsg::Wasm(WasmMsg::Instantiate2 {
            admin: Some(env.contract.address.to_string()),
            code_id: msg.code_ids.withdrawal_voucher_code_id,
            label: get_contract_label("withdrawal-voucher"),
            msg: to_json_binary(&WithdrawalVoucherInstantiateMsg {
                name: "Drop Voucher".to_string(),
                symbol: "DROPV".to_string(),
                minter: core_contract.to_string(),
            })?,
            funds: vec![],
            salt: Binary::from(salt),
        }),
        CosmosMsg::Wasm(WasmMsg::Instantiate2 {
            admin: Some(env.contract.address.to_string()),
            code_id: msg.code_ids.withdrawal_manager_code_id,
            label: get_contract_label("withdrawal-manager"),
            msg: to_json_binary(&WithdrawalManagerInstantiateMsg {
                core_contract: core_contract.to_string(),
                voucher_contract: withdrawal_voucher_contract.to_string(),
                owner: env.contract.address.to_string(),
                base_denom: msg.base_denom.to_string(),
            })?,
            funds: vec![],
            salt: Binary::from(salt),
        }),
        CosmosMsg::Wasm(WasmMsg::Instantiate2 {
            admin: Some(env.contract.address.to_string()),
            code_id: msg.code_ids.rewards_manager_code_id,
            label: get_contract_label("rewards-manager"),
            msg: to_json_binary(&RewardsMangerInstantiateMsg {
                owner: env.contract.address.to_string(),
            })?,
            funds: vec![],
            salt: Binary::from(salt),
        }),
        CosmosMsg::Wasm(WasmMsg::Instantiate2 {
            admin: Some(env.contract.address.to_string()),
            code_id: msg.code_ids.splitter_code_id,
            label: get_contract_label("splitter"),
            msg: to_json_binary(&SplitterInstantiateMsg {
                config: SplitterConfig {
                    receivers: get_distributor_receivers(
                        msg.fee_params,
                        staker_address.to_string(),
                    )?,
                    denom: msg.base_denom.to_string(),
                },
            })?,
            funds: vec![],
            salt: Binary::from(salt),
        }),
        CosmosMsg::Wasm(WasmMsg::Instantiate2 {
            admin: Some(env.contract.address.to_string()),
            code_id: msg.code_ids.rewards_pump_code_id,
            label: get_contract_label("rewards-pump"),
            msg: to_json_binary(&RewardsPumpInstantiateMsg {
                dest_address: Some(splitter_address.to_string()),
                dest_channel: Some(msg.remote_opts.transfer_channel_id.to_string()),
                dest_port: Some(msg.remote_opts.port_id.to_string()),
                connection_id: msg.remote_opts.connection_id.to_string(),
                refundee: None,
                timeout: PumpTimeout {
                    local: Some(msg.remote_opts.timeout.local),
                    remote: msg.remote_opts.timeout.remote,
                },
                local_denom: msg.remote_opts.denom.to_string(),
                owner: Some(env.contract.address.to_string()),
            })?,
            funds: vec![],
            salt: Binary::from(salt),
        }),
    ];

    Ok(response("instantiate", CONTRACT_NAME, attrs).add_messages(msgs))
}

#[cfg_attr(not(feature = "library"), cosmwasm_std::entry_point)]
pub fn query(deps: Deps<NeutronQuery>, _env: Env, msg: QueryMsg) -> StdResult<Binary> {
    match msg {
        QueryMsg::State {} => to_json_binary(&STATE.load(deps.storage)?),
        QueryMsg::PauseInfo {} => query_pause_info(deps),
    }
}

fn query_pause_info(deps: Deps<NeutronQuery>) -> StdResult<Binary> {
    let state = STATE.load(deps.storage)?;

    to_json_binary(&crate::state::PauseInfoResponse {
        core: deps
            .querier
            .query_wasm_smart(state.core_contract, &CoreQueryMsg::PauseInfo {})?,
        withdrawal_manager: deps.querier.query_wasm_smart(
            state.withdrawal_manager_contract,
            &WithdrawalManagerQueryMsg::PauseInfo {},
        )?,
        rewards_manager: deps.querier.query_wasm_smart(
            state.rewards_manager_contract,
            &RewardsQueryMsg::PauseInfo {},
        )?,
    })
    .map_err(From::from)
}

#[cfg_attr(not(feature = "library"), cosmwasm_std::entry_point)]
pub fn execute(
    deps: DepsMut,
    env: Env,
    info: MessageInfo,
    msg: ExecuteMsg,
) -> ContractResult<Response<NeutronMsg>> {
    match msg {
        ExecuteMsg::UpdateOwnership(action) => {
            cw_ownable::update_ownership(deps.into_empty(), &env.block, &info.sender, action)?;
            Ok(response::<(&str, &str), _>(
                "execute-update-ownership",
                CONTRACT_NAME,
                [],
            ))
        }
        ExecuteMsg::UpdateConfig(msg) => execute_update_config(deps, env, info, *msg),
        ExecuteMsg::Proxy(msg) => execute_proxy_msg(deps, env, info, msg),
        ExecuteMsg::AdminExecute { msgs } => execute_admin_execute(deps, env, info, msgs),
        ExecuteMsg::Pause {} => exec_pause(deps, info),
        ExecuteMsg::Unpause {} => exec_unpause(deps, info),
    }
}

fn exec_pause(deps: DepsMut, info: MessageInfo) -> ContractResult<Response<NeutronMsg>> {
    cw_ownable::assert_owner(deps.storage, &info.sender)?;

    let state = STATE.load(deps.storage)?;

    let messages = vec![
        get_proxied_message(
            state.core_contract,
            drop_staking_base::msg::core::ExecuteMsg::Pause {},
            vec![],
        )?,
        get_proxied_message(
            state.withdrawal_manager_contract,
            drop_staking_base::msg::withdrawal_manager::ExecuteMsg::Pause {},
            vec![],
        )?,
        get_proxied_message(
            state.rewards_manager_contract,
            drop_staking_base::msg::rewards_manager::ExecuteMsg::Pause {},
            vec![],
        )?,
    ];

    Ok(response("execute-pause", CONTRACT_NAME, Vec::<Attribute>::new()).add_messages(messages))
}

fn exec_unpause(deps: DepsMut, info: MessageInfo) -> ContractResult<Response<NeutronMsg>> {
    cw_ownable::assert_owner(deps.storage, &info.sender)?;

    let state = STATE.load(deps.storage)?;

    let messages = vec![
        get_proxied_message(
            state.core_contract,
            drop_staking_base::msg::core::ExecuteMsg::Unpause {},
            vec![],
        )?,
        get_proxied_message(
            state.rewards_manager_contract,
            drop_staking_base::msg::rewards_manager::ExecuteMsg::Unpause {},
            vec![],
        )?,
        get_proxied_message(
            state.withdrawal_manager_contract,
            drop_staking_base::msg::withdrawal_manager::ExecuteMsg::Unpause {},
            vec![],
        )?,
    ];

    Ok(response("execute-unpause", CONTRACT_NAME, Vec::<Attribute>::new()).add_messages(messages))
}

fn execute_admin_execute(
    deps: DepsMut,
    _env: Env,
    info: MessageInfo,
    msgs: Vec<CosmosMsg<NeutronMsg>>,
) -> ContractResult<Response<NeutronMsg>> {
    let attrs = vec![attr("action", "admin-execute")];
    cw_ownable::assert_owner(deps.storage, &info.sender)?;
    Ok(response("execute-admin", CONTRACT_NAME, attrs).add_messages(msgs))
}

fn execute_update_config(
    deps: DepsMut,
    _env: Env,
    info: MessageInfo,
    msg: UpdateConfigMsg,
) -> ContractResult<Response<NeutronMsg>> {
    let attrs = vec![attr("action", "update-config")];
    cw_ownable::assert_owner(deps.storage, &info.sender)?;
    let state = STATE.load(deps.storage)?;
    let mut messages = vec![];
    match msg {
        UpdateConfigMsg::Core(msg) => messages.push(get_proxied_message(
            state.core_contract,
            drop_staking_base::msg::core::ExecuteMsg::UpdateConfig {
                new_config: Box::new(*msg),
            },
            info.funds,
        )?),
        UpdateConfigMsg::ValidatorsSet(new_config) => messages.push(get_proxied_message(
            state.validators_set_contract,
            drop_staking_base::msg::validatorset::ExecuteMsg::UpdateConfig { new_config },
            info.funds,
        )?),
    }
    Ok(response("execute-update-config", CONTRACT_NAME, attrs).add_messages(messages))
}

fn execute_proxy_msg(
    deps: DepsMut,
    _env: Env,
    info: MessageInfo,
    msg: ProxyMsg,
) -> ContractResult<Response<NeutronMsg>> {
    let state = STATE.load(deps.storage)?;
    let mut messages = vec![];
    let attrs = vec![attr("action", "proxy-call")];
    cw_ownable::assert_owner(deps.storage, &info.sender)?;
    match msg {
        ProxyMsg::ValidatorSet(msg) => match msg {
            ValidatorSetMsg::UpdateValidators { validators } => {
                messages.push(get_proxied_message(
                    state.validators_set_contract,
                    drop_staking_base::msg::validatorset::ExecuteMsg::UpdateValidators {
                        validators: validators.clone(),
                    },
                    vec![],
                )?);
                messages.push(get_proxied_message(
                    state.puppeteer_contract,
                    drop_staking_base::msg::puppeteer::ExecuteMsg::RegisterBalanceAndDelegatorDelegationsQuery { validators: validators.iter().map(|v| {v.valoper_address.to_string()}).collect() },
                    info.funds,
                )?)
            }
        },
        ProxyMsg::Core(msg) => match msg {
            crate::msg::CoreMsg::UpdateNonNativeRewardsReceivers { items } => {
                messages.push(get_proxied_message(
                    state.core_contract,
                    drop_staking_base::msg::core::ExecuteMsg::UpdateNonNativeRewardsReceivers {
                        items: items.clone(),
                    },
                    vec![],
                )?);
                messages.push(
                    get_proxied_message(
                        state.puppeteer_contract,
                        drop_staking_base::msg::puppeteer::ExecuteMsg::RegisterNonNativeRewardsBalancesQuery {
                            denoms: items.iter().map(|one|{one.denom.to_string()}).collect() }, info.funds)?
                );
            }
            crate::msg::CoreMsg::Pause {} => {
                messages.push(get_proxied_message(
                    state.core_contract,
                    drop_staking_base::msg::core::ExecuteMsg::Pause {},
                    vec![],
                )?);
            }
            crate::msg::CoreMsg::Unpause {} => {
                messages.push(get_proxied_message(
                    state.core_contract,
                    drop_staking_base::msg::core::ExecuteMsg::Unpause {},
                    vec![],
                )?);
            }
        },
    }
    Ok(response("execute-proxy-call", CONTRACT_NAME, attrs).add_messages(messages))
}

fn get_proxied_message<T: cosmwasm_schema::serde::Serialize>(
    contract_addr: String,
    msg: T,
    funds: Vec<cosmwasm_std::Coin>,
) -> ContractResult<CosmosMsg<NeutronMsg>> {
    Ok(CosmosMsg::Wasm(WasmMsg::Execute {
        contract_addr,
        msg: to_json_binary(&msg)?,
        funds,
    }))
}

fn get_code_checksum(deps: Deps, code_id: u64) -> NeutronResult<HexBinary> {
    let CodeInfoResponse { checksum, .. } = deps.querier.query_wasm_code_info(code_id)?;
    Ok(checksum)
}

fn get_contract_label(base: &str) -> String {
    format!("drop-staking-{}", base)
}

#[cfg_attr(not(feature = "library"), cosmwasm_std::entry_point)]
pub fn migrate(
    deps: DepsMut<NeutronQuery>,
    _env: Env,
    _msg: MigrateMsg,
) -> ContractResult<Response<NeutronMsg>> {
    let version: semver::Version = CONTRACT_VERSION.parse()?;
    let storage_version: semver::Version =
        cw2::get_contract_version(deps.storage)?.version.parse()?;

    if storage_version < version {
        cw2::set_contract_version(deps.storage, CONTRACT_NAME, CONTRACT_VERSION)?;
    }

    Ok(Response::new())
}

fn get_distributor_receivers(
    fee_params: Option<crate::msg::FeeParams>,
    staker_address: String,
) -> ContractResult<Vec<(String, cosmwasm_std::Uint128)>> {
    match fee_params {
        Some(fee_params) => {
            let fee_weight = Uint128::from(10000u128) * fee_params.fee;
            let staker_weight = Uint128::from(10000u128) - fee_weight;
            Ok(vec![
                (staker_address, staker_weight),
                (fee_params.fee_address, fee_weight),
            ])
        }
        None => Ok(vec![(staker_address, Uint128::from(10000u128))]),
    }
}<|MERGE_RESOLUTION|>--- conflicted
+++ resolved
@@ -251,12 +251,8 @@
                 port_id: msg.remote_opts.port_id.to_string(),
                 transfer_channel_id: msg.remote_opts.transfer_channel_id.to_string(),
                 sdk_version: msg.sdk_version.to_string(),
-<<<<<<< HEAD
                 timeout: msg.remote_opts.timeout.local,
-=======
-                timeout: msg.puppeteer_params.timeout,
                 delegations_queries_chunk_size: None,
->>>>>>> f4354d10
             })?,
             funds: vec![],
             salt: Binary::from(salt),
