--- conflicted
+++ resolved
@@ -38,15 +38,7 @@
         validatorset::{
             ExecuteMsg as ValidatorSetExecuteMsg, InstantiateMsg as ValidatorsSetInstantiateMsg,
         },
-<<<<<<< HEAD
-        withdrawal_manager::{
-            ExecuteMsg as WithdrawalManagerExecuteMsg,
-            InstantiateMsg as WithdrawalManagerInstantiateMsg,
-        },
-=======
         withdrawal_manager::InstantiateMsg as WithdrawalManagerInstantiateMsg,
-        withdrawal_voucher::InstantiateMsg as WithdrawalVoucherInstantiateMsg,
->>>>>>> d65cfbde
     },
     state::{core::Pause as CorePause, splitter::Config as SplitterConfig},
 };
@@ -247,23 +239,8 @@
     };
     let res = instantiate(
         deps.as_mut().into_empty(),
-<<<<<<< HEAD
-        cosmwasm_std::Env {
-            block: cosmwasm_std::BlockInfo {
-                height: 12_345,
-                time: cosmwasm_std::Timestamp::from_nanos(1_571_797_419_879_305_533),
-                chain_id: "cosmos-testnet-14002".to_string(),
-            },
-            transaction: Some(cosmwasm_std::TransactionInfo { index: 3 }),
-            contract: cosmwasm_std::ContractInfo {
-                address: Addr::unchecked("factory_contract"),
-            },
-        },
+        mocked_env,
         message_info(&Addr::unchecked("owner"), &[]),
-=======
-        mocked_env,
-        mock_info("owner", &[]),
->>>>>>> d65cfbde
         instantiate_msg,
     )
     .unwrap();
@@ -908,182 +885,6 @@
 }
 
 #[test]
-<<<<<<< HEAD
-fn test_pause_unauthorized() {
-    let mut deps = mock_dependencies(&[]);
-    let api = deps.api;
-    let deps_mut = deps.as_mut();
-    let _ = cw_ownable::initialize_owner(
-        deps_mut.storage,
-        deps_mut.api,
-        Some(api.addr_make("owner").as_str()),
-    )
-    .unwrap();
-    let res = execute(
-        deps.as_mut().into_empty(),
-        mock_env(),
-        message_info(&api.addr_make("not_an_owner"), &[]),
-        ExecuteMsg::Pause {},
-    )
-    .unwrap_err();
-    assert_eq!(
-        res,
-        drop_staking_base::error::factory::ContractError::OwnershipError(
-            cw_ownable::OwnershipError::NotOwner
-        )
-    );
-}
-
-#[test]
-fn test_pause() {
-    let mut deps = mock_dependencies(&[]);
-    let api = deps.api;
-    let deps_mut = deps.as_mut();
-    let _ = cw_ownable::initialize_owner(
-        deps_mut.storage,
-        deps_mut.api,
-        Some(api.addr_make("owner").as_str()),
-    )
-    .unwrap();
-    set_default_factory_state(deps.as_mut(), api);
-    let res = execute(
-        deps.as_mut().into_empty(),
-        mock_env(),
-        message_info(&api.addr_make("owner"), &[]),
-        ExecuteMsg::Pause {},
-    )
-    .unwrap();
-    assert_eq!(
-        res,
-        cosmwasm_std::Response::new()
-            .add_submessages(vec![
-                cosmwasm_std::SubMsg::new(cosmwasm_std::CosmosMsg::Wasm(
-                    cosmwasm_std::WasmMsg::Execute {
-                        contract_addr: api.addr_make("core_contract").to_string(),
-                        msg: to_json_binary(&CoreExecuteMsg::SetPause(CorePause {
-                            tick: true,
-                            bond: false,
-                            unbond: false,
-                        }))
-                        .unwrap(),
-                        funds: vec![]
-                    }
-                )),
-                cosmwasm_std::SubMsg::new(cosmwasm_std::CosmosMsg::Wasm(
-                    cosmwasm_std::WasmMsg::Execute {
-                        contract_addr: api.addr_make("withdrawal_manager_contract").to_string(),
-                        msg: to_json_binary(&WithdrawalManagerExecuteMsg::Pause {}).unwrap(),
-                        funds: vec![]
-                    }
-                )),
-                cosmwasm_std::SubMsg::new(cosmwasm_std::CosmosMsg::Wasm(
-                    cosmwasm_std::WasmMsg::Execute {
-                        contract_addr: api.addr_make("rewards_manager_contract").to_string(),
-                        msg: to_json_binary(&RewardsManagerExecuteMsg::Pause {}).unwrap(),
-                        funds: vec![]
-                    }
-                ))
-            ])
-            .add_event(
-                cosmwasm_std::Event::new(
-                    "crates.io:drop-staking__drop-factory-execute-pause".to_string()
-                )
-                .add_attributes(vec![attr("action".to_string(), "pause".to_string())])
-            )
-    )
-}
-
-#[test]
-fn test_unpause_unauthorized() {
-    let mut deps = mock_dependencies(&[]);
-    let api = deps.api;
-    let deps_mut = deps.as_mut();
-    let _ = cw_ownable::initialize_owner(
-        deps_mut.storage,
-        deps_mut.api,
-        Some(api.addr_make("owner").as_str()),
-    )
-    .unwrap();
-    let res = execute(
-        deps.as_mut().into_empty(),
-        mock_env(),
-        message_info(&api.addr_make("not_an_owner"), &[]),
-        ExecuteMsg::Unpause {},
-    )
-    .unwrap_err();
-    assert_eq!(
-        res,
-        drop_staking_base::error::factory::ContractError::OwnershipError(
-            cw_ownable::OwnershipError::NotOwner
-        )
-    );
-}
-
-#[test]
-fn test_unpause() {
-    let mut deps = mock_dependencies(&[]);
-    let api = deps.api;
-    let deps_mut = deps.as_mut();
-    let _ = cw_ownable::initialize_owner(
-        deps_mut.storage,
-        deps_mut.api,
-        Some(api.addr_make("owner").as_str()),
-    )
-    .unwrap();
-    set_default_factory_state(deps.as_mut(), api);
-    let res = execute(
-        deps.as_mut().into_empty(),
-        mock_env(),
-        message_info(&api.addr_make("owner"), &[]),
-        ExecuteMsg::Unpause {},
-    )
-    .unwrap();
-    assert_eq!(
-        res,
-        cosmwasm_std::Response::new()
-            .add_submessages(vec![
-                cosmwasm_std::SubMsg::new(cosmwasm_std::CosmosMsg::Wasm(
-                    cosmwasm_std::WasmMsg::Execute {
-                        contract_addr: api.addr_make("core_contract").to_string(),
-                        msg: to_json_binary(&CoreExecuteMsg::SetPause(CorePause {
-                            tick: false,
-                            bond: false,
-                            unbond: false,
-                        }))
-                        .unwrap(),
-                        funds: vec![]
-                    }
-                )),
-                cosmwasm_std::SubMsg::new(cosmwasm_std::CosmosMsg::Wasm(
-                    cosmwasm_std::WasmMsg::Execute {
-                        contract_addr: api.addr_make("rewards_manager_contract").to_string(),
-                        msg: to_json_binary(&RewardsManagerExecuteMsg::Unpause {}).unwrap(),
-                        funds: vec![]
-                    }
-                )),
-                cosmwasm_std::SubMsg::new(cosmwasm_std::CosmosMsg::Wasm(
-                    cosmwasm_std::WasmMsg::Execute {
-                        contract_addr: api.addr_make("withdrawal_manager_contract").to_string(),
-                        msg: to_json_binary(&WithdrawalManagerExecuteMsg::Unpause {}).unwrap(),
-                        funds: vec![]
-                    }
-                ))
-            ])
-            .add_event(
-                cosmwasm_std::Event::new(
-                    "crates.io:drop-staking__drop-factory-execute-unpause".to_string()
-                )
-                .add_attributes(vec![cosmwasm_std::attr(
-                    "action".to_string(),
-                    "unpause".to_string()
-                )])
-            )
-    )
-}
-
-#[test]
-=======
->>>>>>> d65cfbde
 fn test_query_state() {
     let mut deps = mock_dependencies(&[]);
     let api = deps.api;
@@ -1151,57 +952,6 @@
 }
 
 #[test]
-<<<<<<< HEAD
-fn test_query_pause_info() {
-    let mut deps = mock_dependencies(&[]);
-    let api = deps.api;
-    deps.querier
-        .add_wasm_query_response(api.addr_make("core_contract").as_str(), |_| {
-            cosmwasm_std::ContractResult::Ok(
-                to_json_binary(&CorePause {
-                    tick: true,
-                    bond: false,
-                    unbond: false,
-                })
-                .unwrap(),
-            )
-        });
-    deps.querier.add_wasm_query_response(
-        api.addr_make("withdrawal_manager_contract").as_str(),
-        |_| {
-            cosmwasm_std::ContractResult::Ok(
-                to_json_binary(&drop_helpers::pause::PauseInfoResponse::Unpaused {}).unwrap(),
-            )
-        },
-    );
-    deps.querier.add_wasm_query_response(
-        api.addr_make("rewards_manager_contract").as_str(),
-        |_| {
-            cosmwasm_std::ContractResult::Ok(
-                to_json_binary(&drop_helpers::pause::PauseInfoResponse::Paused {}).unwrap(),
-            )
-        },
-    );
-    set_default_factory_state(deps.as_mut(), api);
-    let query_res: drop_staking_base::state::factory::PauseInfoResponse =
-        from_json(query(deps.as_ref(), mock_env(), QueryMsg::PauseInfo {}).unwrap()).unwrap();
-    assert_eq!(
-        query_res,
-        drop_staking_base::state::factory::PauseInfoResponse {
-            core: CorePause {
-                tick: true,
-                bond: false,
-                unbond: false,
-            },
-            withdrawal_manager: drop_helpers::pause::PauseInfoResponse::Unpaused {},
-            rewards_manager: drop_helpers::pause::PauseInfoResponse::Paused {},
-        }
-    );
-}
-
-#[test]
-=======
->>>>>>> d65cfbde
 fn test_query_ownership() {
     let mut deps = mock_dependencies(&[]);
     let api = deps.api;
@@ -1446,13 +1196,14 @@
 #[test]
 fn test_validate_contract_metadata_wrong_owner() {
     let mut deps = mock_dependencies(&[]);
-
-    let contract_addr = "cosmos2contract";
+    let api = deps.api;
+
+    let contract_addr = api.addr_make("cosmos2contract");
     let mocked_env = mock_env();
 
     setup_contract_metadata(
         &mut deps.querier,
-        contract_addr,
+        contract_addr.as_str(),
         "contract_name".to_string(),
         "wrong_owner_address".to_string(),
         None,
@@ -1461,7 +1212,7 @@
     let error = validate_contract_metadata(
         deps.as_ref().into_empty(),
         &mocked_env,
-        &Addr::unchecked(contract_addr),
+        &contract_addr,
         &["contract_name"],
     )
     .unwrap_err();
@@ -1469,7 +1220,7 @@
         error,
         drop_staking_base::error::factory::ContractError::InvalidContractOwner {
             contract: String::from(contract_addr),
-            expected: "cosmos2contract".to_string(),
+            expected: api.addr_make("cosmos2contract").to_string(),
             actual: "wrong_owner_address".to_string()
         }
     );
@@ -1478,13 +1229,14 @@
 #[test]
 fn test_validate_contract_metadata_wrong_admin() {
     let mut deps = mock_dependencies(&[]);
-
-    let contract_addr = "cosmos2contract";
+    let api = deps.api;
+
+    let contract_addr = api.addr_make("cosmos2contract");
     let mocked_env = mock_env();
 
     setup_contract_metadata(
         &mut deps.querier,
-        contract_addr,
+        contract_addr.as_str(),
         "contract_name".to_string(),
         mocked_env.contract.address.to_string(),
         Some("wrong_contract_admin".to_string()),
@@ -1493,7 +1245,7 @@
     let error = validate_contract_metadata(
         deps.as_ref().into_empty(),
         &mocked_env,
-        &Addr::unchecked(contract_addr),
+        &contract_addr,
         &["contract_name"],
     )
     .unwrap_err();
@@ -1501,7 +1253,7 @@
         error,
         drop_staking_base::error::factory::ContractError::InvalidContractAdmin {
             contract: String::from(contract_addr),
-            expected: "cosmos2contract".to_string(),
+            expected: api.addr_make("cosmos2contract").to_string(),
             actual: "wrong_contract_admin".to_string()
         }
     );
@@ -1510,13 +1262,14 @@
 #[test]
 fn test_validate_contract_metadata_empty_admin() {
     let mut deps = mock_dependencies(&[]);
-
-    let contract_addr = "cosmos2contract";
+    let api = deps.api;
+
+    let contract_addr = api.addr_make("cosmos2contract");
     let mocked_env = mock_env();
 
     setup_contract_metadata(
         &mut deps.querier,
-        contract_addr,
+        contract_addr.as_str(),
         "contract_name".to_string(),
         mocked_env.contract.address.to_string(),
         None,
@@ -1525,7 +1278,7 @@
     let error = validate_contract_metadata(
         deps.as_ref().into_empty(),
         &mocked_env,
-        &Addr::unchecked(contract_addr),
+        &contract_addr,
         &["contract_name"],
     )
     .unwrap_err();
@@ -1533,7 +1286,7 @@
         error,
         drop_staking_base::error::factory::ContractError::InvalidContractAdmin {
             contract: String::from(contract_addr),
-            expected: "cosmos2contract".to_string(),
+            expected: api.addr_make("cosmos2contract").to_string(),
             actual: "None".to_string()
         }
     );
@@ -1567,9 +1320,15 @@
         )
     });
 
+    let admin = contract_admin.clone().map(Addr::unchecked);
     querier.add_wasm_query_response(contract_addr, move |_| {
-        let mut response = cosmwasm_std::ContractInfoResponse::default();
-        response.admin = contract_admin.clone();
+        let response = cosmwasm_std::ContractInfoResponse::new(
+            42,
+            Addr::unchecked("creator"),
+            admin.clone(),
+            false,
+            None,
+        );
 
         cosmwasm_std::ContractResult::Ok(to_json_binary(&response).unwrap())
     });
