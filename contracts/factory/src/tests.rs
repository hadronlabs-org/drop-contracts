use crate::contract::{
    execute, get_contract_config_owner, get_contract_version, instantiate, query,
    validate_contract_metadata,
};
use cosmwasm_std::Binary;
use cosmwasm_std::{
    attr, from_json,
    testing::{mock_env, mock_info},
    to_json_binary, Addr, BankMsg, DepsMut, Uint128,
};
use drop_helpers::phonebook::{
    CORE_CONTRACT, DISTRIBUTION_CONTRACT, LSM_SHARE_BOND_PROVIDER_CONTRACT,
    NATIVE_BOND_PROVIDER_CONTRACT, PUPPETEER_CONTRACT, REWARDS_MANAGER_CONTRACT,
    REWARDS_PUMP_CONTRACT, SPLITTER_CONTRACT, STRATEGY_CONTRACT, TOKEN_CONTRACT,
    VALIDATORS_SET_CONTRACT, WITHDRAWAL_MANAGER_CONTRACT, WITHDRAWAL_VOUCHER_CONTRACT,
};
use drop_helpers::{
    pause::Interval,
    testing::{mock_dependencies, mock_dependencies_with_api, WasmMockQuerier},
};
use drop_staking_base::state::factory::PreInstantiatedContracts;
use drop_staking_base::{
    msg::factory::{
        CoreParams, ExecuteMsg, FeeParams, InstantiateMsg, QueryMsg, UpdateConfigMsg,
        ValidatorSetMsg,
    },
    state::factory::{CodeIds, RemoteOpts, Timeout, STATE},
};
use drop_staking_base::{
    msg::{
        core::{ExecuteMsg as CoreExecuteMsg, InstantiateMsg as CoreInstantiateMsg},
        distribution::InstantiateMsg as DistributionInstantiateMsg,
        puppeteer::ExecuteMsg as PuppeteerExecuteMsg,
        rewards_manager::InstantiateMsg as RewardsManagerInstantiateMsg,
        splitter::InstantiateMsg as SplitterInstantiateMsg,
        strategy::InstantiateMsg as StrategyInstantiateMsg,
        token::{DenomMetadata, InstantiateMsg as TokenInstantiateMsg},
        validatorset::{
            ExecuteMsg as ValidatorSetExecuteMsg, InstantiateMsg as ValidatorsSetInstantiateMsg,
        },
        withdrawal_manager::InstantiateMsg as WithdrawalManagerInstantiateMsg,
        withdrawal_voucher::InstantiateMsg as WithdrawalVoucherInstantiateMsg,
    },
    state::{core::Pause as CorePause, splitter::Config as SplitterConfig},
};
use neutron_sdk::bindings::query::NeutronQuery;
use std::collections::HashMap;

fn set_default_factory_state(deps: DepsMut<NeutronQuery>) {
    STATE
        .save(
            deps.storage,
            TOKEN_CONTRACT,
            &Addr::unchecked("token_contract"),
        )
        .unwrap();
    STATE
        .save(
            deps.storage,
            CORE_CONTRACT,
            &Addr::unchecked("core_contract"),
        )
        .unwrap();
    STATE
        .save(
            deps.storage,
            PUPPETEER_CONTRACT,
            &Addr::unchecked("puppeteer_contract"),
        )
        .unwrap();
    STATE
        .save(
            deps.storage,
            WITHDRAWAL_MANAGER_CONTRACT,
            &Addr::unchecked("withdrawal_manager_contract"),
        )
        .unwrap();
    STATE
        .save(
            deps.storage,
            WITHDRAWAL_VOUCHER_CONTRACT,
            &Addr::unchecked("withdrawal_voucher_contract"),
        )
        .unwrap();
    STATE
        .save(
            deps.storage,
            STRATEGY_CONTRACT,
            &Addr::unchecked("strategy_contract"),
        )
        .unwrap();
    STATE
        .save(
            deps.storage,
            VALIDATORS_SET_CONTRACT,
            &Addr::unchecked("validators_set_contract"),
        )
        .unwrap();
    STATE
        .save(
            deps.storage,
            DISTRIBUTION_CONTRACT,
            &Addr::unchecked("distribution_contract"),
        )
        .unwrap();
    STATE
        .save(
            deps.storage,
            REWARDS_MANAGER_CONTRACT,
            &Addr::unchecked("rewards_manager_contract"),
        )
        .unwrap();
    STATE
        .save(
            deps.storage,
            REWARDS_PUMP_CONTRACT,
            &Addr::unchecked("rewards_pump_contract"),
        )
        .unwrap();
    STATE
        .save(
            deps.storage,
            SPLITTER_CONTRACT,
            &Addr::unchecked("splitter_contract"),
        )
        .unwrap();
    STATE
        .save(
            deps.storage,
            LSM_SHARE_BOND_PROVIDER_CONTRACT,
            &Addr::unchecked("lsm_share_bond_provider_contract"),
        )
        .unwrap();
    STATE
        .save(
            deps.storage,
            NATIVE_BOND_PROVIDER_CONTRACT,
            &Addr::unchecked("native_bond_provider_contract"),
        )
        .unwrap();
}

#[test]
fn test_instantiate() {
    let mut deps = mock_dependencies_with_api(&[]);
    deps.querier
        .add_stargate_query_response("/cosmos.wasm.v1.Query/QueryCodeRequest", |data| {
            let mut y = vec![0; 32];
            y[..data.len()].copy_from_slice(data);
            cosmwasm_std::ContractResult::Ok(
                to_json_binary(&cosmwasm_std::CodeInfoResponse::new(
                    from_json(data).unwrap(),
                    "creator".to_string(),
                    cosmwasm_std::HexBinary::from(y.as_slice()),
                ))
                .unwrap(),
            )
        });
<<<<<<< HEAD
=======

    let mocked_env = cosmwasm_std::Env {
        block: cosmwasm_std::BlockInfo {
            height: 12_345,
            time: cosmwasm_std::Timestamp::from_nanos(1_571_797_419_879_305_533),
            chain_id: "cosmos-testnet-14002".to_string(),
        },
        transaction: Some(cosmwasm_std::TransactionInfo { index: 3 }),
        contract: cosmwasm_std::ContractInfo {
            address: cosmwasm_std::Addr::unchecked("factory_contract"),
        },
    };

    let contract_admin = mocked_env.contract.address.to_string();

    setup_contract_metadata(
        &mut deps.querier,
        "native_bond_provider_address",
        "crates.io:drop-staking__drop-native-bond-provider".to_string(),
        mocked_env.contract.address.to_string(),
        Some(contract_admin.clone()),
    );
    setup_contract_metadata(
        &mut deps.querier,
        "puppeteer_address",
        "crates.io:drop-staking__drop-puppeteer".to_string(),
        mocked_env.contract.address.to_string(),
        Some(contract_admin),
    );

>>>>>>> d38347e8
    let instantiate_msg = InstantiateMsg {
        code_ids: CodeIds {
            token_code_id: 1,
            core_code_id: 2,
            withdrawal_voucher_code_id: 5,
            withdrawal_manager_code_id: 6,
            strategy_code_id: 7,
            validators_set_code_id: 8,
            distribution_code_id: 9,
            rewards_manager_code_id: 10,
            splitter_code_id: 12,
        },
        pre_instantiated_contracts: PreInstantiatedContracts {
            native_bond_provider_address: cosmwasm_std::Addr::unchecked(
                "native_bond_provider_address",
            ),
            puppeteer_address: cosmwasm_std::Addr::unchecked("puppeteer_address"),
            lsm_share_bond_provider_address: None,
            unbonding_pump_address: None,
            rewards_pump_address: None,
            val_ref_address: None,
        },
        remote_opts: RemoteOpts {
            denom: "denom".to_string(),
            connection_id: "connection-0".to_string(),
            transfer_channel_id: "channel-0".to_string(),
            timeout: Timeout {
                local: 0,
                remote: 0,
            },
        },
        salt: "salt".to_string(),
        subdenom: "subdenom".to_string(),
        token_metadata: DenomMetadata {
            exponent: 6,
            display: "drop".to_string(),
            name: "Drop Token".to_string(),
            description: "Drop Token used for testing".to_string(),
            symbol: "DROP".to_string(),
            uri: None,
            uri_hash: None,
        },
        base_denom: "base_denom".to_string(),
        local_denom: "local-denom".to_string(),
        core_params: CoreParams {
            idle_min_interval: 0,
            unbonding_period: 0,
            unbonding_safe_period: 0,
            unbond_batch_switch_time: 0,
            icq_update_delay: 0,
        },
        fee_params: Some(FeeParams {
            fee: cosmwasm_std::Decimal::new(Uint128::from(0u64)),
            fee_address: "fee_address".to_string(),
        }),
    };
    let res = instantiate(
        deps.as_mut().into_empty(),
        mocked_env,
        mock_info("owner", &[]),
        instantiate_msg,
    )
    .unwrap();
    assert_eq!(
        res,
        cosmwasm_std::Response::new()
            .add_submessages(vec![
                cosmwasm_std::SubMsg::new(cosmwasm_std::CosmosMsg::Wasm(
                    cosmwasm_std::WasmMsg::Instantiate2 {
                        admin: Some("factory_contract".to_string()),
                        code_id: 1,
                        label: "drop-staking-token".to_string(),
                        msg: to_json_binary(&TokenInstantiateMsg {
                            factory_contract: "factory_contract".to_string(),
                            subdenom: "subdenom".to_string(),
                            token_metadata: DenomMetadata {
                                exponent: 6,
                                display: "drop".to_string(),
                                name: "Drop Token".to_string(),
                                description: "Drop Token used for testing".to_string(),
                                symbol: "DROP".to_string(),
                                uri: None,
                                uri_hash: None,
                            },
                            owner: "factory_contract".to_string()
                        })
                        .unwrap(),
                        funds: vec![],
                        salt: cosmwasm_std::Binary::from("salt".as_bytes())
                    }
                )),
                cosmwasm_std::SubMsg::new(cosmwasm_std::CosmosMsg::Wasm(
                    cosmwasm_std::WasmMsg::Instantiate2 {
                        admin: Some("factory_contract".to_string()),
                        code_id: 8,
                        label: "drop-staking-validators-set".to_string(),
                        msg: to_json_binary(&ValidatorsSetInstantiateMsg {
                            owner: "factory_contract".to_string(),
                            stats_contract: "neutron1x69dz0c0emw8m2c6kp5v6c08kgjxmu30f4a8w5"
                                .to_string()
                        })
                        .unwrap(),
                        funds: vec![],
                        salt: cosmwasm_std::Binary::from("salt".as_bytes())
                    }
                )),
                cosmwasm_std::SubMsg::new(cosmwasm_std::CosmosMsg::Wasm(
                    cosmwasm_std::WasmMsg::Instantiate2 {
                        admin: Some("factory_contract".to_string()),
                        code_id: 9,
                        label: "drop-staking-distribution".to_string(),
                        msg: to_json_binary(&DistributionInstantiateMsg {}).unwrap(),
                        funds: vec![],
                        salt: cosmwasm_std::Binary::from("salt".as_bytes())
                    }
                )),
                cosmwasm_std::SubMsg::new(cosmwasm_std::CosmosMsg::Wasm(
                    cosmwasm_std::WasmMsg::Instantiate2 {
                        admin: Some("factory_contract".to_string()),
                        code_id: 7,
                        label: "drop-staking-strategy".to_string(),
                        msg: to_json_binary(&StrategyInstantiateMsg {
                            owner: "factory_contract".to_string(),
                            factory_contract: "factory_contract".to_string(),
                            denom: "denom".to_string()
                        })
                        .unwrap(),
                        funds: vec![],
                        salt: cosmwasm_std::Binary::from("salt".as_bytes())
                    }
                )),
                cosmwasm_std::SubMsg::new(cosmwasm_std::CosmosMsg::Wasm(
                    cosmwasm_std::WasmMsg::Instantiate2 {
                        admin: Some("factory_contract".to_string()),
                        code_id: 2,
                        label: "drop-staking-core".to_string(),
                        msg: to_json_binary(&CoreInstantiateMsg {
                            factory_contract: "factory_contract".to_string(),
                            base_denom: "base_denom".to_string(),
                            remote_denom: "denom".to_string(),
                            idle_min_interval: 0,
                            unbonding_period: 0,
                            unbonding_safe_period: 0,
                            unbond_batch_switch_time: 0,
                            pump_ica_address: None,
                            owner: "factory_contract".to_string(),
                            emergency_address: None,
                            icq_update_delay: 0
                        })
                        .unwrap(),
                        funds: vec![],
                        salt: cosmwasm_std::Binary::from("salt".as_bytes())
                    }
                )),
                cosmwasm_std::SubMsg::new(cosmwasm_std::CosmosMsg::Wasm(
                    cosmwasm_std::WasmMsg::Instantiate2 {
                        admin: Some("factory_contract".to_string()),
                        code_id: 5,
                        label: "drop-staking-withdrawal-voucher".to_string(),
                        msg: to_json_binary(&WithdrawalVoucherInstantiateMsg {
                            name: "Drop Voucher".to_string(),
                            symbol: "DROPV".to_string(),
                            minter: "some_humanized_address".to_string(),
                        })
                        .unwrap(),
                        funds: vec![],
                        salt: cosmwasm_std::Binary::from("salt".as_bytes())
                    }
                )),
                cosmwasm_std::SubMsg::new(cosmwasm_std::CosmosMsg::Wasm(
                    cosmwasm_std::WasmMsg::Instantiate2 {
                        admin: Some("factory_contract".to_string()),
                        code_id: 6,
                        label: "drop-staking-withdrawal-manager".to_string(),
                        msg: to_json_binary(&WithdrawalManagerInstantiateMsg {
                            factory_contract: "factory_contract".to_string(),
                            base_denom: "base_denom".to_string(),
                            owner: "factory_contract".to_string()
                        })
                        .unwrap(),
                        funds: vec![],
                        salt: cosmwasm_std::Binary::from("salt".as_bytes())
                    }
                )),
                cosmwasm_std::SubMsg::new(cosmwasm_std::CosmosMsg::Wasm(
                    cosmwasm_std::WasmMsg::Instantiate2 {
                        admin: Some("factory_contract".to_string()),
                        code_id: 10,
                        label: "drop-staking-rewards-manager".to_string(),
                        msg: to_json_binary(&RewardsManagerInstantiateMsg {
                            owner: "factory_contract".to_string()
                        })
                        .unwrap(),
                        funds: vec![],
                        salt: cosmwasm_std::Binary::from("salt".as_bytes())
                    }
                )),
                cosmwasm_std::SubMsg::new(cosmwasm_std::CosmosMsg::Wasm(
                    cosmwasm_std::WasmMsg::Instantiate2 {
                        admin: Some("factory_contract".to_string()),
                        code_id: 12,
                        label: "drop-staking-splitter".to_string(),
                        msg: to_json_binary(&SplitterInstantiateMsg {
                            config: SplitterConfig {
                                receivers: vec![
                                    (
                                        "native_bond_provider_address".to_string(),
                                        Uint128::from(10000u64)
                                    ),
                                    ("fee_address".to_string(), Uint128::from(0u64))
                                ],
                                denom: "base_denom".to_string()
                            }
                        })
                        .unwrap(),
                        funds: vec![],
                        salt: cosmwasm_std::Binary::from("salt".as_bytes())
                    }
                ))
            ])
            .add_event(
                cosmwasm_std::Event::new("crates.io:drop-staking__drop-factory-instantiate")
                    .add_attributes(vec![
                        attr("base_denom", "base_denom"),
                        attr("salt", "salt"),
                        attr("owner", "owner"),
                        attr("subdenom", "subdenom"),
                    ])
            )
    );
    cw_ownable::assert_owner(
        deps.as_mut().storage,
        &cosmwasm_std::Addr::unchecked("owner".to_string()),
    )
    .unwrap();
}

#[test]
fn test_update_config_core_unauthorized() {
    let mut deps = mock_dependencies(&[]);
    let deps_mut = deps.as_mut();
    let _ = cw_ownable::initialize_owner(deps_mut.storage, deps_mut.api, Some("owner")).unwrap();
    let new_core_config = drop_staking_base::state::core::ConfigOptional {
        factory_contract: None,
        base_denom: None,
        remote_denom: None,
        idle_min_interval: None,
        unbonding_period: None,
        unbonding_safe_period: None,
        unbond_batch_switch_time: None,
        pump_ica_address: None,
        rewards_receiver: None,
        emergency_address: None,
    };
    let res = execute(
        deps.as_mut().into_empty(),
        mock_env(),
        mock_info("not_an_owner", &[]),
        ExecuteMsg::UpdateConfig(Box::new(UpdateConfigMsg::Core(Box::new(
            new_core_config.clone(),
        )))),
    )
    .unwrap_err();
    assert_eq!(
        res,
        drop_staking_base::error::factory::ContractError::OwnershipError(
            cw_ownable::OwnershipError::NotOwner
        )
    );
}

#[test]
fn test_update_config_core() {
    let mut deps = mock_dependencies(&[]);
    let deps_mut = deps.as_mut();
    let _ = cw_ownable::initialize_owner(deps_mut.storage, deps_mut.api, Some("owner")).unwrap();
    set_default_factory_state(deps.as_mut());
    let new_core_config = drop_staking_base::state::core::ConfigOptional {
        factory_contract: Some("factory_contract1".to_string()),
        base_denom: Some("base_denom1".to_string()),
        remote_denom: Some("remote_denom1".to_string()),
        idle_min_interval: Some(1u64),
        unbonding_period: Some(1u64),
        unbonding_safe_period: Some(1u64),
        unbond_batch_switch_time: Some(1u64),
        pump_ica_address: Some("pump_ica_address1".to_string()),
        rewards_receiver: Some("rewards_receiver1".to_string()),
        emergency_address: Some("emergency_address1".to_string()),
    };
    let res = execute(
        deps.as_mut().into_empty(),
        mock_env(),
        mock_info("owner", &[]),
        ExecuteMsg::UpdateConfig(Box::new(UpdateConfigMsg::Core(Box::new(
            new_core_config.clone(),
        )))),
    )
    .unwrap();
    assert_eq!(
        res,
        cosmwasm_std::Response::new()
            .add_event(
                cosmwasm_std::Event::new(
                    "crates.io:drop-staking__drop-factory-execute-update-config"
                )
                .add_attributes(vec![attr("action", "update-config")])
            )
            .add_submessages(vec![cosmwasm_std::SubMsg::new(
                cosmwasm_std::CosmosMsg::Wasm(cosmwasm_std::WasmMsg::Execute {
                    contract_addr: "core_contract".to_string(),
                    msg: to_json_binary(&CoreExecuteMsg::UpdateConfig {
                        new_config: Box::new(new_core_config.clone())
                    })
                    .unwrap(),
                    funds: vec![]
                })
            )])
    );
}

#[test]
fn test_update_config_validators_set_unauthorized() {
    let mut deps = mock_dependencies(&[]);
    let deps_mut = deps.as_mut();
    let _ = cw_ownable::initialize_owner(deps_mut.storage, deps_mut.api, Some("owner")).unwrap();
    let new_validator_set_config = drop_staking_base::state::validatorset::ConfigOptional {
        stats_contract: Some("validator_stats_contract".to_string()),
        provider_proposals_contract: Some("provider_proposals_contract1".to_string()),
        val_ref_contract: Some("val_ref_contract1".to_string()),
    };
    let res = execute(
        deps.as_mut().into_empty(),
        mock_env(),
        mock_info("not_an_owner", &[]),
        ExecuteMsg::UpdateConfig(Box::new(UpdateConfigMsg::ValidatorsSet(
            new_validator_set_config.clone(),
        ))),
    )
    .unwrap_err();
    assert_eq!(
        res,
        drop_staking_base::error::factory::ContractError::OwnershipError(
            cw_ownable::OwnershipError::NotOwner
        )
    );
}

#[test]
fn test_update_config_validators_set() {
    let mut deps = mock_dependencies(&[]);
    let deps_mut = deps.as_mut();
    let _ = cw_ownable::initialize_owner(deps_mut.storage, deps_mut.api, Some("owner")).unwrap();
    set_default_factory_state(deps.as_mut());

    let new_validator_set_config = drop_staking_base::state::validatorset::ConfigOptional {
        stats_contract: Some("validator_stats_contract".to_string()),
        provider_proposals_contract: Some("provider_proposals_contract1".to_string()),
        val_ref_contract: Some("val_ref_contract1".to_string()),
    };
    let res = execute(
        deps.as_mut().into_empty(),
        mock_env(),
        mock_info("owner", &[]),
        ExecuteMsg::UpdateConfig(Box::new(UpdateConfigMsg::ValidatorsSet(
            new_validator_set_config.clone(),
        ))),
    )
    .unwrap();
    assert_eq!(
        res,
        cosmwasm_std::Response::new()
            .add_event(
                cosmwasm_std::Event::new(
                    "crates.io:drop-staking__drop-factory-execute-update-config"
                )
                .add_attributes(vec![attr("action", "update-config")])
            )
            .add_submessages(vec![cosmwasm_std::SubMsg::new(
                cosmwasm_std::CosmosMsg::Wasm(cosmwasm_std::WasmMsg::Execute {
                    contract_addr: "validators_set_contract".to_string(),
                    msg: to_json_binary(&ValidatorSetExecuteMsg::UpdateConfig {
                        new_config: new_validator_set_config.clone()
                    })
                    .unwrap(),
                    funds: vec![]
                })
            )])
    );
}

#[test]
fn test_proxy_validators_set_update_validators_unauthorized() {
    let mut deps = mock_dependencies(&[]);
    let deps_mut = deps.as_mut();
    let _ = cw_ownable::initialize_owner(deps_mut.storage, deps_mut.api, Some("owner")).unwrap();
    set_default_factory_state(deps.as_mut());
    let res = execute(
        deps.as_mut().into_empty(),
        mock_env(),
        mock_info("not_an_owner", &[]),
        ExecuteMsg::Proxy(drop_staking_base::msg::factory::ProxyMsg::ValidatorSet(
            ValidatorSetMsg::UpdateValidators {
                validators: vec![
                    drop_staking_base::msg::validatorset::ValidatorData {
                        valoper_address: "valoper_address1".to_string(),
                        weight: 10u64,
                        on_top: Some(Uint128::zero()),
                    },
                    drop_staking_base::msg::validatorset::ValidatorData {
                        valoper_address: "valoper_address2".to_string(),
                        weight: 10u64,
                        on_top: Some(Uint128::zero()),
                    },
                ],
            },
        )),
    )
    .unwrap_err();
    assert_eq!(
        res,
        drop_staking_base::error::factory::ContractError::OwnershipError(
            cw_ownable::OwnershipError::NotOwner
        )
    );
}

#[test]
fn test_proxy_validators_set_update_validators() {
    let mut deps = mock_dependencies(&[]);
    let deps_mut = deps.as_mut();
    let _ = cw_ownable::initialize_owner(deps_mut.storage, deps_mut.api, Some("owner")).unwrap();
    set_default_factory_state(deps.as_mut());

    let res = execute(
        deps.as_mut().into_empty(),
        mock_env(),
        mock_info("owner", &[]),
        ExecuteMsg::Proxy(drop_staking_base::msg::factory::ProxyMsg::ValidatorSet(
            ValidatorSetMsg::UpdateValidators {
                validators: vec![
                    drop_staking_base::msg::validatorset::ValidatorData {
                        valoper_address: "valoper_address1".to_string(),
                        weight: 10u64,
                        on_top: Some(Uint128::zero()),
                    },
                    drop_staking_base::msg::validatorset::ValidatorData {
                        valoper_address: "valoper_address2".to_string(),
                        weight: 10u64,
                        on_top: Some(Uint128::zero()),
                    },
                ],
            },
        )),
    )
    .unwrap();
    assert_eq!(
        res,
        cosmwasm_std::Response::new()
            .add_submessages(vec![
                cosmwasm_std::SubMsg::new(cosmwasm_std::CosmosMsg::Wasm(
                    cosmwasm_std::WasmMsg::Execute {
                        contract_addr: "validators_set_contract".to_string(),
                        msg: to_json_binary(&ValidatorSetExecuteMsg::UpdateValidators {
                            validators: vec![
                                drop_staking_base::msg::validatorset::ValidatorData {
                                    valoper_address: "valoper_address1".to_string(),
                                    weight: 10u64,
                                    on_top: Some(Uint128::zero()),
                                },
                                drop_staking_base::msg::validatorset::ValidatorData {
                                    valoper_address: "valoper_address2".to_string(),
                                    weight: 10u64,
                                    on_top: Some(Uint128::zero()),
                                },
                            ],
                        })
                        .unwrap(),
                        funds: vec![],
                    }
                )),
                cosmwasm_std::SubMsg::new(cosmwasm_std::CosmosMsg::Wasm(
                    cosmwasm_std::WasmMsg::Execute {
                        contract_addr: "puppeteer_contract".to_string(),
                        msg: to_json_binary(
                            &PuppeteerExecuteMsg::RegisterBalanceAndDelegatorDelegationsQuery {
                                validators: vec![
                                    "valoper_address1".to_string(),
                                    "valoper_address2".to_string()
                                ]
                            }
                        )
                        .unwrap(),
                        funds: vec![]
                    }
                ))
            ])
            .add_event(
                cosmwasm_std::Event::new(
                    "crates.io:drop-staking__drop-factory-execute-proxy-call".to_string()
                )
                .add_attribute("action".to_string(), "proxy-call".to_string())
            )
    )
}

#[test]
fn test_admin_execute_unauthorized() {
    let mut deps = mock_dependencies(&[]);
    let deps_mut = deps.as_mut();
    let _ = cw_ownable::initialize_owner(deps_mut.storage, deps_mut.api, Some("owner")).unwrap();
    let res = execute(
        deps.as_mut().into_empty(),
        mock_env(),
        mock_info("not_an_owner", &[]),
        ExecuteMsg::AdminExecute {
            msgs: vec![
                cosmwasm_std::CosmosMsg::Wasm(cosmwasm_std::WasmMsg::Execute {
                    contract_addr: "core_contract".to_string(),
                    msg: to_json_binary(&CoreExecuteMsg::SetPause(CorePause {
                        tick: Interval {
                            from: 1000,
                            to: 1000000,
                        },
                        bond: Interval {
                            from: 1000,
                            to: 1000000,
                        },
                        unbond: Interval { from: 0, to: 0 },
                    }))
                    .unwrap(),
                    funds: vec![],
                }),
                cosmwasm_std::CosmosMsg::Bank(BankMsg::Send {
                    to_address: "somebody".to_string(),
                    amount: vec![
                        cosmwasm_std::Coin {
                            denom: "denom1".to_string(),
                            amount: Uint128::from(10u64),
                        },
                        cosmwasm_std::Coin {
                            denom: "denom2".to_string(),
                            amount: Uint128::from(10u64),
                        },
                    ],
                }),
            ],
        },
    )
    .unwrap_err();
    assert_eq!(
        res,
        drop_staking_base::error::factory::ContractError::OwnershipError(
            cw_ownable::OwnershipError::NotOwner
        )
    );
}

#[test]
fn test_admin_execute() {
    let mut deps = mock_dependencies(&[]);
    let deps_mut = deps.as_mut();
    let _ = cw_ownable::initialize_owner(deps_mut.storage, deps_mut.api, Some("owner")).unwrap();
    let res = execute(
        deps.as_mut().into_empty(),
        mock_env(),
        mock_info("owner", &[]),
        ExecuteMsg::AdminExecute {
            msgs: vec![
                cosmwasm_std::CosmosMsg::Wasm(cosmwasm_std::WasmMsg::Execute {
                    contract_addr: "core_contract".to_string(),
                    msg: to_json_binary(&CoreExecuteMsg::SetPause(CorePause {
                        tick: Interval {
                            from: 1000,
                            to: 1000000,
                        },
                        bond: Interval {
                            from: 1000,
                            to: 1000000,
                        },
                        unbond: Interval { from: 0, to: 0 },
                    }))
                    .unwrap(),
                    funds: vec![],
                }),
                cosmwasm_std::CosmosMsg::Bank(BankMsg::Send {
                    to_address: "somebody".to_string(),
                    amount: vec![
                        cosmwasm_std::Coin {
                            denom: "denom1".to_string(),
                            amount: Uint128::from(10u64),
                        },
                        cosmwasm_std::Coin {
                            denom: "denom2".to_string(),
                            amount: Uint128::from(10u64),
                        },
                    ],
                }),
            ],
        },
    )
    .unwrap();
    assert_eq!(
        res,
        cosmwasm_std::Response::new()
            .add_submessage(cosmwasm_std::SubMsg::new(cosmwasm_std::CosmosMsg::Wasm(
                cosmwasm_std::WasmMsg::Execute {
                    contract_addr: "core_contract".to_string(),
                    msg: to_json_binary(&CoreExecuteMsg::SetPause(CorePause {
                        tick: Interval {
                            from: 1000,
                            to: 1000000,
                        },
                        bond: Interval {
                            from: 1000,
                            to: 1000000,
                        },
                        unbond: Interval { from: 0, to: 0 },
                    }))
                    .unwrap(),
                    funds: vec![]
                }
            )))
            .add_submessage(cosmwasm_std::SubMsg::new(cosmwasm_std::CosmosMsg::Bank(
                cosmwasm_std::BankMsg::Send {
                    to_address: "somebody".to_string(),
                    amount: vec![
                        cosmwasm_std::Coin {
                            denom: "denom1".to_string(),
                            amount: Uint128::from(10u64),
                        },
                        cosmwasm_std::Coin {
                            denom: "denom2".to_string(),
                            amount: Uint128::from(10u64),
                        }
                    ]
                }
            )))
            .add_event(
                cosmwasm_std::Event::new(
                    "crates.io:drop-staking__drop-factory-execute-admin".to_string()
                )
                .add_attribute("action".to_string(), "admin-execute".to_string())
            )
    )
}

#[test]
fn test_query_state() {
    let mut deps = mock_dependencies(&[]);
    set_default_factory_state(deps.as_mut());
    let query_res: HashMap<String, String> =
        from_json(query(deps.as_ref(), mock_env(), QueryMsg::State {}).unwrap()).unwrap();
    assert_eq!(
        query_res,
        HashMap::from([
            ("core_contract".to_string(), "core_contract".to_string()),
            ("token_contract".to_string(), "token_contract".to_string()),
            (
                "puppeteer_contract".to_string(),
                "puppeteer_contract".to_string()
            ),
            (
                "withdrawal_voucher_contract".to_string(),
                "withdrawal_voucher_contract".to_string()
            ),
            (
                "withdrawal_manager_contract".to_string(),
                "withdrawal_manager_contract".to_string()
            ),
            (
                "strategy_contract".to_string(),
                "strategy_contract".to_string()
            ),
            (
                "validators_set_contract".to_string(),
                "validators_set_contract".to_string()
            ),
            (
                "distribution_contract".to_string(),
                "distribution_contract".to_string()
            ),
            (
                "rewards_manager_contract".to_string(),
                "rewards_manager_contract".to_string()
            ),
            (
                "rewards_pump_contract".to_string(),
                "rewards_pump_contract".to_string()
            ),
            (
                "splitter_contract".to_string(),
                "splitter_contract".to_string()
            ),
            (
                "lsm_share_bond_provider_contract".to_string(),
                "lsm_share_bond_provider_contract".to_string()
            ),
            (
                "native_bond_provider_contract".to_string(),
                "native_bond_provider_contract".to_string()
            )
        ])
    );
}

#[test]
<<<<<<< HEAD
fn test_query_pause_info() {
    let mut deps = mock_dependencies(&[]);
    deps.querier.add_wasm_query_response("core_contract", |_| {
        cosmwasm_std::ContractResult::Ok(
            to_json_binary(&CorePause {
                tick: true,
                bond: false,
                unbond: false,
            })
            .unwrap(),
        )
    });
    deps.querier
        .add_wasm_query_response("withdrawal_manager_contract", |_| {
            cosmwasm_std::ContractResult::Ok(
                to_json_binary(&drop_helpers::pause::PauseInfoResponse::Unpaused {}).unwrap(),
            )
        });
    deps.querier
        .add_wasm_query_response("rewards_manager_contract", |_| {
            cosmwasm_std::ContractResult::Ok(
                to_json_binary(&drop_helpers::pause::PauseInfoResponse::Paused {}).unwrap(),
            )
        });
    set_default_factory_state(deps.as_mut());
    let query_res: drop_staking_base::state::factory::PauseInfoResponse =
        from_json(query(deps.as_ref(), mock_env(), QueryMsg::PauseInfo {}).unwrap()).unwrap();
    assert_eq!(
        query_res,
        drop_staking_base::state::factory::PauseInfoResponse {
            core: CorePause {
                tick: true,
                bond: false,
                unbond: false,
            },
            withdrawal_manager: drop_helpers::pause::PauseInfoResponse::Unpaused {},
            rewards_manager: drop_helpers::pause::PauseInfoResponse::Paused {},
        }
    );
}

#[test]
=======
>>>>>>> d38347e8
fn test_query_ownership() {
    let mut deps = mock_dependencies(&[]);
    let deps_mut = deps.as_mut();
    cw_ownable::initialize_owner(deps_mut.storage, deps_mut.api, Some("owner")).unwrap();
    let query_res: cw_ownable::Ownership<cosmwasm_std::Addr> = from_json(
        query(
            deps.as_ref(),
            mock_env(),
            drop_staking_base::msg::factory::QueryMsg::Ownership {},
        )
        .unwrap(),
    )
    .unwrap();
    assert_eq!(
        query_res,
        cw_ownable::Ownership {
            owner: Some(cosmwasm_std::Addr::unchecked("owner".to_string())),
            pending_expiry: None,
            pending_owner: None
        }
    );
}

#[test]
fn test_transfer_ownership() {
    let mut deps = mock_dependencies(&[]);
    let deps_mut = deps.as_mut();
    cw_ownable::initialize_owner(deps_mut.storage, deps_mut.api, Some("owner")).unwrap();
    execute(
        deps.as_mut().into_empty(),
        mock_env(),
        mock_info("owner", &[]),
        ExecuteMsg::UpdateOwnership(cw_ownable::Action::TransferOwnership {
            new_owner: "new_owner".to_string(),
            expiry: Some(cw_ownable::Expiration::Never {}),
        }),
    )
    .unwrap();
    execute(
        deps.as_mut().into_empty(),
        mock_env(),
        mock_info("new_owner", &[]),
        ExecuteMsg::UpdateOwnership(cw_ownable::Action::AcceptOwnership {}),
    )
    .unwrap();
    let query_res: cw_ownable::Ownership<cosmwasm_std::Addr> = from_json(
        query(
            deps.as_ref(),
            mock_env(),
            drop_staking_base::msg::factory::QueryMsg::Ownership {},
        )
        .unwrap(),
    )
    .unwrap();
    assert_eq!(
        query_res,
        cw_ownable::Ownership {
            owner: Some(cosmwasm_std::Addr::unchecked("new_owner".to_string())),
            pending_expiry: None,
            pending_owner: None
        }
    );
}

#[test]
<<<<<<< HEAD
fn test_migrate_wrong_contract() {
    let mut deps = mock_dependencies(&[]);

    let deps_mut = deps.as_mut();

    cw2::set_contract_version(deps_mut.storage, "wrong_contract_name", "0.0.1").unwrap();

    let res = crate::contract::migrate(
        deps.as_mut(),
        mock_env(),
        drop_staking_base::msg::factory::MigrateMsg {},
    )
    .unwrap_err();
    assert_eq!(
        res,
        drop_staking_base::error::factory::ContractError::MigrationError {
            storage_contract_name: "wrong_contract_name".to_string(),
            contract_name: crate::contract::CONTRACT_NAME.to_string()
        }
    )
=======
fn test_get_contract_version() {
    let mut deps = mock_dependencies(&[]);

    let contract_addr = "cosmos2contract";

    let expected_data = cw2::ContractVersion {
        contract: contract_addr.to_string(),
        version: "1.0.0".to_string(),
    };

    let query_response = to_json_binary(&expected_data).unwrap();
    deps.querier
        .add_wasm_query_response(contract_addr, move |key| {
            let key_string = std::str::from_utf8(key.as_slice()).unwrap();
            assert_eq!(key_string, "contract_info");
            cosmwasm_std::ContractResult::Ok(query_response.clone())
        });

    let response = get_contract_version(
        deps.as_ref().into_empty(),
        &cosmwasm_std::Addr::unchecked(contract_addr),
    )
    .unwrap();
    assert_eq!(response, expected_data);
}

#[test]
fn test_get_contract_version_failed() {
    let mut deps = mock_dependencies(&[]);

    let contract_addr = "cosmos2contract";

    deps.querier.add_wasm_query_response(contract_addr, |_| {
        cosmwasm_std::ContractResult::Ok(Binary::from(vec![]))
    });

    let error = get_contract_version(
        deps.as_ref().into_empty(),
        &cosmwasm_std::Addr::unchecked(contract_addr),
    )
    .unwrap_err();
    assert_eq!(
        error,
        drop_staking_base::error::factory::ContractError::AbsentContractVersion {}
    );
}

#[test]
fn test_get_contract_config_owner() {
    let mut deps = mock_dependencies(&[]);

    let contract_addr = "cosmos2contract";

    deps.querier.add_wasm_query_response(contract_addr, |_| {
        cosmwasm_std::ContractResult::Ok(
            to_json_binary(&cw_ownable::Ownership::<Addr> {
                owner: Some(Addr::unchecked("owner")),
                pending_owner: None,
                pending_expiry: None,
            })
            .unwrap(),
        )
    });

    let response =
        get_contract_config_owner(deps.as_ref().into_empty(), &Addr::unchecked(contract_addr))
            .unwrap();
    assert_eq!(response, "owner");
}

#[test]
fn test_validate_contract_metadata() {
    let mut deps = mock_dependencies(&[]);

    let contract_addr = "cosmos2contract";
    let mocked_env = mock_env();

    let contract_admin = mocked_env.contract.address.to_string();

    setup_contract_metadata(
        &mut deps.querier,
        contract_addr,
        "contract_name".to_string(),
        mocked_env.contract.address.to_string(),
        Some(contract_admin),
    );

    validate_contract_metadata(
        deps.as_ref().into_empty(),
        &mocked_env,
        &Addr::unchecked(contract_addr),
        &["contract_name"],
    )
    .unwrap();
}

#[test]
fn test_validate_contract_metadata_two_names() {
    let mut deps = mock_dependencies(&[]);

    let contract_addr = "cosmos2contract";
    let mocked_env = mock_env();

    let contract_admin = mocked_env.contract.address.to_string();

    setup_contract_metadata(
        &mut deps.querier,
        contract_addr,
        "contract_name".to_string(),
        mocked_env.contract.address.to_string(),
        Some(contract_admin),
    );

    validate_contract_metadata(
        deps.as_ref().into_empty(),
        &mocked_env,
        &Addr::unchecked(contract_addr),
        &["another_valid_name", "contract_name"],
    )
    .unwrap();
}

#[test]
fn test_validate_contract_metadata_wrong_contract_name() {
    let mut deps = mock_dependencies(&[]);

    let contract_addr = "cosmos2contract";
    let mocked_env = mock_env();

    // let contract_admin = mocked_env.contract.address.to_string();

    setup_contract_metadata(
        &mut deps.querier,
        contract_addr,
        "wrong_name".to_string(),
        mocked_env.contract.address.to_string(),
        None,
    );

    let error = validate_contract_metadata(
        deps.as_ref().into_empty(),
        &mocked_env,
        &Addr::unchecked(contract_addr),
        &["contract_name"],
    )
    .unwrap_err();
    assert_eq!(
        error,
        drop_staking_base::error::factory::ContractError::InvalidContractName {
            expected: "contract_name".to_string(),
            actual: "wrong_name".to_string()
        }
    );
}

#[test]
fn test_validate_contract_metadata_wrong_owner() {
    let mut deps = mock_dependencies(&[]);

    let contract_addr = "cosmos2contract";
    let mocked_env = mock_env();

    setup_contract_metadata(
        &mut deps.querier,
        contract_addr,
        "contract_name".to_string(),
        "wrong_owner_address".to_string(),
        None,
    );

    let error = validate_contract_metadata(
        deps.as_ref().into_empty(),
        &mocked_env,
        &Addr::unchecked(contract_addr),
        &["contract_name"],
    )
    .unwrap_err();
    assert_eq!(
        error,
        drop_staking_base::error::factory::ContractError::InvalidContractOwner {
            expected: "cosmos2contract".to_string(),
            actual: "wrong_owner_address".to_string()
        }
    );
}

#[test]
fn test_validate_contract_metadata_wrong_admin() {
    let mut deps = mock_dependencies(&[]);

    let contract_addr = "cosmos2contract";
    let mocked_env = mock_env();

    setup_contract_metadata(
        &mut deps.querier,
        contract_addr,
        "contract_name".to_string(),
        mocked_env.contract.address.to_string(),
        Some("wrong_contract_admin".to_string()),
    );

    let error = validate_contract_metadata(
        deps.as_ref().into_empty(),
        &mocked_env,
        &Addr::unchecked(contract_addr),
        &["contract_name"],
    )
    .unwrap_err();
    assert_eq!(
        error,
        drop_staking_base::error::factory::ContractError::InvalidContractAdmin {
            expected: "cosmos2contract".to_string(),
            actual: "wrong_contract_admin".to_string()
        }
    );
}

#[test]
fn test_validate_contract_metadata_empty_admin() {
    let mut deps = mock_dependencies(&[]);

    let contract_addr = "cosmos2contract";
    let mocked_env = mock_env();

    setup_contract_metadata(
        &mut deps.querier,
        contract_addr,
        "contract_name".to_string(),
        mocked_env.contract.address.to_string(),
        None,
    );

    let error = validate_contract_metadata(
        deps.as_ref().into_empty(),
        &mocked_env,
        &Addr::unchecked(contract_addr),
        &["contract_name"],
    )
    .unwrap_err();
    assert_eq!(
        error,
        drop_staking_base::error::factory::ContractError::InvalidContractAdmin {
            expected: "cosmos2contract".to_string(),
            actual: "None".to_string()
        }
    );
}

fn setup_contract_metadata(
    querier: &mut WasmMockQuerier,
    contract_addr: &str,
    contract_name: String,
    factory_address: String,
    contract_admin: Option<String>,
) {
    querier.add_wasm_query_response(contract_addr, move |_| {
        cosmwasm_std::ContractResult::Ok(
            to_json_binary(&cw2::ContractVersion {
                contract: contract_name.clone(),
                version: "1.0.0".to_string(),
            })
            .unwrap(),
        )
    });

    querier.add_wasm_query_response(contract_addr, move |_| {
        cosmwasm_std::ContractResult::Ok(
            to_json_binary(&cw_ownable::Ownership::<Addr> {
                owner: Some(Addr::unchecked(factory_address.clone())),
                pending_owner: None,
                pending_expiry: None,
            })
            .unwrap(),
        )
    });

    querier.add_wasm_query_response(contract_addr, move |_| {
        let mut response = cosmwasm_std::ContractInfoResponse::default();
        response.admin = contract_admin.clone();

        cosmwasm_std::ContractResult::Ok(to_json_binary(&response).unwrap())
    });
>>>>>>> d38347e8
}<|MERGE_RESOLUTION|>--- conflicted
+++ resolved
@@ -156,8 +156,6 @@
                 .unwrap(),
             )
         });
-<<<<<<< HEAD
-=======
 
     let mocked_env = cosmwasm_std::Env {
         block: cosmwasm_std::BlockInfo {
@@ -188,7 +186,6 @@
         Some(contract_admin),
     );
 
->>>>>>> d38347e8
     let instantiate_msg = InstantiateMsg {
         code_ids: CodeIds {
             token_code_id: 1,
@@ -895,7 +892,6 @@
 }
 
 #[test]
-<<<<<<< HEAD
 fn test_query_pause_info() {
     let mut deps = mock_dependencies(&[]);
     deps.querier.add_wasm_query_response("core_contract", |_| {
@@ -938,8 +934,6 @@
 }
 
 #[test]
-=======
->>>>>>> d38347e8
 fn test_query_ownership() {
     let mut deps = mock_dependencies(&[]);
     let deps_mut = deps.as_mut();
@@ -1005,7 +999,6 @@
 }
 
 #[test]
-<<<<<<< HEAD
 fn test_migrate_wrong_contract() {
     let mut deps = mock_dependencies(&[]);
 
@@ -1026,7 +1019,9 @@
             contract_name: crate::contract::CONTRACT_NAME.to_string()
         }
     )
-=======
+}
+
+#[test]
 fn test_get_contract_version() {
     let mut deps = mock_dependencies(&[]);
 
@@ -1309,5 +1304,4 @@
 
         cosmwasm_std::ContractResult::Ok(to_json_binary(&response).unwrap())
     });
->>>>>>> d38347e8
 }