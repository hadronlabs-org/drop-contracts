use crate::contract::{execute, instantiate, query};

use cosmwasm_schema::cw_serde;
use cosmwasm_std::testing::{mock_dependencies, mock_env, mock_info};
use cosmwasm_std::{
<<<<<<< HEAD
    from_json, to_json_binary, Addr, Attribute, Binary, Decimal, Deps, Empty, Env, Event, Response,
    StdResult, Timestamp, Uint128,
=======
    to_json_binary, Addr, Attribute, Binary, Decimal, Decimal256, Deps, Empty, Env, Event,
    Response, StdResult, Timestamp, Uint128,
>>>>>>> b1f986c9
};
use cw_multi_test::{custom_app, App, Contract, ContractWrapper, Executor};
use drop_puppeteer_base::error::ContractError as PuppeteerContractError;
use drop_puppeteer_base::msg::QueryMsg as PuppeteerQueryMsg;
use drop_puppeteer_base::state::{Delegations, DropDelegation};
use drop_staking_base::error::distribution::ContractError as DistributionContractError;
use drop_staking_base::error::validatorset::ContractError as ValidatorSetContractError;
use drop_staking_base::msg::strategy::QueryMsg;
use drop_staking_base::msg::validatorset::QueryMsg as ValidatorSetQueryMsg;
use drop_staking_base::msg::{
    distribution::QueryMsg as DistributionQueryMsg, strategy::InstantiateMsg,
};
<<<<<<< HEAD
use drop_staking_base::state::strategy::{
    DENOM, DISTRIBUTION_ADDRESS, PUPPETEER_ADDRESS, VALIDATOR_SET_ADDRESS,
};
use neutron_sdk::interchain_queries::v045::types::Delegations;
=======
>>>>>>> b1f986c9

const CORE_CONTRACT_ADDR: &str = "core_contract";
const PUPPETEER_CONTRACT_ADDR: &str = "puppeteer_contract";
const VALIDATOR_SET_CONTRACT_ADDR: &str = "validator_set_contract";
const DISTRIBUTION_CONTRACT_ADDR: &str = "distribution_contract";

#[cw_serde]
pub struct EmptyMsg {}

fn instantiate_contract(
    app: &mut App,
    contract: fn() -> Box<dyn Contract<Empty>>,
    label: String,
) -> Addr {
    let contract_id = app.store_code(contract());
    app.instantiate_contract(
        contract_id,
        Addr::unchecked(CORE_CONTRACT_ADDR),
        &EmptyMsg {},
        &[],
        label,
        None,
    )
    .unwrap()
}

fn distribution_contract() -> Box<dyn Contract<Empty>> {
    let contract: ContractWrapper<
        EmptyMsg,
        EmptyMsg,
        DistributionQueryMsg,
        DistributionContractError,
        DistributionContractError,
        DistributionContractError,
    > = ContractWrapper::new(
        |_, _, _, _: EmptyMsg| Ok(Response::new()),
        |_, _, _, _: EmptyMsg| Ok(Response::new()),
        drop_distribution::contract::query,
    );
    Box::new(contract)
}

fn instantiate_distribution_contract(app: &mut App) -> Addr {
    instantiate_contract(
        app,
        distribution_contract,
        "drop distribution contract".to_string(),
    )
}

fn puppeteer_query(
    _deps: Deps,
    _env: Env,
    msg: PuppeteerQueryMsg<drop_staking_base::msg::puppeteer::QueryExtMsg>,
) -> StdResult<Binary> {
    match msg {
        PuppeteerQueryMsg::Config {} => todo!(),
        PuppeteerQueryMsg::Ica {} => todo!(),
        PuppeteerQueryMsg::TxState {} => todo!(),
        PuppeteerQueryMsg::Transactions {} => todo!(),
        PuppeteerQueryMsg::KVQueryIds {} => todo!(),
        PuppeteerQueryMsg::Extension { msg } => match msg {
            drop_staking_base::msg::puppeteer::QueryExtMsg::Delegations {} => {
                let mut delegations_amount: Vec<DropDelegation> = Vec::new();
                for i in 0..3 {
                    let delegation = DropDelegation {
                        validator: format!("valoper{}", i),
                        delegator: Addr::unchecked("delegator".to_owned() + i.to_string().as_str()),
                        amount: cosmwasm_std::Coin {
                            denom: "uatom".to_string(),
                            amount: Uint128::from(100u128),
                        },
                        share_ratio: Decimal256::one(),
                    };
                    delegations_amount.push(delegation);
                }
                let delegations = drop_staking_base::msg::puppeteer::DelegationsResponse {
                    delegations: Delegations {
                        delegations: delegations_amount,
                    },
                    remote_height: 0u64,
                    local_height: 0u64,
                    timestamp: Timestamp::default(),
                };
                Ok(to_json_binary(&delegations)?)
            }
            _ => todo!(),
        },
    }
}

fn puppeteer_contract() -> Box<dyn Contract<Empty>> {
    let contract: ContractWrapper<
        EmptyMsg,
        EmptyMsg,
        PuppeteerQueryMsg<drop_staking_base::msg::puppeteer::QueryExtMsg>,
        PuppeteerContractError,
        PuppeteerContractError,
        cosmwasm_std::StdError,
    > = ContractWrapper::new(
        |_, _, _, _: EmptyMsg| Ok(Response::new()),
        |_, _, _, _: EmptyMsg| Ok(Response::new()),
        puppeteer_query,
    );
    Box::new(contract)
}

fn instantiate_puppeteer_contract(app: &mut App) -> Addr {
    instantiate_contract(
        app,
        puppeteer_contract,
        "drop puppeteeer contract".to_string(),
    )
}

fn validator_set_query(_deps: Deps, _env: Env, msg: ValidatorSetQueryMsg) -> StdResult<Binary> {
    match msg {
        ValidatorSetQueryMsg::Ownership {} => todo!(),
        ValidatorSetQueryMsg::Config {} => todo!(),
        ValidatorSetQueryMsg::Validator { valoper: _ } => todo!(),
        ValidatorSetQueryMsg::Validators {} => {
            let mut validators = Vec::new();
            for i in 0..3 {
                let validator = drop_staking_base::state::validatorset::ValidatorInfo {
                    valoper_address: format!("valoper{}", i),
                    weight: 100,
                    last_processed_remote_height: None,
                    last_processed_local_height: None,
                    last_validated_height: None,
                    last_commission_in_range: None,
                    uptime: Decimal::zero(),
                    tombstone: false,
                    jailed_number: None,
                    init_proposal: None,
                    total_passed_proposals: 0,
                    total_voted_proposals: 0,
                };
                validators.push(validator);
            }
            Ok(to_json_binary(&validators)?)
        }
    }
}

fn validator_set_contract() -> Box<dyn Contract<Empty>> {
    let contract: ContractWrapper<
        EmptyMsg,
        EmptyMsg,
        ValidatorSetQueryMsg,
        ValidatorSetContractError,
        ValidatorSetContractError,
        cosmwasm_std::StdError,
    > = ContractWrapper::new(
        |_, _, _, _: EmptyMsg| Ok(Response::new()),
        |_, _, _, _: EmptyMsg| Ok(Response::new()),
        validator_set_query,
    );
    Box::new(contract)
}

fn instantiate_validator_set_contract(app: &mut App) -> Addr {
    instantiate_contract(
        app,
        validator_set_contract,
        "drop validator set contract".to_string(),
    )
}

fn strategy_contract() -> Box<dyn Contract<Empty>> {
    let contract = ContractWrapper::new(
        crate::contract::execute,
        crate::contract::instantiate,
        crate::contract::query,
    );
    Box::new(contract)
}

fn instantiate_strategy_contract(app: &mut App, id: u64, msg: InstantiateMsg) -> Addr {
    app.instantiate_contract(
        id,
        Addr::unchecked(CORE_CONTRACT_ADDR),
        &msg,
        &[],
        "strategy contract",
        None,
    )
    .unwrap()
}

fn mock_app() -> App {
    custom_app(|_r, _a, _s| {})
}

#[test]
fn test_initialization() {
    let mut deps = mock_dependencies();
    let msg = InstantiateMsg {
        owner: CORE_CONTRACT_ADDR.to_string(),
        distribution_address: DISTRIBUTION_CONTRACT_ADDR.to_string(),
        puppeteer_address: PUPPETEER_CONTRACT_ADDR.to_string(),
        validator_set_address: VALIDATOR_SET_CONTRACT_ADDR.to_string(),
        denom: "uatom".to_string(),
    };

    let info = mock_info(CORE_CONTRACT_ADDR, &[]);
    let res = instantiate(deps.as_mut(), mock_env(), info.clone(), msg.clone()).unwrap();

    assert_eq!(
        res.events,
        vec![
            Event::new("crates.io:drop-staking__drop-strategy-instantiate".to_string())
                .add_attributes(vec![
                    Attribute::new("owner".to_string(), CORE_CONTRACT_ADDR.to_string()),
                    Attribute::new(
                        "puppeteer_address".to_string(),
                        PUPPETEER_CONTRACT_ADDR.to_string()
                    ),
                    Attribute::new(
                        "validator_set_address".to_string(),
                        VALIDATOR_SET_CONTRACT_ADDR.to_string()
                    ),
                    Attribute::new(
                        "distribution_address".to_string(),
                        DISTRIBUTION_CONTRACT_ADDR.to_string()
                    ),
                    Attribute::new("denom".to_string(), "uatom".to_string()),
                ])
        ]
    );
}

#[test]
fn test_config_query() {
    let mut app = mock_app();
    let validator_set_contract = instantiate_validator_set_contract(&mut app);
    let puppeteer_contract = instantiate_puppeteer_contract(&mut app);
    let distribution_contract = instantiate_distribution_contract(&mut app);

    let strategy_id = app.store_code(strategy_contract());

    let strategy_contract = instantiate_strategy_contract(
        &mut app,
        strategy_id,
        InstantiateMsg {
            owner: CORE_CONTRACT_ADDR.to_string(),
            distribution_address: distribution_contract.to_string(),
            puppeteer_address: puppeteer_contract.to_string(),
            validator_set_address: validator_set_contract.to_string(),
            denom: "uatom".to_string(),
        },
    );

    let config: drop_staking_base::msg::strategy::Config = app
        .wrap()
        .query_wasm_smart(strategy_contract.clone(), &QueryMsg::Config {})
        .unwrap();

    assert_eq!(
        config,
        drop_staking_base::msg::strategy::Config {
            distribution_address: distribution_contract.to_string(),
            puppeteer_address: puppeteer_contract.to_string(),
            validator_set_address: validator_set_contract.to_string(),
            denom: "uatom".to_string(),
        }
    );
}

#[test]
fn test_ideal_deposit_calculation() {
    let mut app = mock_app();
    let validator_set_contract = instantiate_validator_set_contract(&mut app);
    let puppeteer_contract = instantiate_puppeteer_contract(&mut app);
    let distribution_contract = instantiate_distribution_contract(&mut app);

    let strategy_id = app.store_code(strategy_contract());

    let strategy_contract = instantiate_strategy_contract(
        &mut app,
        strategy_id,
        InstantiateMsg {
            owner: CORE_CONTRACT_ADDR.to_string(),
            distribution_address: distribution_contract.to_string(),
            puppeteer_address: puppeteer_contract.to_string(),
            validator_set_address: validator_set_contract.to_string(),
            denom: "uatom".to_string(),
        },
    );

    let ideal_deposit: Vec<(String, Uint128)> = app
        .wrap()
        .query_wasm_smart(
            strategy_contract,
            &QueryMsg::CalcDeposit {
                deposit: 100u128.into(),
            },
        )
        .unwrap();

    assert_eq!(
        ideal_deposit,
        vec![
            ("valoper0".to_string(), Uint128::from(34u128)),
            ("valoper1".to_string(), Uint128::from(34u128)),
            ("valoper2".to_string(), Uint128::from(32u128))
        ]
    );
}

#[test]
fn test_ideal_withdraw_calculation() {
    let mut app = mock_app();
    let validator_set_contract = instantiate_validator_set_contract(&mut app);
    let puppeteer_contract = instantiate_puppeteer_contract(&mut app);
    let distribution_contract = instantiate_distribution_contract(&mut app);

    let strategy_id = app.store_code(strategy_contract());

    let strategy_contract = instantiate_strategy_contract(
        &mut app,
        strategy_id,
        InstantiateMsg {
            owner: CORE_CONTRACT_ADDR.to_string(),
            distribution_address: distribution_contract.to_string(),
            puppeteer_address: puppeteer_contract.to_string(),
            validator_set_address: validator_set_contract.to_string(),
            denom: "uatom".to_string(),
        },
    );

    let ideal_deposit: Vec<(String, Uint128)> = app
        .wrap()
        .query_wasm_smart(
            strategy_contract,
            &QueryMsg::CalcWithdraw {
                withdraw: 100u128.into(),
            },
        )
        .unwrap();

    assert_eq!(
        ideal_deposit,
        vec![
            ("valoper0".to_string(), Uint128::from(33u128)),
            ("valoper1".to_string(), Uint128::from(33u128)),
            ("valoper2".to_string(), Uint128::from(34u128))
        ]
    );
}

#[test]
fn test_update_config_unauthorized() {
    let mut deps = mock_dependencies();
    let deps_mut = deps.as_mut();
    cw_ownable::initialize_owner(deps_mut.storage, deps_mut.api, Some("owner")).unwrap();
    let res = execute(
        deps.as_mut(),
        mock_env(),
        mock_info("not_owner", &[]),
        drop_staking_base::msg::strategy::ExecuteMsg::UpdateConfig {
            new_config: drop_staking_base::msg::strategy::ConfigOptional {
                puppeteer_address: Some("new_puppeteer_address".to_string()),
                distribution_address: Some("new_distribution_address".to_string()),
                validator_set_address: Some("new_validator_set_address".to_string()),
                denom: Some("new_denom".to_string()),
            },
        },
    )
    .unwrap_err();
    assert_eq!(
        res,
        crate::error::ContractError::OwnershipError(cw_ownable::OwnershipError::NotOwner)
    );
}

#[test]
fn test_update_config() {
    let mut deps = mock_dependencies();
    PUPPETEER_ADDRESS
        .save(
            deps.as_mut().storage,
            &cosmwasm_std::Addr::unchecked(PUPPETEER_CONTRACT_ADDR.to_string()),
        )
        .unwrap();
    DISTRIBUTION_ADDRESS
        .save(
            deps.as_mut().storage,
            &cosmwasm_std::Addr::unchecked(DISTRIBUTION_CONTRACT_ADDR.to_string()),
        )
        .unwrap();
    VALIDATOR_SET_ADDRESS
        .save(
            deps.as_mut().storage,
            &cosmwasm_std::Addr::unchecked(VALIDATOR_SET_CONTRACT_ADDR.to_string()),
        )
        .unwrap();
    DENOM
        .save(deps.as_mut().storage, &"denom".to_string())
        .unwrap();
    let deps_mut = deps.as_mut();
    cw_ownable::initialize_owner(deps_mut.storage, deps_mut.api, Some("owner")).unwrap();
    let res = execute(
        deps_mut,
        mock_env(),
        mock_info("owner", &[]),
        drop_staking_base::msg::strategy::ExecuteMsg::UpdateConfig {
            new_config: drop_staking_base::msg::strategy::ConfigOptional {
                puppeteer_address: Some("new_puppeteer_address".to_string()),
                distribution_address: Some("new_distribution_address".to_string()),
                validator_set_address: Some("new_validator_set_address".to_string()),
                denom: Some("new_denom".to_string()),
            },
        },
    )
    .unwrap();
    assert_eq!(
        res,
        cosmwasm_std::Response::new().add_event(
            cosmwasm_std::Event::new(
                "crates.io:drop-staking__drop-strategy-config_update".to_string()
            )
            .add_attributes(vec![
                cosmwasm_std::attr(
                    "puppeteer_address".to_string(),
                    "new_puppeteer_address".to_string()
                ),
                cosmwasm_std::attr(
                    "validator_set_address".to_string(),
                    "new_validator_set_address".to_string()
                ),
                cosmwasm_std::attr(
                    "distribution_address".to_string(),
                    "new_distribution_address".to_string()
                ),
                cosmwasm_std::attr("denom".to_string(), "new_denom".to_string())
            ])
        )
    )
}

#[test]
fn test_transfer_ownership() {
    let mut deps = mock_dependencies();
    let deps_mut = deps.as_mut();
    cw_ownable::initialize_owner(deps_mut.storage, deps_mut.api, Some("owner")).unwrap();
    let _ = execute(
        deps.as_mut().into_empty(),
        mock_env(),
        mock_info("owner", &[]),
        drop_staking_base::msg::strategy::ExecuteMsg::UpdateOwnership(
            cw_ownable::Action::TransferOwnership {
                new_owner: "new_owner".to_string(),
                expiry: Some(cw_ownable::Expiration::Never {}),
            },
        ),
    )
    .unwrap();
    let _ = execute(
        deps.as_mut().into_empty(),
        mock_env(),
        mock_info("new_owner", &[]),
        drop_staking_base::msg::strategy::ExecuteMsg::UpdateOwnership(
            cw_ownable::Action::AcceptOwnership {},
        ),
    )
    .unwrap();
    let query_res: cw_ownable::Ownership<cosmwasm_std::Addr> = from_json(
        query(
            deps.as_ref(),
            mock_env(),
            drop_staking_base::msg::strategy::QueryMsg::Ownership {},
        )
        .unwrap(),
    )
    .unwrap();
    assert_eq!(
        query_res,
        cw_ownable::Ownership {
            owner: Some(cosmwasm_std::Addr::unchecked("new_owner".to_string())),
            pending_expiry: None,
            pending_owner: None
        }
    );
}<|MERGE_RESOLUTION|>--- conflicted
+++ resolved
@@ -3,13 +3,8 @@
 use cosmwasm_schema::cw_serde;
 use cosmwasm_std::testing::{mock_dependencies, mock_env, mock_info};
 use cosmwasm_std::{
-<<<<<<< HEAD
-    from_json, to_json_binary, Addr, Attribute, Binary, Decimal, Deps, Empty, Env, Event, Response,
-    StdResult, Timestamp, Uint128,
-=======
     to_json_binary, Addr, Attribute, Binary, Decimal, Decimal256, Deps, Empty, Env, Event,
-    Response, StdResult, Timestamp, Uint128,
->>>>>>> b1f986c9
+    Response, StdResult, Timestamp, Uint128, from_json
 };
 use cw_multi_test::{custom_app, App, Contract, ContractWrapper, Executor};
 use drop_puppeteer_base::error::ContractError as PuppeteerContractError;
@@ -22,13 +17,10 @@
 use drop_staking_base::msg::{
     distribution::QueryMsg as DistributionQueryMsg, strategy::InstantiateMsg,
 };
-<<<<<<< HEAD
 use drop_staking_base::state::strategy::{
     DENOM, DISTRIBUTION_ADDRESS, PUPPETEER_ADDRESS, VALIDATOR_SET_ADDRESS,
 };
 use neutron_sdk::interchain_queries::v045::types::Delegations;
-=======
->>>>>>> b1f986c9
 
 const CORE_CONTRACT_ADDR: &str = "core_contract";
 const PUPPETEER_CONTRACT_ADDR: &str = "puppeteer_contract";
