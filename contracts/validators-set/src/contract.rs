use cosmwasm_std::{attr, ensure_eq, to_json_binary, Addr, Attribute, Deps, Order, Uint128};
use cosmwasm_std::{Binary, DepsMut, Env, MessageInfo, Response, StdResult};
use cw_ownable::{get_ownership, update_ownership};
use drop_helpers::answer::response;
use drop_staking_base::error::validatorset::{ContractError, ContractResult};
use drop_staking_base::msg::validatorset::{
    ExecuteMsg, InstantiateMsg, MigrateMsg, OnTopEditOperation, QueryMsg, ValidatorData,
    ValidatorInfoUpdate, ValidatorResponse,
};
use drop_staking_base::state::provider_proposals::ProposalInfo;
use drop_staking_base::state::validatorset::{
    Config, ConfigOptional, ValidatorInfo, CONFIG, CONFIG_DEPRECATED, VALIDATORS_LIST_CACHE,
    VALIDATORS_LIST_CACHE_DEPRECATED, VALIDATORS_SET, VALIDATORS_SET_DEPRECATED,
};
use neutron_sdk::bindings::msg::NeutronMsg;
use neutron_sdk::bindings::query::NeutronQuery;

use std::collections::HashMap;

const CONTRACT_NAME: &str = concat!("crates.io:drop-staking__", env!("CARGO_PKG_NAME"));
const CONTRACT_VERSION: &str = env!("CARGO_PKG_VERSION");

#[cfg_attr(not(feature = "library"), cosmwasm_std::entry_point)]
pub fn instantiate(
    deps: DepsMut<NeutronQuery>,
    _env: Env,
    _info: MessageInfo,
    msg: InstantiateMsg,
) -> ContractResult<Response<NeutronMsg>> {
    cw2::set_contract_version(deps.storage, CONTRACT_NAME, CONTRACT_VERSION)?;
    cw_ownable::initialize_owner(deps.storage, deps.api, Some(msg.owner.as_ref()))?;

    let stats_contract = deps.api.addr_validate(&msg.stats_contract)?;
    let config = &Config {
        stats_contract: stats_contract.clone(),
        provider_proposals_contract: None,
        val_ref_contract: None,
    };
    CONFIG.save(deps.storage, config)?;

    Ok(response(
        "instantiate",
        CONTRACT_NAME,
        [attr("stats_contract", stats_contract)],
    ))
}

#[cfg_attr(not(feature = "library"), cosmwasm_std::entry_point)]
pub fn query(deps: Deps<NeutronQuery>, env: Env, msg: QueryMsg) -> ContractResult<Binary> {
    match msg {
        QueryMsg::Ownership {} => Ok(to_json_binary(&get_ownership(deps.storage)?)?),
        QueryMsg::Config {} => query_config(deps, env),
        QueryMsg::Validator { valoper } => query_validator(deps, valoper),
        QueryMsg::Validators {} => query_validators(deps),
    }
}

fn query_config(deps: Deps<NeutronQuery>, _env: Env) -> ContractResult<Binary> {
    let config = CONFIG.load(deps.storage)?;
    Ok(to_json_binary(&config)?)
}

fn query_validator(deps: Deps<NeutronQuery>, valoper: String) -> ContractResult<Binary> {
    let validator = VALIDATORS_SET.may_load(deps.storage, &valoper)?;

    Ok(to_json_binary(&ValidatorResponse { validator })?)
}

fn query_validators(deps: Deps<NeutronQuery>) -> ContractResult<Binary> {
    let validators = VALIDATORS_LIST_CACHE.load(deps.storage)?;
    Ok(to_json_binary(&validators)?)
}

#[cfg_attr(not(feature = "library"), cosmwasm_std::entry_point)]
pub fn execute(
    deps: DepsMut<NeutronQuery>,
    env: Env,
    info: MessageInfo,
    msg: ExecuteMsg,
) -> ContractResult<Response<NeutronMsg>> {
    match msg {
        ExecuteMsg::UpdateOwnership(action) => {
            update_ownership(deps.into_empty(), &env.block, &info.sender, action)?;
            Ok(Response::new())
        }
        ExecuteMsg::UpdateConfig { new_config } => execute_update_config(deps, info, new_config),
        ExecuteMsg::UpdateValidators { validators } => {
            execute_update_validators(deps, info, validators)
        }
        ExecuteMsg::UpdateValidatorsInfo { validators } => {
            execute_update_validators_info(deps, info, validators)
        }
        ExecuteMsg::UpdateValidatorsVoting { proposal } => {
            execute_update_validators_voting(deps, info, proposal)
        }
        ExecuteMsg::EditOnTop { operations } => execute_edit_on_top(deps, info, operations),
    }
}

fn execute_update_config(
    deps: DepsMut<NeutronQuery>,
    info: MessageInfo,
    new_config: ConfigOptional,
) -> ContractResult<Response<NeutronMsg>> {
    cw_ownable::assert_owner(deps.storage, &info.sender)?;

    let mut state = CONFIG.load(deps.storage)?;
    let mut attrs: Vec<Attribute> = Vec::new();

    if let Some(stats_contract) = new_config.stats_contract {
        state.stats_contract = deps.api.addr_validate(&stats_contract)?;
        attrs.push(attr("stats_contract", stats_contract))
    }

    if let Some(provider_proposals_contract) = new_config.provider_proposals_contract {
        state.provider_proposals_contract =
            Some(deps.api.addr_validate(&provider_proposals_contract)?);
        attrs.push(attr(
            "provider_proposals_contract",
            provider_proposals_contract,
        ));
    }

    if let Some(val_ref_contract) = new_config.val_ref_contract {
        state.val_ref_contract = Some(deps.api.addr_validate(&val_ref_contract)?);
        attrs.push(attr("val_ref_contract", val_ref_contract));
    }

    CONFIG.save(deps.storage, &state)?;

    Ok(response("update_config", CONTRACT_NAME, Vec::<Attribute>::new()).add_attributes(attrs))
}

fn execute_update_validators(
    deps: DepsMut<NeutronQuery>,
    info: MessageInfo,
    validators: Vec<ValidatorData>,
) -> ContractResult<Response<NeutronMsg>> {
    cw_ownable::assert_owner(deps.storage, &info.sender)?;

    let total_count = validators.len();

<<<<<<< HEAD
=======
    let old_validator_set: HashMap<String, ValidatorInfo> = VALIDATORS_SET
        .range_raw(deps.storage, None, None, Order::Ascending)
        .map(|item| item.map(|(_key, value)| (value.valoper_address.to_string(), value)))
        .collect::<StdResult<_>>()?;

>>>>>>> 0c33d98f
    VALIDATORS_SET.clear(deps.storage);

    for validator in validators {
        let on_top_value = old_validator_set
            .get(&validator.valoper_address)
            .map(|validator_info| validator_info.on_top)
            .unwrap_or_default();

        let validator_info = ValidatorInfo {
            valoper_address: validator.valoper_address,
            weight: validator.weight,
            on_top: validator.on_top.unwrap_or(on_top_value),
            last_processed_remote_height: None,
            last_processed_local_height: None,
            last_validated_height: None,
            last_commission_in_range: None,
            uptime: Default::default(),
            tombstone: false,
            jailed_number: None,
            init_proposal: None,
            total_passed_proposals: 0,
            total_voted_proposals: 0,
        };
        VALIDATORS_SET.save(
            deps.storage,
            &validator_info.valoper_address,
            &validator_info,
        )?;
    }

    update_validators_list(deps)?;

    Ok(response(
        "update_validators",
        CONTRACT_NAME,
        [attr("total_count", total_count.to_string())],
    ))
}

fn execute_update_validators_info(
    deps: DepsMut<NeutronQuery>,
    info: MessageInfo,
    validators_update: Vec<ValidatorInfoUpdate>,
) -> ContractResult<Response<NeutronMsg>> {
    let config = CONFIG.load(deps.storage)?;
    ensure_eq!(
        config.stats_contract,
        info.sender,
        ContractError::Unauthorized {}
    );

    let total_count = validators_update.len();

    for update in validators_update {
        // TODO: Implement logic to modify validator set based in incoming validator info
        let validator = VALIDATORS_SET.may_load(deps.storage, &update.valoper_address)?;
        if validator.is_none() {
            continue;
        }
        let mut validator = validator.unwrap();

        if update.last_commission_in_range.is_some() {
            validator.last_commission_in_range = update.last_commission_in_range;
        }

        if let Some(last_processed_local_height) = update.last_processed_local_height {
            validator.last_processed_local_height = Some(
                last_processed_local_height
                    .max(validator.last_processed_local_height.unwrap_or_default()),
            );
        }

        if let Some(last_processed_remote_height) = update.last_processed_remote_height {
            validator.last_processed_remote_height = Some(
                last_processed_remote_height
                    .max(validator.last_processed_remote_height.unwrap_or_default()),
            );
        }

        if let Some(last_validated_height) = update.last_validated_height {
            validator.last_validated_height = Some(
                last_validated_height.max(validator.last_validated_height.unwrap_or_default()),
            );
        }

        if let Some(jailed_number) = update.jailed_number {
            validator.jailed_number =
                Some(jailed_number.max(validator.jailed_number.unwrap_or_default()));
        }

        validator.uptime = update.uptime;
        validator.tombstone = update.tombstone;

        VALIDATORS_SET.save(deps.storage, &validator.valoper_address, &validator)?;
    }

    update_validators_list(deps)?;

    Ok(response(
        "update_validators_info",
        CONTRACT_NAME,
        [attr("total_count", total_count.to_string())],
    ))
}

fn execute_update_validators_voting(
    deps: DepsMut<NeutronQuery>,
    info: MessageInfo,
    proposal: ProposalInfo,
) -> ContractResult<Response<NeutronMsg>> {
    let config = CONFIG.load(deps.storage)?;

    ensure_eq!(
        config.provider_proposals_contract,
        Some(info.sender),
        ContractError::Unauthorized {}
    );

    if proposal.is_spam {
        return Ok(response(
            "update_validators_info",
            CONTRACT_NAME,
            [attr(
                "spam_proposal",
                proposal.proposal.proposal_id.to_string(),
            )],
        ));
    }

    if let Some(votes) = proposal.votes {
        for vote in votes {
            if let Some(validator) = VALIDATORS_SET.may_load(deps.storage, &vote.voter)? {
                let mut validator = validator;

                if validator.init_proposal.is_none() {
                    validator.init_proposal = Some(proposal.proposal.proposal_id);
                }

                if !vote.options.is_empty() {
                    validator.total_voted_proposals += 1;
                }

                validator.total_passed_proposals += 1;

                VALIDATORS_SET.save(deps.storage, &validator.valoper_address, &validator)?;
            }
        }
    }

    update_validators_list(deps)?;

    Ok(response(
        "execute_update_validators_voting",
        CONTRACT_NAME,
        [attr(
            "proposal_id",
            proposal.proposal.proposal_id.to_string(),
        )],
    ))
}

fn execute_edit_on_top(
    deps: DepsMut<NeutronQuery>,
    info: MessageInfo,
    operations: Vec<OnTopEditOperation>,
) -> ContractResult<Response<NeutronMsg>> {
    let config = CONFIG.load(deps.storage)?;

    if ![
        Box::new(|sender: &Addr| cw_ownable::assert_owner(deps.storage, sender).is_ok())
            as Box<dyn Fn(&Addr) -> bool>,
        Box::new(|sender| {
            config
                .val_ref_contract
                .as_ref()
                .map(|addr| sender == addr)
                .unwrap_or(false)
        }),
    ]
    .into_iter()
    .any(|f| f(&info.sender))
    {
        return Err(ContractError::Unauthorized {});
    }

    let mut attrs = Vec::with_capacity(operations.len());
    for operation in operations {
        let validator_info = match operation {
            OnTopEditOperation::Add {
                validator_address,
                amount,
            } => {
                let mut validator_info = VALIDATORS_SET.load(deps.storage, &validator_address)?;
                validator_info.on_top = validator_info.on_top.checked_add(amount)?;
                validator_info
            }
            OnTopEditOperation::Set {
                validator_address,
                amount,
            } => {
                let mut validator_info = VALIDATORS_SET.load(deps.storage, &validator_address)?;
                validator_info.on_top = amount;
                validator_info
            }
        };
        VALIDATORS_SET.save(
            deps.storage,
            &validator_info.valoper_address,
            &validator_info,
        )?;
        attrs.push(attr(validator_info.valoper_address, validator_info.on_top));
    }
    update_validators_list(deps)?;

    Ok(response("execute-edit-on-top", CONTRACT_NAME, attrs))
}

fn update_validators_list(deps: DepsMut<NeutronQuery>) -> StdResult<()> {
    let validators: StdResult<Vec<_>> = VALIDATORS_SET
        .range_raw(deps.storage, None, None, Order::Ascending)
        .map(|item| item.map(|(_key, value)| value))
        .collect();

    VALIDATORS_LIST_CACHE.save(deps.storage, &validators.unwrap_or_default())?;

    Ok(())
}

#[cfg_attr(not(feature = "library"), cosmwasm_std::entry_point)]
pub fn migrate(
    deps: DepsMut<NeutronQuery>,
    _env: Env,
    _msg: MigrateMsg,
) -> ContractResult<Response<NeutronMsg>> {
    let version: semver::Version = CONTRACT_VERSION.parse()?;
    let storage_version: semver::Version =
        cw2::get_contract_version(deps.storage)?.version.parse()?;

    if storage_version < version {
        cw2::set_contract_version(deps.storage, CONTRACT_NAME, CONTRACT_VERSION)?;

        let old_config = CONFIG_DEPRECATED.load(deps.storage)?;
        CONFIG_DEPRECATED.remove(deps.storage);
        let new_config = Config {
            val_ref_contract: None,
            stats_contract: old_config.stats_contract,
            provider_proposals_contract: old_config.provider_proposals_contract,
        };
        CONFIG.save(deps.storage, &new_config)?;

        let validators = VALIDATORS_LIST_CACHE_DEPRECATED.load(deps.storage)?;
        VALIDATORS_SET_DEPRECATED.clear(deps.storage);
        VALIDATORS_LIST_CACHE_DEPRECATED.remove(deps.storage);
        for validator in validators {
            let validator_info = ValidatorInfo {
                valoper_address: validator.valoper_address,
                weight: validator.weight,
                last_processed_remote_height: validator.last_processed_remote_height,
                on_top: Uint128::zero(),
                init_proposal: validator.init_proposal,
                jailed_number: validator.jailed_number,
                last_commission_in_range: validator.last_commission_in_range,
                last_processed_local_height: validator.last_processed_local_height,
                tombstone: validator.tombstone,
                last_validated_height: validator.last_validated_height,
                total_passed_proposals: validator.total_passed_proposals,
                total_voted_proposals: validator.total_voted_proposals,
                uptime: validator.uptime,
            };
            VALIDATORS_SET.save(
                deps.storage,
                &validator_info.valoper_address,
                &validator_info,
            )?
        }
        update_validators_list(deps)?;
    }

    Ok(Response::new())
}<|MERGE_RESOLUTION|>--- conflicted
+++ resolved
@@ -140,14 +140,11 @@
 
     let total_count = validators.len();
 
-<<<<<<< HEAD
-=======
     let old_validator_set: HashMap<String, ValidatorInfo> = VALIDATORS_SET
         .range_raw(deps.storage, None, None, Order::Ascending)
         .map(|item| item.map(|(_key, value)| (value.valoper_address.to_string(), value)))
         .collect::<StdResult<_>>()?;
 
->>>>>>> 0c33d98f
     VALIDATORS_SET.clear(deps.storage);
 
     for validator in validators {
