use astroport::asset::{Asset, AssetInfo};
use astroport::pair::ExecuteMsg as PairExecuteMsg;
use astroport::router::ExecuteMsg as RouterExecuteMsg;
use astroport::router::SwapOperation;
use cosmwasm_std::{
    attr, entry_point, to_json_binary, Attribute, CosmosMsg, Decimal, Deps, Uint128, WasmMsg,
};
use cosmwasm_std::{Binary, DepsMut, Env, MessageInfo, Response, StdResult};
use cw_ownable::{get_ownership, update_ownership};
use drop_helpers::answer::{attr_coin, response};
use drop_staking_base::error::astroport_exchange_handler::{ContractError, ContractResult};
use drop_staking_base::msg::astroport_exchange_handler::{
    ConfigResponse, ExecuteMsg, InstantiateMsg, MigrateMsg, QueryMsg,
};
use drop_staking_base::state::astroport_exchange_handler::{Config, CONFIG, SWAP_OPERATIONS};

const CONTRACT_NAME: &str = concat!("crates.io:drop-staking__", env!("CARGO_PKG_NAME"));
const CONTRACT_VERSION: &str = env!("CARGO_PKG_VERSION");

#[cfg_attr(not(feature = "library"), entry_point)]
pub fn instantiate(
    deps: DepsMut,
    _env: Env,
    _info: MessageInfo,
    msg: InstantiateMsg,
<<<<<<< HEAD
) -> StdResult<Response> {
    cw2::set_contract_version(deps.storage, CONTRACT_NAME, CONTRACT_VERSION)?;
=======
) -> ContractResult<Response> {
    set_contract_version(deps.storage, CONTRACT_NAME, CONTRACT_VERSION)?;
>>>>>>> 12feef58
    cw_ownable::initialize_owner(deps.storage, deps.api, Some(msg.owner.as_ref()))?;

    let cron = deps.api.addr_validate(&msg.cron_address)?;
    let core_contract = deps.api.addr_validate(&msg.core_contract)?;
    let pair_contract = deps.api.addr_validate(&msg.pair_contract)?;
    let router_contract = deps.api.addr_validate(&msg.router_contract)?;
    let price_provider_contract = deps.api.addr_validate(&msg.price_provider_contract)?;

    if msg.max_spread.is_zero() {
        return Err(ContractError::ZeroMaxSpread {});
    }
    if msg.max_spread > Decimal::percent(10) {
        return Err(ContractError::MaxSpreadTooBig {});
    }

    let config = Config {
        cron_address: cron.to_string(),
        core_contract: core_contract.to_string(),
        pair_contract: pair_contract.to_string(),
        price_provider_contract: price_provider_contract.to_string(),
        router_contract: router_contract.to_string(),
        from_denom: msg.from_denom.clone(),
        min_rewards: msg.min_rewards,
        max_spread: msg.max_spread,
    };

    CONFIG.save(deps.storage, &config)?;

    Ok(response(
        "instantiate",
        CONTRACT_NAME,
        [
            attr("core_contract", msg.core_contract),
            attr("cron_address", msg.cron_address),
            attr("price_provider_contract", msg.price_provider_contract),
            attr("pair_contract", msg.pair_contract),
            attr("router_contract", msg.router_contract),
            attr("from_denom", msg.from_denom),
            attr("min_rewards", msg.min_rewards),
        ],
    ))
}

#[cfg_attr(not(feature = "library"), entry_point)]
pub fn query(deps: Deps, env: Env, msg: QueryMsg) -> StdResult<Binary> {
    match msg {
        QueryMsg::Ownership {} => Ok(to_json_binary(&get_ownership(deps.storage)?)?),
        QueryMsg::Config {} => query_config(deps, env),
    }
}

fn query_config(deps: Deps, _env: Env) -> StdResult<Binary> {
    let config = CONFIG.load(deps.storage)?;
    let swap_operations = SWAP_OPERATIONS.may_load(deps.storage)?;

    to_json_binary(&ConfigResponse {
        core_contract: config.core_contract,
        cron_address: config.cron_address,
        pair_contract: config.pair_contract,
        price_provider_contract: config.price_provider_contract,
        router_contract: config.router_contract,
        from_denom: config.from_denom,
        min_rewards: config.min_rewards,
        swap_operations,
    })
}

#[cfg_attr(not(feature = "library"), entry_point)]
pub fn execute(
    deps: DepsMut,
    env: Env,
    info: MessageInfo,
    msg: ExecuteMsg,
) -> ContractResult<Response> {
    match msg {
        ExecuteMsg::UpdateOwnership(action) => {
            update_ownership(deps.into_empty(), &env.block, &info.sender, action)?;
            Ok(Response::new())
        }
        ExecuteMsg::UpdateConfig {
            core_contract,
            price_provider_contract,
            cron_address,
            router_contract,
            pair_contract,
            from_denom,
            min_rewards,
            max_spread,
        } => exec_update_config(
            deps,
            info,
            core_contract,
            price_provider_contract,
            cron_address,
            router_contract,
            pair_contract,
            from_denom,
            min_rewards,
            max_spread,
        ),
        ExecuteMsg::Exchange {} => exec_exchange(deps, env),
        ExecuteMsg::UpdateSwapOperations { operations } => {
            exec_update_swap_operations(deps, info, operations)
        }
    }
}

#[allow(clippy::too_many_arguments)]
fn exec_update_config(
    deps: DepsMut,
    info: MessageInfo,
    core_contract: Option<String>,
    price_provider_contract: Option<String>,
    cron_address: Option<String>,
    router_contract: Option<String>,
    pair_contract: Option<String>,
    from_denom: Option<String>,
    min_rewards: Option<Uint128>,
    max_spread: Option<Decimal>,
) -> ContractResult<Response> {
    cw_ownable::assert_owner(deps.storage, &info.sender)?;

    let mut config = CONFIG.load(deps.storage)?;
    let mut attrs: Vec<Attribute> = Vec::new();

    if let Some(core_contract) = core_contract {
        let core_contract = deps.api.addr_validate(&core_contract)?;
        config.core_contract = core_contract.to_string();
        attrs.push(attr("core_contract", core_contract))
    }

    if let Some(price_provider_contract) = price_provider_contract {
        let price_provider_contract = deps.api.addr_validate(&price_provider_contract)?;
        config.price_provider_contract = price_provider_contract.to_string();
        attrs.push(attr("price_provider_contract", price_provider_contract))
    }

    if let Some(cron_address) = cron_address {
        let cron_address = deps.api.addr_validate(&cron_address)?;
        config.cron_address = cron_address.to_string();
        attrs.push(attr("cron_address", cron_address))
    }

    if let Some(router_contract) = router_contract {
        let router_contract = deps.api.addr_validate(&router_contract)?;
        config.router_contract = router_contract.to_string();
        attrs.push(attr("router_contract", router_contract))
    }

    if let Some(pair_contract) = pair_contract {
        let pair_contract = deps.api.addr_validate(&pair_contract)?;
        config.pair_contract = pair_contract.to_string();
        attrs.push(attr("pair_contract", pair_contract))
    }

    if let Some(from_denom) = from_denom {
        config.from_denom = from_denom.to_string();
        attrs.push(attr("from_denom", from_denom))
    }

    if let Some(min_rewards) = min_rewards {
        config.min_rewards = min_rewards;
        attrs.push(attr("min_rewards", min_rewards))
    }

    if let Some(max_spread) = max_spread {
        config.max_spread = max_spread;
        attrs.push(attr("max_spread", max_spread.to_string()))
    }

    CONFIG.save(deps.storage, &config)?;

    Ok(response("config_update", CONTRACT_NAME, attrs))
}

fn exec_exchange(deps: DepsMut, env: Env) -> ContractResult<Response> {
    let swap_operations = SWAP_OPERATIONS.may_load(deps.storage)?;
    let config = CONFIG.load(deps.storage)?;

    let from_denom = config.from_denom;
    let balance = deps
        .querier
        .query_balance(env.contract.address, from_denom.clone())?;

    if balance.amount < config.min_rewards {
        return Err(ContractError::LowBalance {
            min_amount: config.min_rewards,
            amount: balance.amount,
            denom: from_denom,
        });
    }

    let belief_price: Decimal = deps
        .querier
        .query_wasm_smart(
            config.price_provider_contract,
            &drop_staking_base::msg::price_provider::QueryMsg::Price {
                denom: from_denom.clone(),
            },
        )
        .map_err(|e| ContractError::AssetPriceQueryFailed {
            details: e.to_string(),
        })?;

    let mut msgs: Vec<CosmosMsg> = Vec::new();
    let mut attrs: Vec<Attribute> = Vec::new();

    if let Some(swap_operations) = swap_operations {
        let router_contract_address = config.router_contract;

        let exchange_rewards_msg = CosmosMsg::Wasm(WasmMsg::Execute {
            contract_addr: router_contract_address.clone(),
            msg: to_json_binary(&RouterExecuteMsg::ExecuteSwapOperations {
                operations: swap_operations,
                minimum_receive: None,
                to: Some(config.core_contract),
                max_spread: Some(config.max_spread),
            })?,
            funds: vec![balance.clone()],
        });

        msgs.push(exchange_rewards_msg);
        attrs.push(attr("router_contract", router_contract_address))
    } else {
        let pair_contract = config.pair_contract;

        let exchange_rewards_msg = CosmosMsg::Wasm(WasmMsg::Execute {
            contract_addr: pair_contract.to_string(),
            msg: to_json_binary(&PairExecuteMsg::Swap {
                offer_asset: Asset {
                    info: AssetInfo::NativeToken {
                        denom: from_denom.clone(),
                    },
                    amount: balance.amount,
                },
                ask_asset_info: None,
                belief_price: Some(belief_price),
                max_spread: Some(config.max_spread),
                to: Some(config.core_contract),
            })?,
            funds: vec![balance.clone()],
        });

        msgs.push(exchange_rewards_msg);
        attrs.push(attr("pair_contract", pair_contract))
    }

    Ok(response(
        "exchange",
        CONTRACT_NAME,
        [attr_coin(
            "swap_amount",
            balance.amount,
            balance.denom.clone(),
        )],
    )
    .add_messages(msgs)
    .add_attributes(attrs))
}

fn exec_update_swap_operations(
    deps: DepsMut,
    info: MessageInfo,
    operations: Option<Vec<SwapOperation>>,
) -> ContractResult<Response> {
    cw_ownable::assert_owner(deps.storage, &info.sender)?;
    let mut attrs = vec![];
    if let Some(operations) = operations {
        SWAP_OPERATIONS.save(deps.storage, &operations)?;
        attrs.push(attr("new_swap_operations", operations.len().to_string()));
    } else {
        SWAP_OPERATIONS.remove(deps.storage);
        attrs.push(attr("clear_operations", "1".to_string()));
    }
    Ok(response("update_swap_operations", CONTRACT_NAME, attrs))
}

#[cfg_attr(not(feature = "library"), entry_point)]
pub fn migrate(deps: DepsMut, _env: Env, _msg: MigrateMsg) -> ContractResult<Response> {
    let version: semver::Version = CONTRACT_VERSION.parse()?;
    let storage_version: semver::Version =
        cw2::get_contract_version(deps.storage)?.version.parse()?;

    if storage_version < version {
        cw2::set_contract_version(deps.storage, CONTRACT_NAME, CONTRACT_VERSION)?;
    }

    Ok(Response::new())
}<|MERGE_RESOLUTION|>--- conflicted
+++ resolved
@@ -23,13 +23,8 @@
     _env: Env,
     _info: MessageInfo,
     msg: InstantiateMsg,
-<<<<<<< HEAD
-) -> StdResult<Response> {
+) -> ContractResult<Response> {
     cw2::set_contract_version(deps.storage, CONTRACT_NAME, CONTRACT_VERSION)?;
-=======
-) -> ContractResult<Response> {
-    set_contract_version(deps.storage, CONTRACT_NAME, CONTRACT_VERSION)?;
->>>>>>> 12feef58
     cw_ownable::initialize_owner(deps.storage, deps.api, Some(msg.owner.as_ref()))?;
 
     let cron = deps.api.addr_validate(&msg.cron_address)?;
