[workspace]
resolver = "2"
members = [
    "contracts/astroport-exchange-handler",
    "contracts/auto-withdrawer",
    "contracts/core",
    "contracts/distribution",
    "contracts/factory",
    "contracts/hook-tester",
    "contracts/withdrawal-voucher",
    "contracts/withdrawal-manager",
    "contracts/native-bond-provider",
    "contracts/lsm-share-bond-provider",
    "contracts/proposal-votes-poc",
    "contracts/provider-proposals-poc",
    "contracts/pump",
    "contracts/puppeteer",
    "contracts/puppeteer-initia",
<<<<<<< HEAD
    "contracts/ntrn-derivative/core",
    "contracts/ntrn-derivative/withdrawal-voucher",
    # "contracts/puppeteer-authz",
=======
>>>>>>> d30ba8d8
    "contracts/rewards-manager",
    "contracts/strategy",
    "contracts/token",
    "contracts/val-ref",
    "contracts/splitter",
    "contracts/mirror",
    "contracts/price-provider",
    "contracts/validators-stats",
    "contracts/validators-set",
    "contracts/redemption-rate-adapter",
    "packages/base",
    "packages/helpers",
    "packages/macros",
    "packages/puppeteer-base",
    "packages/proto",
]

[workspace.dependencies]
cosmwasm-std = { version = "1.5.4", default-features = false, features = [
    "stargate",
    "cosmwasm_1_2",
] }
neutron-sdk = { package = "neutron-sdk", git = "https://github.com/neutron-org/neutron-sdk", branch = "feat/proposal-votes" }

cosmos-sdk-proto = { version = "0.20.0", default-features = false }
cw-ownable = { version = "0.5.1", default-features = false }
prost = { version = "0.12.3", default-features = false }
prost-types = { version = "0.12.3", default-features = false }
tendermint-proto = { version = "0.34.0", default-features = false }
cosmwasm-schema = { version = "1.5.4", default-features = false }
cw-storage-plus = { version = "1.2.0", default-features = false }
cw2 = { version = "1.1.2", default-features = false }
cw721 = { version = "0.18.0", default-features = false }
cw721-base = { version = "0.18.0", features = ["library"] }
cw-multi-test = { version = "0.20.0", default-features = false }
cw-utils = { version = "1.0.3", default-features = false }
serde = { version = "1.0.195", default-features = false }
serde-json-wasm = { version = "1.0.0", default-features = false }
sha2 = { version = "0.10.8", default-features = false }
sha3 = { version = "0.10.8", default-features = false }
bech32 = { version = "0.11.0", default-features = false, features = ["alloc"] }
thiserror = { version = "1.0.56", default-features = false }
optfield = { version = "0.3.0", default-features = false }
schemars = { version = "0.8.16", default-features = false }
astroport = { version = "3.6.1", default-features = false }
semver = { version = "1.0.22", default-features = false }
hex = { version = "0.4.3", default-features = false }

drop-puppeteer-base = { path = "./packages/puppeteer-base", default-features = false }
drop-staking-base = { path = "./packages/base", default-features = false }
drop-helpers = { path = "./packages/helpers", default-features = false }
drop-macros = { path = "./packages/macros", default-features = false }
drop-proto = { path = "./packages/proto", default-features = false }

[profile.release]
opt-level = 3
debug = false
rpath = false
lto = true
debug-assertions = false
codegen-units = 1
panic = 'abort'
incremental = false
overflow-checks = true<|MERGE_RESOLUTION|>--- conflicted
+++ resolved
@@ -16,12 +16,8 @@
     "contracts/pump",
     "contracts/puppeteer",
     "contracts/puppeteer-initia",
-<<<<<<< HEAD
     "contracts/ntrn-derivative/core",
     "contracts/ntrn-derivative/withdrawal-voucher",
-    # "contracts/puppeteer-authz",
-=======
->>>>>>> d30ba8d8
     "contracts/rewards-manager",
     "contracts/strategy",
     "contracts/token",
