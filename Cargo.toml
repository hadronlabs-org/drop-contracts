--- conflicted
+++ resolved
@@ -38,24 +38,13 @@
 ]
 
 [workspace.dependencies]
-<<<<<<< HEAD
-cosmwasm-std = { version = "2.1.0", default-features = false, features = ["std", "cosmwasm_1_2", "cosmwasm_2_0"] }
+cosmwasm-std = { version = "2.1.0", default-features = false, features = ["std", "cosmwasm_1_2", "cosmwasm_2_0", "staking"] }
 neutron-sdk = { version = "0.11.0" }
 neutron-std = { git = "https://github.com/neutron-org/neutron-std", branch = "main" }
-=======
-cosmwasm-std = { version = "1.5.9", default-features = false, features = [
-    "stargate",
-    "cosmwasm_1_2",
-    "staking",
-] }
-neutron-sdk = { package = "neutron-sdk", git = "https://github.com/neutron-org/neutron-sdk", branch = "feat/proposal-votes" }
-
->>>>>>> d65cfbde
 cosmos-sdk-proto = { version = "0.20.0", default-features = false }
 cw-ownable = { version = "2.0.0", default-features = false }
 prost = { version = "0.12.3", default-features = false }
 prost-types = { version = "0.12.3", default-features = false }
-<<<<<<< HEAD
 tendermint-proto = { version = "0.34.1", default-features = false }
 cosmwasm-schema = { version = "2.1.0", default-features = false }
 cw-storage-plus = { version = "2.0.0", default-features = false }
@@ -64,17 +53,7 @@
 cw721-base = { package = "cw721-base", git = "https://github.com/public-awesome/cw-nfts", branch = "main", default-features = false }
 cw-multi-test = { version = "2.1.0", default-features = false }
 cw-utils = { version = "2.0.0", default-features = false }
-=======
-tendermint-proto = { version = "0.34.0", default-features = false }
 time = "0.3.37"
-cosmwasm-schema = { version = "1.5.4", default-features = false }
-cw-storage-plus = { version = "1.2.0", default-features = false }
-cw2 = { version = "1.1.2", default-features = false }
-cw721 = { version = "0.18.0", default-features = false }
-cw721-base = { version = "0.18.0", features = ["library"] }
-cw-multi-test = { version = "0.20.0", default-features = false }
-cw-utils = { version = "1.0.3", default-features = false }
->>>>>>> d65cfbde
 serde = { version = "1.0.195", default-features = false }
 serde-json-wasm = { version = "1.0.0", default-features = false }
 sha2 = { version = "0.10.8", default-features = false }
