[workspace]
resolver = "2"
members = [
<<<<<<< HEAD
=======
    "contracts/unbonding-mirror",
    "contracts/astroport-exchange-handler",
>>>>>>> 414034ae
    "contracts/auto-withdrawer",
    "contracts/core",
    "contracts/distribution",
    "contracts/factory",
    "contracts/hook-tester",
    "contracts/withdrawal-voucher",
    "contracts/withdrawal-manager",
    "contracts/native-bond-provider",
    "contracts/lsm-share-bond-provider",
    "contracts/proposal-votes-poc",
    "contracts/provider-proposals-poc",
    "contracts/pump",
    "contracts/puppeteer",
    "contracts/puppeteer-initia",
    "contracts/rewards-manager",
    "contracts/strategy",
    "contracts/token",
    "contracts/val-ref",
    "contracts/splitter",
    "contracts/mirror",
    "contracts/price-provider",
    "contracts/validators-stats",
    "contracts/validators-set",
    "contracts/redemption-rate-adapter",
    "packages/base",
    "packages/helpers",
    "packages/macros",
    "packages/puppeteer-base",
    "packages/proto",
]

[workspace.dependencies]
cosmwasm-std = { version = "2.1.0", default-features = false, features = ["std", "cosmwasm_1_2", "cosmwasm_2_0"] }
neutron-sdk = { version = "0.11.0" }
neutron-std = { git = "https://github.com/neutron-org/neutron-std", branch = "main" }
cosmos-sdk-proto = { version = "0.20.0", default-features = false }
cw-ownable = { version = "2.0.0", default-features = false }
prost = { version = "0.12.3", default-features = false }
prost-types = { version = "0.12.3", default-features = false }
tendermint-proto = { version = "0.34.1", default-features = false }
cosmwasm-schema = { version = "2.1.0", default-features = false }
cw-storage-plus = { version = "2.0.0", default-features = false }
cw2 = { version = "2.0.0", default-features = false }
cw721 = { package = "cw721", git = "https://github.com/public-awesome/cw-nfts", branch = "main", default-features = false }
cw721-base = { package = "cw721-base", git = "https://github.com/public-awesome/cw-nfts", branch = "main", default-features = false }
cw-multi-test = { version = "2.1.0", default-features = false }
cw-utils = { version = "2.0.0", default-features = false }
serde = { version = "1.0.195", default-features = false }
serde-json-wasm = { version = "1.0.0", default-features = false }
sha2 = { version = "0.10.8", default-features = false }
sha3 = { version = "0.10.8", default-features = false }
bech32 = { version = "0.11.0", default-features = false, features = ["alloc"] }
thiserror = { version = "1.0.56", default-features = false }
optfield = { version = "0.3.0", default-features = false }
schemars = { version = "0.8.16", default-features = false }
semver = { version = "1.0.22", default-features = false }
hex = { version = "0.4.3", default-features = false }
once_cell = { version = "1.20.2" }

drop-puppeteer-base = { path = "./packages/puppeteer-base", default-features = false }
drop-staking-base = { path = "./packages/base", default-features = false }
drop-helpers = { path = "./packages/helpers", default-features = false }
drop-macros = { path = "./packages/macros", default-features = false }
drop-proto = { path = "./packages/proto", default-features = false }

[profile.release]
opt-level = 3
debug = false
rpath = false
lto = true
debug-assertions = false
codegen-units = 1
panic = 'abort'
incremental = false
overflow-checks = true<|MERGE_RESOLUTION|>--- conflicted
+++ resolved
@@ -1,11 +1,7 @@
 [workspace]
 resolver = "2"
 members = [
-<<<<<<< HEAD
-=======
     "contracts/unbonding-mirror",
-    "contracts/astroport-exchange-handler",
->>>>>>> 414034ae
     "contracts/auto-withdrawer",
     "contracts/core",
     "contracts/distribution",
