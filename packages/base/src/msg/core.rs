--- conflicted
+++ resolved
@@ -36,15 +36,6 @@
             unbonding_period: self.unbonding_period,
             pump_ica_address: self.pump_ica_address,
             transfer_channel_id: self.transfer_channel_id,
-<<<<<<< HEAD
-            validators_set_contract: deps.api.addr_validate(&self.validators_set_contract)?,
-=======
-            bond_limit: match self.bond_limit {
-                None => None,
-                Some(limit) if limit.is_zero() => None,
-                Some(limit) => Some(limit),
-            },
->>>>>>> 0c33d98f
             unbond_batch_switch_time: self.unbond_batch_switch_time,
             emergency_address: self.emergency_address,
             icq_update_delay: self.icq_update_delay,
