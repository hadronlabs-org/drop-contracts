--- conflicted
+++ resolved
@@ -92,12 +92,9 @@
             pump_address: val.pump_address,
             validators_set_contract: val.validators_set_contract,
             unbond_batch_switch_time: val.unbond_batch_switch_time,
-<<<<<<< HEAD
             bond_limit: val.bond_limit,
-=======
             fee: val.fee,
             fee_address: val.fee_address,
->>>>>>> ce3623e9
         }
     }
 }