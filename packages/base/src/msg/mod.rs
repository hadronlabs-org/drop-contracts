--- conflicted
+++ resolved
@@ -3,12 +3,9 @@
 pub mod core;
 pub mod distribution;
 pub mod hook_tester;
-<<<<<<< HEAD
+pub mod lsm_share_bond_provider;
 pub mod mirror;
-=======
-pub mod lsm_share_bond_provider;
 pub mod native_bond_provider;
->>>>>>> ab5678cf
 pub mod price_provider;
 pub mod proposal_votes;
 pub mod provider_proposals;
