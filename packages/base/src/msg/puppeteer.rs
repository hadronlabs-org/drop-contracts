--- conflicted
+++ resolved
@@ -138,13 +138,10 @@
     Delegations {},
     #[returns(BalancesResponse)]
     Balances {},
-<<<<<<< HEAD
     #[returns(BalancesResponse)]
     NonNativeRewardsBalances {},
-=======
     #[returns(FeesResponse)]
     Fees {},
->>>>>>> 8d7d9f95
     #[returns(Vec<lido_puppeteer_base::state::UnbondingDelegation>)]
     UnbondingDelegations {},
 }
