use cosmwasm_schema::cw_serde;
use cosmwasm_std::Addr;
use cw_storage_plus::Item;
use drop_helpers::pause::Interval;

#[cw_serde]
pub struct Config {
    pub factory_contract: Addr,
    pub base_denom: String,
}

<<<<<<< HEAD
pub type Cw721ReceiveMsg = cw721::receiver::Cw721ReceiveMsg;
=======
#[cw_serde]
#[derive(Default)]
pub struct Pause {
    pub receive_nft_withdraw: Interval,
}
>>>>>>> d65cfbde

pub type Cw721ReceiveMsg = cw721::Cw721ReceiveMsg;
pub const PAUSE: Item<Pause> = Item::new("pause");
pub const CONFIG: Item<Config> = Item::new("config");<|MERGE_RESOLUTION|>--- conflicted
+++ resolved
@@ -9,16 +9,11 @@
     pub base_denom: String,
 }
 
-<<<<<<< HEAD
 pub type Cw721ReceiveMsg = cw721::receiver::Cw721ReceiveMsg;
-=======
 #[cw_serde]
 #[derive(Default)]
 pub struct Pause {
     pub receive_nft_withdraw: Interval,
 }
->>>>>>> d65cfbde
-
-pub type Cw721ReceiveMsg = cw721::Cw721ReceiveMsg;
 pub const PAUSE: Item<Pause> = Item::new("pause");
 pub const CONFIG: Item<Config> = Item::new("config");