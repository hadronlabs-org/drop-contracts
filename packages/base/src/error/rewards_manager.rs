use cosmwasm_std::StdError;
use cw_ownable::OwnershipError;
use drop_helpers::pause::PauseError;
use neutron_sdk::NeutronError;
use thiserror::Error;

#[derive(Error, Debug, PartialEq)]
pub enum ContractError {
    #[error("{0}")]
    Std(#[from] StdError),

    #[error("{0}")]
    NeutronError(#[from] NeutronError),

    #[error("{0}")]
    OwnershipError(#[from] OwnershipError),

    #[error("unauthorized")]
    Unauthorized,

    #[error(transparent)]
    PauseError(#[from] PauseError),

<<<<<<< HEAD
    #[error("Semver parsing error: {0}")]
    SemVer(String),
}

impl From<semver::Error> for ContractError {
    fn from(err: semver::Error) -> Self {
        Self::SemVer(err.to_string())
    }
=======
    #[error("Denoms list is empty")]
    EmptyDenomsList,

    #[error("Handler for this denom already exists")]
    DenomHandlerAlreadyExists,
>>>>>>> 12feef58
}

pub type ContractResult<T> = Result<T, ContractError>;<|MERGE_RESOLUTION|>--- conflicted
+++ resolved
@@ -21,7 +21,12 @@
     #[error(transparent)]
     PauseError(#[from] PauseError),
 
-<<<<<<< HEAD
+    #[error("Denoms list is empty")]
+    EmptyDenomsList,
+
+    #[error("Handler for this denom already exists")]
+    DenomHandlerAlreadyExists,
+
     #[error("Semver parsing error: {0}")]
     SemVer(String),
 }
@@ -30,13 +35,6 @@
     fn from(err: semver::Error) -> Self {
         Self::SemVer(err.to_string())
     }
-=======
-    #[error("Denoms list is empty")]
-    EmptyDenomsList,
-
-    #[error("Handler for this denom already exists")]
-    DenomHandlerAlreadyExists,
->>>>>>> 12feef58
 }
 
 pub type ContractResult<T> = Result<T, ContractError>;