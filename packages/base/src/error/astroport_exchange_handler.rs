use cosmwasm_std::{StdError, Uint128};
use cw_ownable::OwnershipError;
use neutron_sdk::NeutronError;
use thiserror::Error;

#[derive(Error, Debug, PartialEq)]
pub enum ContractError {
    #[error("{0}")]
    Std(#[from] StdError),

    #[error("{0}")]
    NeutronError(#[from] NeutronError),

    #[error("{0}")]
    OwnershipError(#[from] OwnershipError),

    #[error("unauthorized")]
    Unauthorized,

    #[error("Max spread is zero")]
    ZeroMaxSpread,

    #[error("Max spread is too big. Max: 0.1")]
    MaxSpreadTooBig,

    #[error("Low balance to perform swap operation. Minimum: {min_amount}{denom}, current: {amount}{denom}")]
    LowBalance {
        min_amount: Uint128,
        amount: Uint128,
        denom: String,
    },

<<<<<<< HEAD
    #[error("Semver parsing error: {0}")]
    SemVer(String),
}

impl From<semver::Error> for ContractError {
    fn from(err: semver::Error) -> Self {
        Self::SemVer(err.to_string())
    }
=======
    #[error("Asset price query is failed {details}")]
    AssetPriceQueryFailed { details: String },
>>>>>>> 12feef58
}

pub type ContractResult<T> = Result<T, ContractError>;<|MERGE_RESOLUTION|>--- conflicted
+++ resolved
@@ -30,7 +30,9 @@
         denom: String,
     },
 
-<<<<<<< HEAD
+    #[error("Asset price query is failed {details}")]
+    AssetPriceQueryFailed { details: String },
+
     #[error("Semver parsing error: {0}")]
     SemVer(String),
 }
@@ -39,10 +41,6 @@
     fn from(err: semver::Error) -> Self {
         Self::SemVer(err.to_string())
     }
-=======
-    #[error("Asset price query is failed {details}")]
-    AssetPriceQueryFailed { details: String },
->>>>>>> 12feef58
 }
 
 pub type ContractResult<T> = Result<T, ContractError>;